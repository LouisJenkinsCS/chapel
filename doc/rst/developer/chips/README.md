--- conflicted
+++ resolved
@@ -22,8 +22,5 @@
 * [18 NUMA-Aware Array Storage](18.rst)
 * [19 Dynamically Loading Chapel Code](19.rst)
 * [20 Point of Instantiation and Private Scoping](20.rst)
-<<<<<<< HEAD
+* [21 Chapel's Cryptography Library](21.rst)
 * [22 GPU Language Extensions](22.rst)
-=======
-* [21 Chapel's Cryptography Library](21.rst)
->>>>>>> bb09155c
