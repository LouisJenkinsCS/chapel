--- conflicted
+++ resolved
@@ -233,11 +233,7 @@
     largv[largc++] = _nbuf;
     largv[largc++] = (char *) getAprunArgStr(aprun_k);
     sprintf(_Nbuf, "%s%d", getLocalesPerNodeStr(), getLocalesPerNode());
-<<<<<<< HEAD
-    largv[largc++] = _Nbuf;    
-=======
     largv[largc++] = _Nbuf;
->>>>>>> 7cfc270b
   } else {
     largv[largc++] = (char *) getAprunArgStr(aprun_cc);
     largv[largc++] = (char *) ccArg;
