# Copyright 2004-2015 Cray Inc.
# Other additional copyright holders may be indicated within.
# 
# The entirety of this work is licensed under the Apache License,
# Version 2.0 (the "License"); you may not use this file except
# in compliance with the License.
# 
# You may obtain a copy of the License at
# 
#     http://www.apache.org/licenses/LICENSE-2.0
# 
# Unless required by applicable law or agreed to in writing, software
# distributed under the License is distributed on an "AS IS" BASIS,
# WITHOUT WARRANTIES OR CONDITIONS OF ANY KIND, either express or implied.
# See the License for the specific language governing permissions and
# limitations under the License.

#
# settings for Intel compiler on Linux
#

#
# Tools
#
CXX = icpc
CC = icc

RANLIB = ranlib


#
# General Flags
#

DEBUG_CFLAGS = -g
OPT_CFLAGS = -O3
PROFILE_CFLAGS = -pg
PROFILE_LFLAGS = -pg


#
# Flags for compiler, runtime, and generated code
#
# Warnings squashed for non-Chapel code (bison/flex output):
# 2215 : definition at end of file not followed by a semicolon or declarator
# 2259 : non-pointer conversion from "int" to "yytype_int16={short}" may lose bits
# 170 : pointer points outside outside of underlying object
#
# Warnings squashed for generated code:
#  592 : squelch use-before-def problems -- we'll rely on valgrind to catch them

COMP_CFLAGS = $(CFLAGS)
COMP_CFLAGS_NONCHPL = -wr111,193,1418,1419,2215,2259,170
RUNTIME_CFLAGS = -std=c99 $(CFLAGS) -wr181,188
RUNTIME_GEN_CFLAGS = $(RUNTIME_CFLAGS)
GEN_CFLAGS = -std=c99 -fp-model strict -wr592
# NOTE: These are only supported for Linux
GEN_STATIC_FLAG = -static-intel -static-libgcc -static
GEN_DYNAMIC_FLAG = -Bdynamic
LIB_STATIC_FLAG =
LIB_DYNAMIC_FLAG = -shared
SHARED_LIB_CFLAGS = -fpic

# Set the target architecture for optimization
ifeq ($(CHPL_MAKE_TARGET_ARCH), knc)
SPECIALIZE_CFLAGS = -mmic
GEN_LFLAGS += -mmic
RUNTIME_CFLAGS += -mmic
RUNTIME_LFLAGS += -mmic
else
ifneq ($(CHPL_MAKE_TARGET_ARCH), none)
ifneq ($(CHPL_MAKE_TARGET_ARCH), unknown)
SPECIALIZE_CFLAGS = -march=$(CHPL_MAKE_TARGET_ARCH)
endif
endif
endif

# Set flag for lax or IEEE floating point
<<<<<<< HEAD
NO_IEEE_FLOAT_GEN_CFLAGS = -mno-ieee-fp
IEEE_FLOAT_GEN_CFLAGS = -mieee-fp
=======
NO_IEEE_FLOAT_GEN_CFLAGS = -fp-model fast=2
IEEE_FLOAT_GEN_CFLAGS = -fp-model precise -fp-model source
>>>>>>> 32921786

#
# Warnings squashed for flex-/bison-generated code
#
#  111 : statement is unreachable
#  193 : zero used for undefined preprocessing identifier
# 1418 : external function definition with no prior declaration
# 1419 : external declaration in primary source file

#
# Warnings squashed for runtime code
#
#  181 : due to warning using PRIu8/PRIu16 to print uint8_t and uint16_t's --
#        apparently a bug -- filed to intel to see what they say

#
# Warnings squashed for compiler/runtime C/C++ code
#
#  304 : requires inherited classes to specify access control (e.g. public)
#  593 : variable was set but never used
#  810 : numeric conversion may lose significant bits (e.g., long double->float)
#  869 : warns about arguments that are never used
#  981 : operands are evaluated in unspecified order (mysterious vec.h problems)
# 1572 : floating point equality and inequality comparisons are unreliable
# 1599 : one variable shadows another

#
# Warnings squashed for generated code
#
#  111 : warns about unreachable statements
#  174 : warns about expressions that have no effect
#  177 : warns about unused variable declarations

WARN_CXXFLAGS = -Wall -Werror -diag-disable remark -wr304,593,810,869,981,1572,1599
WARN_CFLAGS = $(WARN_CXXFLAGS)
WARN_GEN_CFLAGS = $(WARN_CFLAGS) -wr111,174,177

#
# a hacky flag necessary currently due to our use of setenv in the runtime code
#
SUPPORT_SETENV_CFLAGS = -std=gnu89 -wr10121


#
# compiler warnings settings
#
ifeq ($(WARNINGS), 1)
COMP_CFLAGS += $(WARN_CXXFLAGS)
RUNTIME_CFLAGS += $(WARN_CFLAGS)
RUNTIME_GEN_CFLAGS += -Wno-unused
# GEN_CFLAGS gets warnings added via WARN_GEN_CFLAGS in comp-generated Makefile

#
# When compiling GASNet...
#
# -Wno-strict-prototypes has to be used because most GASNet prototypes
# aren't strict.
#
CHPL_GASNET_MORE_CFLAGS = -Wno-strict-prototypes
endif
ifdef CHPL_COMM_DEBUG
CHPL_GASNET_MORE_CFLAGS += -O0 -wr10120
endif<|MERGE_RESOLUTION|>--- conflicted
+++ resolved
@@ -76,13 +76,8 @@
 endif
 
 # Set flag for lax or IEEE floating point
-<<<<<<< HEAD
-NO_IEEE_FLOAT_GEN_CFLAGS = -mno-ieee-fp
-IEEE_FLOAT_GEN_CFLAGS = -mieee-fp
-=======
 NO_IEEE_FLOAT_GEN_CFLAGS = -fp-model fast=2
 IEEE_FLOAT_GEN_CFLAGS = -fp-model precise -fp-model source
->>>>>>> 32921786
 
 #
 # Warnings squashed for flex-/bison-generated code
