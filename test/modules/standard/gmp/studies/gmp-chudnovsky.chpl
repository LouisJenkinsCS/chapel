/* Pi computation using Chudnovsky's algortithm.

 * Copyright 2002, 2005 Hanhong Xue (macroxue at yahoo dot com)

 * Slightly modified 2005 by Torbjorn Granlund (tege at swox dot com) to allow
   more than 2G digits to be computed.

 * Translated into Chapel by Brad Chamberlain, 2009-2010

 * Redistribution and use in source and binary forms, with or without
 * modification, are permitted provided that the following conditions are met:
 * 1. Redistributions of source code must retain the above copyright notice,
 * this list of conditions and the following disclaimer.
 * 2. Redistributions in binary form must reproduce the above copyright notice,
 * this list of conditions and the following disclaimer in the documentation
 * and/or other materials provided with the distribution.
 *
 * THIS SOFTWARE IS PROVIDED BY THE AUTHORS ``AS IS'' AND ANY EXPRESS OR
 * IMPLIED WARRANTIES, INCLUDING, BUT NOT LIMITED TO, THE IMPLIED WARRANTIES OF
 * MERCHANTABILITY AND FITNESS FOR A PARTICULAR PURPOSE ARE DISCLAIMED.  IN NO
 * EVENT SHALL THE AUTHORS BE LIABLE FOR ANY DIRECT, INDIRECT, INCIDENTAL,
 * SPECIAL, EXEMPLARY, OR CONSEQUENTIAL DAMAGES (INCLUDING, BUT NOT LIMITED TO,
 * PROCUREMENT OF SUBSTITUTE GOODS OR SERVICES; LOSS OF USE, DATA, OR PROFITS;
 * OR BUSINESS INTERRUPTION) HOWEVER CAUSED AND ON ANY THEORY OF LIABILITY,
 * WHETHER IN CONTRACT, STRICT LIABILITY, OR TORT (INCLUDING NEGLIGENCE OR
 * OTHERWISE) ARISING IN ANY WAY OUT OF THE USE OF THIS SOFTWARE, EVEN IF
 * ADVISED OF THE POSSIBILITY OF SUCH DAMAGE.
 */

use GMP, Time;

param A = 13591409,
      B = 545140134,
      C = 640320,
      D = 12;

param BITS_PER_DIGIT  = 3.32192809488736234787,
      DIGITS_PER_ITER = 14.1816474627254776555,
      DOUBLE_PREC     = 53;

config param HAVE_DIVEXACT_PREINV = false;

config param printTimings = true;

proc CHECK_MEMUSAGE {
  //  writeln("CHECK_MEM_USAGE not implemented yet");  
}

////////////////////////////////////////////////////////////////////////////


// TODO:
// Can variables be moved in to tighter scopes?
// Can casts between ulong and long be avoided/minimized?
// Can writeln be used to wrap gmp_printf and the like?
// Would we want to overload operators on these types?
// Refactor timing code into a routine
// Implement memory checks
// Fix timings -- currently they're bogus in some cases
// Use classes rather than records for fac_t and/or sieve_t?

var t1, t2: mpf_t;

config param do_gcd_time = false;

config const   d: c_long = 100,
             _out: c_int = 1;

const terms   = (d/DIGITS_PER_ITER): c_long,
      percent = terms/100.0;


record fac_t {
  var num_facs: c_long;
  var sdom: domain(1);
  var fac, pow: [sdom] c_ulong;
};

record sieve_t {
  var fac, pow, nxt: c_long;
};

const sieve_size = max(3*5*23*29+1, terms*6): c_long;
var sievedom = {0: c_long..#(sieve_size/2)};
var sieve: [sievedom] sieve_t;

var ftmp, fmul: fac_t;

param INIT_FACS = 32;

var gcd_time: c_long;

var gcd, mgcd: mpz_t;

var depth: c_long = 1;
while ((1<<depth) < terms) do
  depth += 1;
depth += 1;

var stackdom1 = {0..#depth},
    stackdom2 = stackdom1;

var gstack: [stackdom1] mpz_t,
    fpstack, fgstack: [stackdom1] fac_t,
    pstack, qstack: [stackdom2] mpz_t;


var top: c_long = 0;


proc main() {
  writeln("#terms=", terms, ", depth=", depth);

  const start = getCurrentTime();
  write("sieve   ");

  build_sieve(sieve);

  const mid0 = getCurrentTime();
  if (printTimings) then
    writeln("time = ", mid0-start);
  else
    writeln();

  mpz_init(pstack);
  mpz_init(qstack);
  mpz_init(gstack);
  fac_init(fpstack);
  fac_init(fgstack);
  mpz_init(gcd);

  if HAVE_DIVEXACT_PREINV then
    mpz_init(mgcd);

  fac_init(ftmp);
  fac_init(fmul);

  /* begin binary splitting process */
  if (terms <= 0) {
    mpz_set_ui(p2,1);
    mpz_set_ui(q2,0);
    mpz_set_ui(g2,1);
  } else {
    bs(0, terms: c_ulong, 0, 0);
  }

  const mid1 = getCurrentTime();
  write("\nbs      ");
  if (printTimings) then
    writeln("time = ", mid1-mid0);
  else
    writeln();
  write("   gcd  ");
  if (printTimings) then
    writeln("time = ", gcd_time);
  else
    writeln();

  //writeln("misc    ");

  /* free some resources */
  sievedom.clear();

  if HAVE_DIVEXACT_PREINV then
    mpz_clear(mgcd);

  mpz_clear(gcd);
  fac_clear(ftmp);
  fac_clear(fmul);

  for i in 1..depth-1 {
    mpz_clear(pstack[i]);
    mpz_clear(qstack[i]);
    mpz_clear(gstack[i]);
    fac_clear(fpstack[i]);
    fac_clear(fgstack[i]);
  }

  mpz_clear(gstack[0]);
  fac_clear(fpstack[0]);
  fac_clear(fgstack[0]);

  stackdom1.clear();

  /* prepare to convert integers to floats */
  mpf_set_default_prec((d*BITS_PER_DIGIT+16): mp_bitcnt_t);

  /*
	  p*(C/D)*sqrt(C)
    pi = -----------------
	     (q+A*p)
  */

  const psize = mpz_sizeinbase(p1,10),
        qsize = mpz_sizeinbase(q1,10);

  mpz_addmul_ui(q1, p1, A);
  mpz_mul_ui(p1, p1, C/D);

  var pi, qi: mpf_t;

  mpf_init(pi);
  mpf_set_z(pi, p1);
  mpz_clear(p1);

  mpf_init(qi);
  mpf_set_z(qi, q1);
  mpz_clear(q1);

  stackdom2.clear();

  const mid2 = getCurrentTime();

  /* initialize temp float variables for sqrt & div */
  mpf_init(t1);
  mpf_init(t2);
  //mpf_set_prec_raw(t1, mpf_get_prec(pi));

  /* final step */
  write("div     ");
  my_div(qi, pi, qi);
  const mid3 = getCurrentTime();
  if (printTimings) then
    writeln("time = ", mid3-mid2);
  else
    writeln();

  write("sqrt    ");
  my_sqrt_ui(pi, C);
  const mid4 = getCurrentTime();
  if (printTimings) then
    writeln("time = ", mid4-mid3);
  else
    writeln();

  write("mul     ");
  mpf_mul(qi, qi, pi);
  const end = getCurrentTime();
  if (printTimings) then
    writeln("time = ", end - mid4);
  else
    writeln();

  if (printTimings) then
    writeln("total   time = ", end - start);

<<<<<<< HEAD
  writeln("   P size=", psize, " digits (", format("%dr", psize:real/d), ")\n",
          "   Q size=", qsize, " digits (", format("%dr", qsize:real/d), ")");
=======
  writef("   P size=%n digits (%dr)\n", psize, psize:real/d);
  writef("   Q size=%n digits (%dr)\n", qsize, qsize:real/d);
         

>>>>>>> 609f3286

  /* output Pi and timing statistics */
  if (_out&1)  {
    writeln("pi(0,", terms, ")=");
    mpf_out_str(chpl_cstdout(), 10:c_int, (d+2):size_t, qi);
    writeln();
  }

  /* free float resources */
  mpf_clear(pi);
  mpf_clear(qi);

  mpf_clear(t1);
  mpf_clear(t2);
}


proc build_sieve(s: [] sieve_t) {
  const n = s.numElements*2,
        m = sqrt(n): c_long;

  s[1/2].fac = 1;
  s[1/2].pow = 1;

  for i in 3..n by 2 {
    if (s[i/2].fac == 0) {
      s[i/2].fac = i;
      s[i/2].pow = 1;
      if (i<=m) {
        for (j,k) in zip(i*i..n by i+i, i/2..) {
	  if (s[j/2].fac==0) {
	    s[j/2].fac = i;
	    if (s[k].fac == i) {
	      s[j/2].pow = s[k].pow + 1;
	      s[j/2].nxt = s[k].nxt;
	    } else {
	      s[j/2].pow = 1;
	      s[j/2].nxt = k;
	    }
	  }
	}
      }
    }
  }
}


proc my_sqrt_ui(ref r: mpf_t, x: c_ulong) {
  const prec0 = mpf_get_prec(r);

  if (prec0 <= DOUBLE_PREC) {
    mpf_set_d(r, sqrt(x));
    return;
  }

  var bits: c_ulong = 0,
      prec = prec0;
  while (prec > DOUBLE_PREC) {
    const bit = prec&1;
    prec = (prec+bit)/2;
    bits = bits*2+bit;
  }

  mpf_set_prec_raw(t1, DOUBLE_PREC);
  mpf_set_d(t1, 1/sqrt(x));

  while (prec < prec0) {
    prec *= 2;
    if (prec < prec0) {
      /* t1 = t1+t1*(1-x*t1*t1)/2; */
      mpf_set_prec_raw(t2, prec);
      mpf_mul(t2, t1, t1);         // half x half -> full
      mpf_mul_ui(t2, t2, x);
      mpf_ui_sub(t2, 1, t2);
      mpf_set_prec_raw(t2, prec/2);
      mpf_div_2exp(t2, t2, 1);
      mpf_mul(t2, t2, t1);         // half x half -> half
      mpf_set_prec_raw(t1, prec);
      mpf_add(t1, t1, t2);
    } else {
      prec = prec0;
      /* t2=x*t1, t1 = t2+t1*(x-t2*t2)/2; */
      mpf_set_prec_raw(t2, prec/2);
      mpf_mul_ui(t2, t1, x);
      mpf_mul(r, t2, t2);          // half x half -> full
      mpf_ui_sub(r, x, r);
      mpf_mul(t1, t1, r);          // half x half -> half
      mpf_div_2exp(t1, t1, 1);
      mpf_add(r, t1, t2);
      break;
    }
    prec -= (bits&1);
    bits /=2;
  }
}


// r = y/x   WARNING: r cannot be the same as y.
proc my_div(ref r: mpf_t, ref y: mpf_t, in x: mpf_t) {
  const prec0 = mpf_get_prec(r);

  if (prec0<=DOUBLE_PREC) {
    mpf_set_d(r, mpf_get_d(y)/mpf_get_d(x));
    return;
  }

  var bits: c_ulong = 0,
      prec = prec0;
  while (prec > DOUBLE_PREC) {
    const bit = prec&1;
    prec = (prec+bit)/2;
    bits = bits*2 + bit;
  }

  mpf_set_prec_raw(t1, DOUBLE_PREC);
  mpf_ui_div(t1, 1, x);

  while (prec < prec0) {
    prec *= 2;
    if (prec < prec0) {
      /* t1 = t1+t1*(1-x*t1); */
      mpf_set_prec_raw(t2, prec);
      mpf_mul(t2, x, t1);          // full x half -> full
      mpf_ui_sub(t2, 1, t2);
      mpf_set_prec_raw(t2, prec/2);
      mpf_mul(t2, t2, t1);         // half x half -> half
      mpf_set_prec_raw(t1, prec);
      mpf_add(t1, t1, t2);
    } else {
      prec = prec0;
      /* t2=y*t1, t1 = t2+t1*(y-x*t2); */
      mpf_set_prec_raw(t2, prec/2);
      mpf_mul(t2, t1, y);          // half x half -> half
      mpf_mul(r, x, t2);           // full x half -> full
      mpf_sub(r, y, r);
      mpf_mul(t1, t1, r);          // half x half -> half
      mpf_add(r, t1, t2);
      break;
    }
    prec -= (bits&1);
    bits /=2;
  }
}

proc fac_show(f: fac_t) {
  for i in 0..#f.num_facs do
    if (f.pow[i]==1) then
      write(f.fac[i], " ");
    else
      write(f.fac[i], "^", f.pow[i], " ");
  writeln();
}

proc fac_reset(ref f: fac_t) {
  f.num_facs = 0;
}

proc fac_init_size(ref f: fac_t, in s: c_long) {
  if (s<INIT_FACS) then
    s=INIT_FACS;

  f.sdom = {0..#s};

  fac_reset(f);
}

proc fac_init(ref f: fac_t) {
  fac_init_size(f, INIT_FACS);
}


proc fac_clear(ref f: fac_t) {
  f.sdom.clear();
}

proc fac_resize(ref f: fac_t, s: c_long)
{
  if (f.sdom.numIndices < s) {
    fac_clear(f);
    fac_init_size(f, s);
  }
}

// BLC: unfortunate -- original GMP took advantage of long/ulong conversions
proc fac_set_bp(ref f: fac_t, base: c_ulong, pow: c_long) {
  assert (base < max(c_long): c_ulong);
  fac_set_bp(f, base: c_long, pow: c_long);
}

// f = base^pow
proc fac_set_bp(ref f: fac_t, in base: c_long, pow: c_long) {
  assert(base < sieve_size);
  var i: c_long;
  base /= 2;
  while (base > 0) {
    f.fac[i] = (sieve[base].fac): c_ulong;
    f.pow[i] = (sieve[base].pow*pow): c_ulong;
    base = sieve[base].nxt;
    i += 1;
  }
  f.num_facs = i;
  assert(i<=f.sdom.numIndices);
}

// r = f*g
proc fac_mul2(ref r: fac_t, f: fac_t, g: fac_t) {

  var i, j, k: c_long;
  while (i<f.num_facs && j<g.num_facs) {
    if (f.fac[i] == g.fac[j]) {
      r.fac[k] = f.fac[i];
      r.pow[k] = f.pow[i] + g.pow[j];
      i += 1; j += 1;
    } else if (f.fac[i] < g.fac[j]) {
      r.fac[k] = f.fac[i];
      r.pow[k] = f.pow[i];
      i += 1;
    } else {
      r.fac[k] = g.fac[j];
      r.pow[k] = g.pow[j];
      j += 1;
    }
    k += 1;
  }
  while (i < f.num_facs) {
    r.fac[k] = f.fac[i];
    r.pow[k] = f.pow[i];
    i += 1;
    k += 1;
  }
  while (j < g.num_facs) {
    r.fac[k] = g.fac[j];
    r.pow[k] = g.pow[j];
    j += 1;
    k += 1;
  }
  r.num_facs = k;
  assert(k<=r.sdom.numIndices);
}

// f *= g
proc fac_mul(ref f: fac_t, g: fac_t) {
  fac_resize(fmul, f.num_facs + g.num_facs);
  fac_mul2(fmul, f, g);
  f <=> fmul;
}

// BLC: unfortunate -- original GMP took advantage of long/ulong conversions
proc fac_mul_bp(ref f: fac_t, base: c_ulong, pow: c_long) {
  assert (base < max(c_long): c_ulong);
  fac_mul_bp(f, base:c_long, pow);
}

// f *= base^pow
proc fac_mul_bp(ref f: fac_t, base: c_long, pow: c_long) {
  fac_set_bp(ftmp, base, pow);
  fac_mul(f, ftmp);
}

// remove factors of power 0
proc fac_compact(ref f: fac_t) {
  var j: c_long;
  for i in 0..#f.num_facs {
    if (f.pow[i]>0) {
      if (j<i) {
	f.fac[j] = f.fac[i];
	f.pow[j] = f.pow[i];
      }
      j += 1;
    }
  }
  f.num_facs = j;
}

// convert factorized form to number
proc bs_mul(ref r: mpz_t, a: c_long, b: c_long) {
  if (b-a <= 32) {
    mpz_set_ui(r, 1);
    for i in a..b-1 do
      for j in 0..fmul.pow[i]-1 do  // BLC: would like to use # here
	mpz_mul_ui(r, r, fmul.fac[i]);
  } else {
    var r2: mpz_t;
    mpz_init(r2);
    bs_mul(r2, a, (a+b)/2);
    bs_mul(r, (a+b)/2, b);
    mpz_mul(r, r, r2);
    mpz_clear(r2);
  }
}


//#if HAVE_DIVEXACT_PREINV
//void mpz_invert_mod_2exp (mpz_ptr, mpz_srcptr);
//void mpz_divexact_pre (mpz_ptr, mpz_srcptr, mpz_srcptr, mpz_srcptr);
//
//#endif

// f /= gcd(f,g), g /= gcd(f,g)
proc fac_remove_gcd(ref p: mpz_t, ref fp: fac_t, ref g: mpz_t, ref fg: fac_t) {
  var i, j, k: c_long;
  var c: c_ulong;
  fac_resize(fmul, min(fp.num_facs, fg.num_facs));
  while (i < fp.num_facs && j < fg.num_facs) {
    if (fp.fac[i] == fg.fac[j]) {
      c = min(fp.pow[i], fg.pow[j]);
      fp.pow[i] -= c;
      fg.pow[j] -= c;
      fmul.fac[k] = fp.fac[i];
      fmul.pow[k] = c;
      i += 1; j += 1; k += 1;
    } else if (fp.fac[i] < fg.fac[j]) {
      i += 1;
    } else {
      j += 1;
    }
  }
  fmul.num_facs = k;
  assert(k <= fmul.sdom.numIndices);

  if (fmul.num_facs) {
    bs_mul(gcd, 0, fmul.num_facs);
    if HAVE_DIVEXACT_PREINV {
      mpz_invert_mod_2exp (mgcd, gcd);
      mpz_divexact_pre (p, p, gcd, mgcd);
      mpz_divexact_pre (g, g, gcd, mgcd);
    } else {
      mpz_tdiv_q(p, p, gcd);
      mpz_tdiv_q(g, g, gcd);
    }
    fac_compact(fp);
    fac_compact(fg);
  }
}


proc p1  ref return  pstack[top];
proc q1  ref return  qstack[top];
proc g1  ref return  gstack[top];
proc fp1 ref return fpstack[top];
proc fg1 ref return fgstack[top];

proc p2  ref return  pstack[top+1];
proc q2  ref return  qstack[top+1];
proc g2  ref return  gstack[top+1];
proc fp2 ref return fpstack[top+1];
proc fg2 ref return fgstack[top+1];

//////////////////////////////////////////////////////////////////////
//////

var progress = 0.0;

/*
proc mpz_t.writeThis(f) {
  var outfile = f: file;
    gmp_fprintf(outfile._fp, "%Zd", this);
  if (outfile) then
}
*/

// binary splitting
proc bs(a: c_ulong, b: c_ulong, gflag: c_uint, level: c_long) {
  if (b-a==1) {
    /*
      g(b-1,b) = (6b-5)(2b-1)(6b-1)
      p(b-1,b) = b^3 * C^3 / 24
      q(b-1,b) = (-1)^b*g(b-1,b)*(A+Bb).
    */
    mpz_set_ui(p1, b);
    mpz_mul_ui(p1, p1, b);
    mpz_mul_ui(p1, p1, b);
    mpz_mul_ui(p1, p1, (C/24)*(C/24));
    mpz_mul_ui(p1, p1, C*24);

    mpz_set_ui(g1, 2*b-1);
    mpz_mul_ui(g1, g1, 6*b-1);
    mpz_mul_ui(g1, g1, 6*b-5);

    mpz_set_ui(q1, b);
    mpz_mul_ui(q1, q1, B);
    mpz_add_ui(q1, q1, A);
    mpz_mul   (q1, q1, g1);
    if (b%2) then
      mpz_neg(q1, q1);

    var i = b;
    while ((i&1)==0) do i>>=1;
    fac_set_bp(fp1, i, 3);    // b^3
    fac_mul_bp(fp1, 3*5*23*29, 3);
    fp1.pow[0]-=1;

    fac_set_bp(fg1, 2*b-1, 1);   // 2b-1
    fac_mul_bp(fg1, 6*b-1, 1);   // 6b-1
    fac_mul_bp(fg1, 6*b-5, 1);   // 6b-5

    if (b > (progress:c_ulong)) {
      write(".");
      progress += percent*2;
    }

  } else {
    /*
      p(a,b) = p(a,m) * p(m,b)
      g(a,b) = g(a,m) * g(m,b)
      q(a,b) = q(a,m) * p(m,b) + q(m,b) * g(a,m)
    */
    const mid = (a+(b-a)*0.5224): c_ulong;     // tuning parameter
    bs(a, mid, 1, level+1);

    top += 1;
    bs(mid, b, gflag, level+1);
    top -= 1;

    if (level == 0) then
      write("");

    const ccc = level == 0;

    if (ccc) then CHECK_MEMUSAGE;

    if (level>=4) {           // tuning parameter
      if do_gcd_time {
        const t = getCurrentTime();
        fac_remove_gcd(p2, fp2, g1, fg1);
        gcd_time += getCurrentTime() - t;
      } else {
        fac_remove_gcd(p2, fp2, g1, fg1);
      }
    }

    if (ccc) then CHECK_MEMUSAGE;
    mpz_mul(p1, p1, p2);

    if (ccc) then CHECK_MEMUSAGE;
    mpz_mul(q1, q1, p2);

    if (ccc) then CHECK_MEMUSAGE;
    mpz_mul(q2, q2, g1);

    if (ccc) then CHECK_MEMUSAGE;
    mpz_add(q1, q1, q2);


    if (ccc) then CHECK_MEMUSAGE;
    fac_mul(fp1, fp2);

    if (gflag) {
      mpz_mul(g1, g1, g2);
      fac_mul(fg1, fg2);
    }
  }

  if (_out&2) {
    write("p(", a, ",", b, ")=");
    fac_show(fp1);
    if (gflag) then
      write("g(", a, ",", b, ")=");
    fac_show(fg1);
  }
}

<|MERGE_RESOLUTION|>--- conflicted
+++ resolved
@@ -244,15 +244,10 @@
   if (printTimings) then
     writeln("total   time = ", end - start);
 
-<<<<<<< HEAD
-  writeln("   P size=", psize, " digits (", format("%dr", psize:real/d), ")\n",
-          "   Q size=", qsize, " digits (", format("%dr", qsize:real/d), ")");
-=======
   writef("   P size=%n digits (%dr)\n", psize, psize:real/d);
   writef("   Q size=%n digits (%dr)\n", qsize, qsize:real/d);
          
 
->>>>>>> 609f3286
 
   /* output Pi and timing statistics */
   if (_out&1)  {
