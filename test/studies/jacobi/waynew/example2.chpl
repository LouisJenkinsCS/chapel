--- conflicted
+++ resolved
@@ -31,13 +31,8 @@
 
 var moving: atomic int;
 do {
-<<<<<<< HEAD
-  moving = false;
-  forall (i,j) in D with (ref moving) do {   // calc new World
-=======
   moving.write(0);
   forall (i,j) in D do {                       // calc new World
->>>>>>> 4facb200
     World(i,j) = (Temp(i-1,j) + Temp(i+1,j) + Temp(i,j-1) + Temp(i,j+1)) / 4.0;
     moving.add(abs( World(i,j) - Temp(i,j)) > THRESHOLD);
   }
