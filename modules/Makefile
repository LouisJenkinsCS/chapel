--- conflicted
+++ resolved
@@ -58,11 +58,8 @@
 MODULES_TO_DOCUMENT = \
 	standard/BitOps.chpl \
 	standard/Buffers.chpl \
-<<<<<<< HEAD
 	standard/FileSystem.chpl \
-=======
 	standard/List.chpl \
->>>>>>> 300847b0
 	standard/Random.chpl \
 	standard/Sort.chpl \
 	$(SYS_CTYPES_MODULE_DOC)
