/*
 * Copyright 2004-2016 Cray Inc.
 * Other additional copyright holders may be indicated within.
 * 
 * The entirety of this work is licensed under the Apache License,
 * Version 2.0 (the "License"); you may not use this file except
 * in compliance with the License.
 * 
 * You may obtain a copy of the License at
 * 
 *     http://www.apache.org/licenses/LICENSE-2.0
 * 
 * Unless required by applicable law or agreed to in writing, software
 * distributed under the License is distributed on an "AS IS" BASIS,
 * WITHOUT WARRANTIES OR CONDITIONS OF ANY KIND, either express or implied.
 * See the License for the specific language governing permissions and
 * limitations under the License.
 */

//
// The SparseBlock distribution is defined with six classes:
//
//   Block             : (from BlockDist) distribution class
//   SparseBlockDom    : domain class
//   SparseBlockArr    : array class
//   LocSparseBlockDom : local domain class (per-locale instances)
//   LocSparseBlockArr : local array class (per-locale instances)
//
// When a distribution, domain, or array class instance is created, a
// corresponding local class instance is created on each locale that is
// mapped to by the distribution.
//

use DSIUtil;
use ChapelUtil;
use BlockDist;
//
// These flags are used to output debug information and run extra
// checks when using SparseBlock.  Should these be promoted so that they can
// be used across all distributions?  This can be done by turning them
// into compiler flags or adding config parameters to the internal
// modules, perhaps called debugDists and checkDists.
//
config param debugSparseBlockDist = false;
config param debugSparseBlockDistBulkTransfer = false;
// There is no SparseBlock distribution class. Instead, we
// just use Block.

//
// SparseBlock Domain Class
//
// rank:      generic domain rank
// idxType:   generic domain index type
// stridable: generic domain stridable parameter
// dist:      reference to distribution class
// locDoms:   a non-distributed array of local domain classes
// whole:     a non-distributed domain that defines the domain's indices
//
class SparseBlockDom: BaseSparseDomImpl {
  type sparseLayoutType;
  param stridable: bool = false;  // TODO: remove default value eventually
  const dist: Block(rank, idxType, sparseLayoutType);
  const whole: domain(rank=rank, idxType=idxType, stridable=stridable);
  var locDoms: [dist.targetLocDom] LocSparseBlockDom(rank, idxType, stridable,
      sparseLayoutType);

  proc initialize() {
    setup();
    //    writeln("Exiting initialize");
  }

  proc setup() {
    //    writeln("In setup");
    if locDoms(dist.targetLocDom.low) == nil {
      coforall localeIdx in dist.targetLocDom do {
        on dist.targetLocales(localeIdx) do {
          //                    writeln("Setting up on ", here.id);
          //                    writeln("setting up on ", localeIdx, ", whole is: ", whole, ", chunk is: ", dist.getChunk(whole,localeIdx));
         locDoms(localeIdx) = new LocSparseBlockDom(rank, idxType, stridable,
             sparseLayoutType, dist.getChunk(whole,localeIdx));
          //                    writeln("Back on ", here.id);
        }
      }
      //      writeln("Past coforall");
    } else {
      halt("Don't know how to reallocate yet");
      /*
      coforall localeIdx in dist.targetLocDom do {
        on dist.targetLocales(localeIdx) do
          locDoms(localeIdx).mySparseBlock = dist.getChunk(whole, localeIdx);
      }
      */
    }
    //    writeln("Exiting setup()");
  }

  // TODO: For some reason I have to make all the methods for these classes primary
  // rather than secondary methods.  This doesn't seem right, but I couldn't boil
  // it down to a smaller test case in the time I spent on it.
  proc dsiAdd(ind: rank*idxType) {
    var _retval = 0;
    on dist.dsiIndexToLocale(ind) {
      _retval = locDoms[dist.targetLocsIdx(ind)].dsiAdd(ind);
    }
    nnz += _retval;
    return _retval;
  }

  proc dsiAdd(ind: idxType) where this.rank == 1 {
    return dsiAdd((ind,));
  }

  proc dsiFirst {
    return min reduce ([l in locDoms] l.mySparseBlock.first);
  }

  proc dsiLast {
    return max reduce ([l in locDoms] l.mySparseBlock.last);
  }

  // Tried to put this record in the function and the if statement, but got a
  // segfault from the compiler.
  record TargetLocaleComparator {
    proc key(a: index(rank, idxType)) { 
      return (dist.targetLocsIdx(a), a);
    }
  }

  proc bulkAdd_help(inds: [] index(rank,idxType),
      dataSorted=false, isUnique=false) {
    use Sort;
    use Search;

    // without _new_, record functions throw null deref
    var comp = new TargetLocaleComparator();

    if !dataSorted then sort(inds, comparator=comp);

    var localeRanges: [dist.targetLocDom] range;
    on inds {
      for l in dist.targetLocDom {
        const _first = locDoms[l].mySparseBlock._value.parentDom.first;
        const _last = locDoms[l].mySparseBlock._value.parentDom.last;

        var (foundFirst, locFirst) = binarySearch(inds, _first, comp);
        var (foundLast, locLast) = binarySearch(inds, _last, comp);

        if !foundLast then locLast -= 1;

        // two ifs are necessary to catch out of bounds in the bulkAdd call
        // chain. otherwise this methods would cutoff indices that are smaller
        // than parentDom.first or larger than parentDom.last, which is
        // _probably_ not desirable.
        if dist.targetLocDom.first == l then
          locFirst = inds.domain.first;
        if dist.targetLocDom.last == l then
          locLast = inds.domain.last;

        localeRanges[l] = locFirst..locLast;
      }
    }
    var _totalAdded: atomic int;
    coforall l in dist.targetLocDom do on dist.targetLocales[l] {
      const _retval = locDoms[l].mySparseBlock.bulkAdd(inds[localeRanges[l]],
          dataSorted=true, isUnique=false);
      _totalAdded.add(_retval);
    }
    const _retval = _totalAdded.read();
    nnz += _retval;
    return _retval;
  }

  //
  // output domain
  //
  proc dsiSerialWrite(f) {
    if (rank == 1) {
      f.write("{");
      for locdom in locDoms do {
        // on locdom do {
        if (locdom.dsiNumIndices) {
            f.write(" ");
            locdom.dsiSerialWrite(f);
          }
          //}
      }
      f.write("}");
    } else {
      compilerError("Can't write out multidimensional sparse distributed domains yet");
    }
  }

  //
  // how to allocate a new array over this domain
  //
  proc dsiBuildArray(type eltType) {
    var arr = new SparseBlockArr(eltType=eltType, rank=rank, idxType=idxType,
        stridable=stridable, sparseLayoutType=sparseLayoutType, dom=this);
    arr.setup();
    return arr;
  }

  // stopgap to avoid accessing locDoms field (and returning an array)
  proc getLocDom(localeIdx) return locDoms(localeIdx);

  iter these() {
    for locDom in locDoms do
      // TODO Would want to do something like:
      //on blk do
      // But can't currently have yields in on clauses:
      // invalid use of 'yield' within 'on' in serial iterator
      for x in locDom.mySparseBlock._value.these() do
        yield x;
  }

  iter these(param tag: iterKind) where tag == iterKind.leader {
    coforall (locDom,localeIndex) in zip(locDoms,dist.targetLocDom) {
      on locDom {
        for followThis in locDom.mySparseBlock._value.these(tag) {
          yield (followThis, localeIndex);
        }
      }
    }
  }

  iter these(param tag: iterKind, followThis) where tag == iterKind.follower {
    var (locFollowThis, localeIndex) = followThis;
    for i in locFollowThis(1).these(tag, locFollowThis) do
      yield i;
  }

  iter these(param tag: iterKind) where tag == iterKind.standalone {
    coforall locDom in locDoms {
      on locDom {
        for i in locDom.mySparseBlock._value.these(tag) {
          yield i;
        }
      }
    }
  }

  proc dsiMember(ind) {
    on whole.dist.idxToLocale(ind) {
      writeln("Need to add support for mapping locale to local domain");
    }
  }

  proc dsiClear() {
    coforall locDom in locDoms do
      on locDom do
        locDom.dsiClear();
  }

  proc dsiMyDist() return dist;
}

//
// Local SparseBlock Domain Class
//
// rank: generic domain rank
// idxType: generic domain index type
// stridable: generic domain stridable parameter
// mySparseBlock: a non-distributed domain that defines the local indices
//
class LocSparseBlockDom {
  param rank: int;
  type idxType;
  param stridable: bool;
  type sparseLayoutType;
  var parentDom: domain(rank, idxType, stridable);
  var sparseDist = new sparseLayoutType; //unresolved call workaround
  var mySparseBlock: sparse subdomain(parentDom) dmapped new dmap(sparseDist);

  proc initialize() {
    //    writeln("On locale ", here.id, " LocSparseBlockDom = ", this);
  }

  proc dsiAdd(ind: rank*idxType) {
    return mySparseBlock.add(ind);
  }

  proc dsiMember(ind: rank*idxType) {
    return mySparseBlock.member(ind);
  }

  proc dsiClear() {
    mySparseBlock.clear();
  }

  proc dsiSerialWrite(w) {
    mySparseBlock._value.dsiSerialWrite(w, printBrackets=false);
    // w.write(mySparseBlock); // works, but gets brackets printed out redundantly
    //    w <~> mySparseBlock;
  }

  proc dsiNumIndices {
    return mySparseBlock.numIndices;
  }
}

//
// SparseBlock Array Class
//
// eltType: generic array element type
// rank: generic array rank
// idxType: generic array index type
// stridable: generic array stridable parameter
// dom: reference to domain class
// locArr: a non-distributed array of local array classes
// myLocArr: optimized reference to here's local array class (or nil)
//
class SparseBlockArr: BaseSparseArr {
  param stridable: bool;
  type sparseLayoutType = DefaultDist;

  // ideally I wanted to have `var locArr: [dom.dist.targetLocDom]`. However,
  // superclass' fields cannot be used in child class' field initializers. See
  // the constructor for the workaround.
  var locArrDom: domain(rank,idxType);
  var locArr: [locArrDom] LocSparseBlockArr(eltType, rank, idxType, stridable,
      sparseLayoutType);
  var myLocArr: LocSparseBlockArr(eltType, rank, idxType, stridable,
      sparseLayoutType);

  proc SparseBlockArr(type eltType, param rank, type idxType, param stridable,
      type sparseLayoutType ,dom) {
    locArrDom = dom.dist.targetLocDom;
  }

  proc setup() {
    var thisid = this.locale.id;
    coforall localeIdx in dom.dist.targetLocDom {
      on dom.dist.targetLocales(localeIdx) {
        const locDom = dom.getLocDom(localeIdx);
        locArr(localeIdx) = new LocSparseBlockArr(eltType, rank, idxType,
            stridable, sparseLayoutType, locDom);
        if thisid == here.id then
          myLocArr = locArr(localeIdx);
      }
    }
  }

  iter these() ref {
    for locI in dom.dist.targetLocDom {
      // TODO Would want to do something like:
      //on locDom do
      // But can't currently have yields in on clauses:
      // invalid use of 'yield' within 'on' in serial iterator
      var locDom = dom.locDoms[locI];
      var locArrI = locArr[locI];
      for x in locDom.mySparseBlock {
        yield locArrI.myElems(x);
      }
    }
  }

  iter these(param tag: iterKind) where tag == iterKind.leader {
    for followThis in dom.these(tag) do
      yield followThis;
  }

  iter these(param tag: iterKind, followThis) ref where tag == iterKind.follower {
    var (locFollowThis, localeIndex) = followThis;
    for i in locFollowThis(1).these(tag, locFollowThis) {
      yield locArr[localeIndex].dsiAccess(i);
    }
  }

  iter these(param tag: iterKind) ref where tag == iterKind.standalone {
    coforall locA in locArr do on locArr {
      // forward to sparse standalone iterator
      for i in locA.myElems._value.these(tag) {
        yield i;
      }
    }
  }


  proc dsiAccess(i: rank*idxType) ref {
    //    local { // TODO: Turn back on once privatization is on
      if myLocArr != nil && myLocArr.locDom.dsiMember(i) {
        return myLocArr.dsiAccess(i);
        //      }
    }
    return locArr[dom.dist.targetLocsIdx(i)].dsiAccess(i);
  }
  proc dsiAccess(i: rank*idxType)
  where !shouldReturnRvalueByConstRef(eltType) {
    //    local { // TODO: Turn back on once privatization is on
      if myLocArr != nil && myLocArr.locDom.dsiMember(i) {
        return myLocArr.dsiAccess(i);
        //      }
    }
    return locArr[dom.dist.targetLocsIdx(i)].dsiAccess(i);
  }
  proc dsiAccess(i: rank*idxType) const ref
  where shouldReturnRvalueByConstRef(eltType) {
    //    local { // TODO: Turn back on once privatization is on
      if myLocArr != nil && myLocArr.locDom.dsiMember(i) {
        return myLocArr.dsiAccess(i);
        //      }
    }
    return locArr[dom.dist.targetLocsIdx(i)].dsiAccess(i);
  }




  proc dsiAccess(i: idxType...rank) ref
    return dsiAccess(i);
  proc dsiAccess(i: idxType...rank)
  where !shouldReturnRvalueByConstRef(eltType)
    return dsiAccess(i);
  proc dsiAccess(i: idxType...rank) const ref
  where shouldReturnRvalueByConstRef(eltType)
    return dsiAccess(i);



  proc dsiGetBaseDom() return dom;

}

//
// Local SparseBlock Array Class
//
// eltType: generic array element type
// rank: generic array rank
// idxType: generic array index type
// stridable: generic array stridable parameter
// locDom: reference to local domain class
// myElems: a non-distributed array of local elements
//
class LocSparseBlockArr {
  type eltType;
  param rank: int;
  type idxType;
  param stridable: bool;
  type sparseLayoutType;
  const locDom: LocSparseBlockDom(rank, idxType, stridable, sparseLayoutType);
  var myElems: [locDom.mySparseBlock] eltType;

  proc dsiAccess(i) ref {
    return myElems[i];
  }
  proc dsiAccess(i)
  where !shouldReturnRvalueByConstRef(eltType) {
    return myElems[i];
  }
  proc dsiAccess(i) const ref
  where shouldReturnRvalueByConstRef(eltType) {
    return myElems[i];
  }
}

/*

Some old code that might be useful to draw from as this
module is improved.

proc SparseBlockDom.dsiNewSpsSubDom(parentDomVal) {
  return new SparseBlockDom(rank, idxType, dist, parentDomVal);
}

proc SparseBlockDom.dsiDisplayRepresentation() {
  writeln("whole = ", whole);
  for tli in dist.targetLocDom do
    writeln("locDoms[", tli, "].mySparseBlock = ", locDoms[tli].mySparseBlock);
}



//
// Given a tuple of scalars of type t or range(t) match the shape but
// using types rangeType and scalarType e.g. the call:
// _matchArgsShape(range(int(32)), int(32), (1:int(64), 1:int(64)..5, 1:int(64)..5))
// returns the type: (int(32), range(int(32)), range(int(32)))
//
proc _matchArgsShape(type rangeType, type scalarType, args) type {
  proc tuple(type t ...) type return t;
  proc helper(param i: int) type {
    if i == args.size {
      if isCollapsedDimension(args(i)) then
        return tuple(scalarType);
      else
        return tuple(rangeType);
    } else {
      if isCollapsedDimension(args(i)) then
        return (scalarType, (... helper(i+1)));
      else
        return (rangeType, (... helper(i+1)));
    }
  }
  return helper(1);
}


proc SparseBlock.dsiCreateRankChangeDist(param newRank: int, args) {
  var collapsedDimLocs: rank*idxType;

  for param i in 1..rank {
    if isCollapsedDimension(args(i)) {
      collapsedDimLocs(i) = args(i);
    } else {
      collapsedDimLocs(i) = 0;
    }
  }
  const collapsedLocInd = targetLocsIdx(collapsedDimLocs);
  var collapsedBbox: _matchArgsShape(range(idxType=idxType), idxType, args);
  var collapsedLocs: _matchArgsShape(range(idxType=int), int, args);

  for param i in 1..rank {
    if isCollapsedDimension(args(i)) {
      // set indices that are out of bounds to the bounding box low or high.
      collapsedBbox(i) = if args(i) < boundingBox.dim(i).low then boundingBox.dim(i).low else if args(i) > boundingBox.dim(i).high then boundingBox.dim(i).high else args(i);
      collapsedLocs(i) = collapsedLocInd(i);
    } else {
      collapsedBbox(i) = boundingBox.dim(i);
      collapsedLocs(i) = targetLocDom.dim(i);
    }
  }

  const newBbox = boundingBox[(...collapsedBbox)];
  const newTargetLocales = targetLocales((...collapsedLocs));
  return new SparseBlock(newBbox, newTargetLocales,
                   dataParTasksPerLocale, dataParIgnoreRunningTasks,
                   dataParMinGranularity);
}

proc SparseBlockDom.dsiLow return whole.low;
proc SparseBlockDom.dsiHigh return whole.high;
proc SparseBlockDom.dsiStride return whole.stride;

//
// INTERFACE NOTES: Could we make dsiSetIndices() for a rectangular
// domain take a domain rather than something else?
//
proc SparseBlockDom.dsiSetIndices(x: domain) {
  if x.rank != rank then
    compilerError("rank mismatch in domain assignment");
  if x._value.idxType != idxType then
    compilerError("index type mismatch in domain assignment");
  whole = x;
  setup();
  if debugSparseBlockDist {
    writeln("Setting indices of SparseBlock domain:");
    dsiDisplayRepresentation();
  }
}

proc SparseBlockDom.dsiSetIndices(x) {
  if x.size != rank then
    compilerError("rank mismatch in domain assignment");
  if x(1).idxType != idxType then
    compilerError("index type mismatch in domain assignment");
  //
  // TODO: This seems weird:
  //
  whole.setIndices(x);
  setup();
  if debugSparseBlockDist {
    writeln("Setting indices of SparseBlock domain:");
    dsiDisplayRepresentation();
  }
}

proc SparseBlockDom.dsiGetIndices() {
  return whole.getIndices();
}

// dsiLocalSlice
proc SparseBlockDom.dsiLocalSlice(param stridable: bool, ranges) {
  return whole((...ranges));
}

proc SparseBlockDom.dsiIndexOrder(i) {
  return whole.indexOrder(i);
}

//
// build a new rectangular domain using the given range
//
proc SparseBlockDom.dsiBuildRectangularDom(param rank: int, type idxType,
                                   param stridable: bool,
                                   ranges: rank*range(idxType,
                                                      BoundedRangeType.bounded,
                                                      stridable)) {
  if idxType != dist.idxType then
    compilerError("SparseBlock domain index type does not match distribution's");
  if rank != dist.rank then
    compilerError("SparseBlock domain rank does not match distribution's");

  var dom = new SparseBlockDom(rank=rank, idxType=idxType,
                         dist=dist, stridable=stridable);
  dom.dsiSetIndices(ranges);
  return dom;
}

//
// Added as a performance stopgap to avoid returning a domain
//
proc LocSparseBlockDom.member(i) return mySparseBlock.member(i);

proc SparseBlockArr.dsiDisplayRepresentation() {
  for tli in dom.dist.targetLocDom {
    writeln("locArr[", tli, "].myElems = ", for e in locArr[tli].myElems do e);
  }
}

inline proc _remoteAccessData.getDataIndex(param stridable, ind: rank*idxType) {
  // modified from DefaultRectangularArr below
  var sum = origin;
  if stridable {
    for param i in 1..rank do
      sum += (ind(i) - off(i)) * blk(i) / abs(str(i)):idxType;
  } else {
    for param i in 1..rank do
      sum += ind(i) * blk(i);
    sum -= factoredOffs;
  }
  return sum;
}

proc SparseBlockArr.dsiSlice(d: SparseBlockDom) {
  var alias = new SparseBlockArr(eltType=eltType, rank=rank, idxType=idxType, stridable=d.stridable, dom=d, pid=pid);
  var thisid = this.locale.id;
  coforall i in d.dist.targetLocDom {
    on d.dist.targetLocales(i) {
      alias.locArr[i] = new LocSparseBlockArr(eltType=eltType, rank=rank, idxType=idxType, stridable=d.stridable, locDom=d.locDoms[i], myElems=>locArr[i].myElems[d.locDoms[i].mySparseBlock]);
      if thisid == here.id then
        alias.myLocArr = alias.locArr[i];
    }
  }
  return alias;
}

proc SparseBlockArr.dsiLocalSlice(ranges) {
  var low: rank*idxType;
  for param i in 1..rank {
    low(i) = ranges(i).low;
  }
  return locArr(dom.dist.targetLocsIdx(low)).myElems((...ranges));
}

proc _extendTuple(type t, idx: _tuple, args) {
  var tup: args.size*t;
  var j: int = 1;

  for param i in 1..args.size {
    if isCollapsedDimension(args(i)) then
      tup(i) = args(i);
    else {
      tup(i) = idx(j);
      j += 1;
    }
  }
  return tup;
}

proc _extendTuple(type t, idx, args) {
  var tup: args.size*t;
  var idxTup = tuple(idx);
  var j: int = 1;

  for param i in 1..args.size {
    if isCollapsedDimension(args(i)) then
      tup(i) = args(i);
    else {
      tup(i) = idxTup(j);
      j += 1;
    }
  }
  return tup;
}


proc SparseBlockArr.dsiRankChange(d, param newRank: int, param stridable: bool, args) {
  var alias = new SparseBlockArr(eltType=eltType, rank=newRank, idxType=idxType, stridable=stridable, dom=d);
  var thisid = this.locale.id;
  coforall ind in d.dist.targetLocDom {
    on d.dist.targetLocales(ind) {
      const locDom = d.getLocDom(ind);
      // locSlice is a tuple of ranges and scalars. It will match the basic
      // shape of the args argument.
      var locSlice: _matchArgsShape(range(idxType=idxType, stridable=stridable), idxType, args);
      // collapsedDims stores the value any collapsed dimension is down to.
      // For any non-collapsed dimension, that position is ignored.
      // This tuple is then passed to the targetLocsIdx function to build up a
      // partial index into this.targetLocDom with correct values set for all
      // collapsed dimensions. The rest of the dimensions get their values from
      // ind - an index into the new rank changed targetLocDom.
      var collapsedDims: rank*idxType;
      var locArrInd: rank*int;

      var j = 1;
      for param i in 1..args.size {
        if isCollapsedDimension(args(i)) {
          locSlice(i) = args(i);
          collapsedDims(i) = args(i);
        } else {
          locSlice(i) = locDom.mySparseBlock.dim(j)(args(i));
          j += 1;
        }
      }
      locArrInd = dom.dist.targetLocsIdx(collapsedDims);
      j = 1;
      // Now that the locArrInd values are known for the collapsed dimensions
      // Pull the rest of the dimensions values from ind
      for param i in 1..args.size {
        if !isCollapsedDimension(args(i)) {
          if newRank > 1 then
            locArrInd(i) = ind(j);
          else
            locArrInd(i) = ind;
          j += 1;
        }
      }

      alias.locArr[ind] =
        new LocSparseBlockArr(eltType=eltType, rank=newRank, idxType=d.idxType,
                        stridable=d.stridable, locDom=locDom,
                        myElems=>locArr[(...locArrInd)].myElems[(...locSlice)]);

      if thisid == here.id then
        alias.myLocArr = alias.locArr[ind];
    }
  }
  return alias;
}

proc SparseBlockArr.dsiReindex(d: SparseBlockDom) {
  var alias = new SparseBlockArr(eltType=eltType, rank=d.rank, idxType=d.idxType,
                           stridable=d.stridable, dom=d);
  const sameDom = d==dom;

  var thisid = this.locale.id;
  coforall i in d.dist.targetLocDom {
    on d.dist.targetLocales(i) {
      const locDom = d.getLocDom(i);
      var locAlias: [locDom.mySparseBlock] => locArr[i].myElems;
      alias.locArr[i] = new LocSparseBlockArr(eltType=eltType,
                                        rank=rank, idxType=d.idxType,
                                        stridable=d.stridable,
                                        locDom=locDom,
                                        myElems=>locAlias);
      if thisid == here.id then
        alias.myLocArr = alias.locArr[i];
      }
    }
  }

  return alias;
}

proc SparseBlockArr.dsiReallocate(d: domain) {
  //
  // For the default rectangular array, this function changes the data
  // vector in the array class so that it is setup once the default
  // rectangular domain is changed.  For this distributed array class,
  // we don't need to do anything, because changing the domain will
  // change the domain in the local array class which will change the
  // data in the local array class.  This will only work if the domain
  // we are reallocating to has the same distribution, but domain
  // assignment is defined so that only the indices are transferred.
  // The distribution remains unchanged.
  //
}

proc SparseBlockArr.dsiPostReallocate() {
  // Call this *after* the domain has been reallocated
}

//
// the accessor for the local array -- assumes the index is local
//
proc LocSparseBlockArr.this(i) ref {
  return myElems(i);
}

*/

//
// output array
//
proc SparseBlockArr.dsiSerialWrite(f) {
  if (rank == 1) {
    f.write("[");
    for locarr in locArr do {
      // on locdom do {
      if (locarr.locDom.dsiNumIndices) {
        f.write(" ");
        locarr.dsiSerialWrite(f);
      }
      // }
    }
    f.write("]");
  } else {
    compilerError("Can't write out multidimensional sparse distributed arrays yet");
  }
}

proc LocSparseBlockArr.dsiSerialWrite(f) {
  myElems._value.dsiSerialWrite(f);
}


proc SparseBlockDom.dsiSupportsPrivatization() param return false;

proc SparseBlockDom.dsiGetPrivatizeData() return (dist.pid, whole.dims());

proc SparseBlockDom.dsiPrivatize(privatizeData) {
  var privdist = chpl_getPrivatizedCopy(dist.type, privatizeData(1));
  var c = new SparseBlockDom(rank=rank, idxType=idxType, stridable=stridable,
      dist=privdist, whole=whole);
  for i in c.dist.targetLocDom do
    c.locDoms(i) = locDoms(i);
  c.whole = {(...privatizeData(2))};
  return c;
}

proc SparseBlockDom.dsiGetReprivatizeData() return whole.dims();

proc SparseBlockDom.dsiReprivatize(other, reprivatizeData) {
  for i in dist.targetLocDom do
    locDoms(i) = other.locDoms(i);
  whole = {(...reprivatizeData)};
}

proc SparseBlockArr.dsiSupportsPrivatization() param return false;

proc SparseBlockArr.dsiGetPrivatizeData() return dom.pid;

proc SparseBlockArr.dsiPrivatize(privatizeData) {
  var privdom = chpl_getPrivatizedCopy(dom.type, privatizeData);
  var c = new SparseBlockArr(eltType=eltType, rank=rank, idxType=idxType, stridable=stridable, dom=privdom);
  for localeIdx in c.dom.dist.targetLocDom {
    c.locArr(localeIdx) = locArr(localeIdx);
    if c.locArr(localeIdx).locale.id == here.id then
      c.myLocArr = c.locArr(localeIdx);
  }
  return c;
}

proc SparseBlockArr.dsiSupportsBulkTransfer() param return false;

proc SparseBlockArr.doiCanBulkTransfer() {
  if dom.stridable then
    for param i in 1..rank do
      if dom.whole.dim(i).stride != 1 then return false;

  // See above note regarding aliased arrays
  if disableAliasedBulkTransfer then
    if _arrAlias != nil then return false;

  return true;
}

// TODO This function needs to be fixed. For now, explicitly returning false
// from dsiSupportsBulkTransfer, so this function should never be compiled
proc SparseBlockArr.doiBulkTransfer(B) {
  halt("SparseBlockArr.doiBulkTransfer not yet implemented");
<<<<<<< HEAD
  /*
=======
/*
>>>>>>> daa7230d
  if debugSparseBlockDistBulkTransfer then resetCommDiagnostics();
  var sameDomain: bool;
  // We need to do the following on the locale where 'this' was allocated,
  //  but hopefully, most of the time we are initiating the transfer
  //  from the same locale (local on clauses are optimized out).
  on this do sameDomain = dom==B._value.dom;
  // Use zippered iteration to piggyback data movement with the remote
  //  fork.  This avoids remote gets for each access to locArr[i] and
  //  B._value.locArr[i]
  coforall (i, myLocArr, BmyLocArr) in zip(dom.dist.targetLocDom,
                                           locArr,
                                           B._value.locArr) do
    on dom.dist.targetLocales(i) {

    if sameDomain &&
      chpl__useBulkTransfer(myLocArr.myElems, BmyLocArr.myElems) {
      // Take advantage of DefaultRectangular bulk transfer
      if debugSparseBlockDistBulkTransfer then startCommDiagnosticsHere();
      local {
        myLocArr.myElems._value.doiBulkTransfer(BmyLocArr.myElems);
      }
      if debugSparseBlockDistBulkTransfer then stopCommDiagnosticsHere();
    } else {
      if debugSparseBlockDistBulkTransfer then startCommDiagnosticsHere();
      if (rank==1) {
        var lo=dom.locDoms[i].mySparseBlock.low;
        const start=lo;
        //use divCeilPos(i,j) to know the limits
        //but i and j have to be positive.
        for (rid, rlo, size) in ConsecutiveChunks(dom,B._value.dom,i,start) {
          if debugSparseBlockDistBulkTransfer then writeln("Local Locale id=",i,
                                            "; Remote locale id=", rid,
                                            "; size=", size,
                                            "; lo=", lo,
                                            "; rlo=", rlo
                                            );
          // NOTE: This does not work with --heterogeneous, but heterogeneous
          // compilation does not work right now.  This call should be changed
          // once that is fixed.
          var dest = myLocArr.myElems._value.data;
          const src = B._value.locArr[rid].myElems._value.data;
          __primitive("chpl_comm_get",
                      __primitive("array_get", dest,
                                  myLocArr.myElems._value.getDataIndex(lo)),
                      rid,
                      __primitive("array_get", src,
                                  B._value.locArr[rid].myElems._value.getDataIndex(rlo)),
                      size);
          lo+=size;
        }
      } else {
        var orig=dom.locDoms[i].mySparseBlock.low(dom.rank);
        for coord in dropDims(dom.locDoms[i].mySparseBlock, dom.locDoms[i].mySparseBlock.rank) {
          var lo=if rank==2 then (coord,orig) else ((...coord), orig);
          const start=lo;
          for (rid, rlo, size) in ConsecutiveChunksD(dom,B._value.dom,i,start) {
            if debugSparseBlockDistBulkTransfer then writeln("Local Locale id=",i,
                                        "; Remote locale id=", rid,
                                        "; size=", size,
                                        "; lo=", lo,
                                        "; rlo=", rlo
                                        );
          var dest = myLocArr.myElems._value.data;
          const src = B._value.locArr[rid].myElems._value.data;
          __primitive("chpl_comm_get",
                      __primitive("array_get", dest,
                                  myLocArr.myElems._value.getDataIndex(lo)),
                      dom.dist.targetLocales(rid).id,
                      __primitive("array_get", src,
                                  B._value.locArr[rid].myElems._value.getDataIndex(rlo)),
                      size);
            lo(rank)+=size;
          }
        }
      }
      if debugSparseBlockDistBulkTransfer then stopCommDiagnosticsHere();
    }
  }
  if debugSparseBlockDistBulkTransfer then writeln("Comms:",getCommDiagnostics());
<<<<<<< HEAD
  */
=======
*/
>>>>>>> daa7230d
}

iter ConsecutiveChunks(d1,d2,lid,lo) {
  var elemsToGet = d1.locDoms[lid].mySparseBlock.numIndices;
  const offset   = d2.whole.low - d1.whole.low;
  var rlo=lo+offset;
  var rid  = d2.dist.targetLocsIdx(rlo);
  while (elemsToGet>0) {
    const size = min(d2.numRemoteElems(rlo,rid),elemsToGet):int;
    yield (rid,rlo,size);
    rid +=1;
    rlo += size;
    elemsToGet -= size;
  }
}

iter ConsecutiveChunksD(d1,d2,i,lo) {
  const rank=d1.rank;
  var elemsToGet = d1.locDoms[i].mySparseBlock.dim(rank).length;
  const offset   = d2.whole.low - d1.whole.low;
  var rlo = lo+offset;
  var rid = d2.dist.targetLocsIdx(rlo);
  while (elemsToGet>0) {
    const size = min(d2.numRemoteElems(rlo(rank):int,rid(rank):int),elemsToGet);
    yield (rid,rlo,size);
    rid(rank) +=1;
    rlo(rank) += size;
    elemsToGet -= size;
  }
}

proc SparseBlockDom.numRemoteElems(rlo,rid){
  var blo,bhi:dist.idxType;
  if rid==(dist.targetLocDom.dim(rank).length - 1) then
    bhi=whole.dim(rank).high;
  else
      bhi=dist.boundingBox.dim(rank).low +
        intCeilXDivByY((dist.boundingBox.dim(rank).high - dist.boundingBox.dim(rank).low +1)*(rid+1),
                   dist.targetLocDom.dim(rank).length) - 1;

  return(bhi - rlo + 1);
}

//Brad's utility function. It drops from Domain D the dimensions
//indicated by the subsequent parameters dims.
proc dropDims(D: domain, dims...) {
  var r = D.dims();
  var r2: (D.rank-dims.size)*r(1).type;
  var j = 1;
  for i in 1..D.rank do
    for k in 1..dims.size do
      if dims(k) != i {
        r2(j) = r(i);
        j+=1;
      }
  var DResult = {(...r2)};
  return DResult;
}
<|MERGE_RESOLUTION|>--- conflicted
+++ resolved
@@ -859,11 +859,7 @@
 // from dsiSupportsBulkTransfer, so this function should never be compiled
 proc SparseBlockArr.doiBulkTransfer(B) {
   halt("SparseBlockArr.doiBulkTransfer not yet implemented");
-<<<<<<< HEAD
-  /*
-=======
 /*
->>>>>>> daa7230d
   if debugSparseBlockDistBulkTransfer then resetCommDiagnostics();
   var sameDomain: bool;
   // We need to do the following on the locale where 'this' was allocated,
@@ -943,11 +939,7 @@
     }
   }
   if debugSparseBlockDistBulkTransfer then writeln("Comms:",getCommDiagnostics());
-<<<<<<< HEAD
-  */
-=======
 */
->>>>>>> daa7230d
 }
 
 iter ConsecutiveChunks(d1,d2,lid,lo) {
