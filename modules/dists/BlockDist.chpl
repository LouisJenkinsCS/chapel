--- conflicted
+++ resolved
@@ -261,12 +261,8 @@
   var dataParTasksPerLocale: int;
   var dataParIgnoreRunningTasks: bool;
   var dataParMinGranularity: int;
-<<<<<<< HEAD
+  type sparseLayoutType = DefaultDist;
   //var pid: int = -1; // privatized object id (this should be factored out)
-=======
-  type sparseLayoutType = DefaultDist;
-  var pid: int = -1; // privatized object id (this should be factored out)
->>>>>>> 1eef9b23
 }
 
 //
