--- conflicted
+++ resolved
@@ -337,11 +337,11 @@
 
     // These should never be called (but are default functions for records)
     pragma "no doc"
-    proc writeThis(f: Writer) {
+    proc writeThis(f) {
       compilerError("not implemented: writeThis");
     }
     pragma "no doc"
-    proc readThis(f: Reader) {
+    proc readThis(f) {
       compilerError("not implemented: readThis");
     }
 
@@ -1326,17 +1326,7 @@
       else nil;
     ret.owned = true;
 
-<<<<<<< HEAD
-  proc c_string.writeThis(x) {
-    x.write(this);
-  }
-  // The c_string_copy version is required, since apparently coercions are not
-  // applied to "this".
-  proc c_string_copy.writeThis(x) {
-    x.write(this:c_string);
-=======
     return ret;
->>>>>>> 1eaec848
   }
 
   //
