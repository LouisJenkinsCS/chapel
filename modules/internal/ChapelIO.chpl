/*
 * Copyright 2004-2016 Cray Inc.
 * Other additional copyright holders may be indicated within.
 * 
 * The entirety of this work is licensed under the Apache License,
 * Version 2.0 (the "License"); you may not use this file except
 * in compliance with the License.
 * 
 * You may obtain a copy of the License at
 * 
 *     http://www.apache.org/licenses/LICENSE-2.0
 * 
 * Unless required by applicable law or agreed to in writing, software
 * distributed under the License is distributed on an "AS IS" BASIS,
 * WITHOUT WARRANTIES OR CONDITIONS OF ANY KIND, either express or implied.
 * See the License for the specific language governing permissions and
 * limitations under the License.
 */

/*

Basic types and utilities in support of I/O operation.
 
Most of Chapel's I/O support is within the :mod:`IO` module.  This section
describes automatically included basic types and routines that support the
:mod:`IO` module.
 
Writing and Reading
~~~~~~~~~~~~~~~~~~~

The :proc:`~IO.writeln` function allows for a simple implementation
of a Hello World program:

.. code-block:: chapel

 writeln("Hello, World!");
 // outputs
 // Hello, World!

The :proc:`~IO.read` functions allow one to read values into variables as
the following example demonstrates. It shows three ways to read values into
a pair of variables ``x`` and ``y``.

.. code-block:: chapel

  var x: int;
  var y: real;

  /* reading into variable expressions, returning
     true if the values were read, false on EOF */
  var ok:bool = read(x, y);

  /* reading via a single type argument */
  x = read(int);
  y = read(real);

  /* reading via multiple type arguments */
  (x, y) = read(int, real);

The readThis(), writeThis(), and readWriteThis() Methods
~~~~~~~~~~~~~~~~~~~~~~~~~~~~~~~~~~~~~~~~~~~~~~~~~~~~~~~~

When programming the input and output method for a custom data type, it is
often useful to define both the read and write routines at the same time. That
is possible to do in a Chapel program by defining a ``readWriteThis`` method,
which is a generic method expecting a single :record:`~IO.channel` argument.

In cases when the reading routine and the writing routine are more naturally
separate, or in which only one should be defined, a Chapel program can define
``readThis`` (taking in a single argument - a readable channel) and/or
``writeThis`` (taking in a single argument - a writeable channel).

If none of these routines are provided, a default version of ``readThis`` and
``writeThis`` will be generated by the compiler. If ``readWriteThis`` is
defined, the compiler will generate ``readThis`` or ``writeThis`` methods - if
they do not already exist - which call ``readWriteThis``.

Note that arguments to ``readThis`` and ``writeThis`` may represent a locked
channel; as a result, calling methods on the channel in parallel from within a
``readThis``, ``writeThis``, or ``readWriteThis`` may cause undefined behavior.

Because it is often more convenient to use an operator for I/O, instead of
writing

.. code-block:: chapel

  f.readwrite(x);
  f.readwrite(y);

one can write

.. code-block:: chapel

  f <~> x <~> y;

Note that the types :type:`IO.ioLiteral` and :type:`IO.ioNewline` may be useful
when using the ``<~>`` operator. :type:`IO.ioLiteral` represents some string
that must be read or written as-is (e.g. ``","`` when working with a tuple),
and :type:`IO.ioNewline` will emit a newline when writing but skip to and
consume a newline when reading.


This example defines a readWriteThis method and demonstrates how ``<~>`` will
call the read or write routine, depending on the situation.

.. code-block:: chapel

  class IntPair {
    var x: int;
    var y: int;
    proc readWriteThis(f) {
      f <~> x <~> new ioLiteral(",") <~> y <~> new ioNewline();
    }
  }
  var ip = new IntPair(17,2);
  write(ip);
  // prints out
  // 17,2

  delete ip;

This example defines a only a writeThis method - so that there will be a
function resolution error if the class NoRead is read.

.. code-block:: chapel

  class NoRead {
    var x: int;
    var y: int;
    proc writeThis(f) {
      f.writeln("hello");
    }
    // Note that no readThis function will be generated.
  }
  var nr = new NoRead();
  write(nr);
  // prints out
  // hello

  // Note that read(nr) will generate a compiler error.

  delete nr;

.. _default-write-and-read-methods:

Default write and read Methods
~~~~~~~~~~~~~~~~~~~~~~~~~~~~~~

Default ``write`` methods are created for all types for which a user-defined
``write`` method is not provided.  They have the following semantics:

* for an array argument: outputs the elements of the array in row-major order
  where rows are separated by line-feeds and blank lines are used to separate
  other dimensions.
* for a `domain` argument: outputs the dimensions of the domain enclosed by
  ``[`` and ``]``.
* for a `range` argument: output the lower bound of the range, output ``..``,
  then output the upper bound of the range.  If the stride of the range
  is not ``1``, output the word ``by`` and then the stride of the range.
* for a tuples, outputs the components of the tuple in order delimited by ``(``
  and ``)``, and separated by commas.
* for a class: outputs the values within the fields of the class prefixed by
  the name of the field and the character ``=``.  Each field is separated by a
  comma.  The output is delimited by ``{`` and ``}``.
* for a record: outputs the values within the fields of the class prefixed by
  the name of the field and the character ``=``.  Each field is separated by a
  comma.  The output is delimited by ``(`` and ``)``.

Default ``read`` methods are created for all types for which a user-defined
``read`` method is not provided.  The default ``read`` methods are defined to
read in the output of the default ``write`` method.

.. note::

  Note that it is not currently possible to read and write circular
  data structures with these mechanisms.

 */
module ChapelIO {
  use ChapelBase; // for uint().
  use SysBasic;
  // use IO; happens below once we need it.
  
  // TODO -- this should probably be private
  pragma "no doc"
  proc _isNilObject(val) {
    proc helper(o: object) return o == nil;
    proc helper(o)         return false;
    return helper(val);
  }
 
  pragma "no doc"
  proc writerDeprecated() param {
    compilerError("Writer deprecated: make writeThis argument generic");
  }
  pragma "no doc"
  proc readerDeprecated() param {
    compilerError("Reader deprecated: make readThis argument generic");
  }

  pragma "no doc"
  class Writer {
    param dummy = writerDeprecated();
  }
  pragma "no doc"
  class Reader {
    param dummy = readerDeprecated();
  }

  use IO;

    private
    proc isIoField(x, param i) param {
      if isType(__primitive("field by num", x, i)) ||
         isParam(__primitive("field by num", x, i)) {
        // I/O should ignore type or param fields
        return false;
      } else {
        return true;
      }
    }

    // ch is the channel
    // x is the record/class/union
    // i is the field number of interest
    private
    proc ioFieldNameEqLiteral(ch, type t, param i) {
      var st = ch.styleElement(QIO_STYLE_ELEMENT_AGGREGATE);
      if st == QIO_AGGREGATE_FORMAT_JSON {
        return new ioLiteral('"' +
                             __primitive("field num to name", t, i) +
                             '":');
      } else {
        return new ioLiteral(__primitive("field num to name", t, i) + " = ");
      }
    }
    private
    proc ioFieldNameLiteral(ch, type t, param i) {
      var st = ch.styleElement(QIO_STYLE_ELEMENT_AGGREGATE);
      if st == QIO_AGGREGATE_FORMAT_JSON {
        return new ioLiteral('"' +
                             __primitive("field num to name", t, i) +
                             '"');
      } else {
        return new ioLiteral(__primitive("field num to name", t, i));
      }
    }




    pragma "no doc"
    proc writeThisFieldsDefaultImpl(writer, x:?t, inout first:bool) {
      param num_fields = __primitive("num fields", t);
      var isBinary = writer.binary();
  
      if (isClassType(t)) {
        if t != object {
          // only write parent fields for subclasses of object
          // since object has no .super field.
          writeThisFieldsDefaultImpl(writer, x.super, first);
        }
      }
  
      if !isUnionType(t) {
        // print out all fields for classes and records
        for param i in 1..num_fields {
          if isIoField(x, i) {
            if !isBinary {
              var comma = new ioLiteral(", ");
              if !first then writer.readwrite(comma);
    
              var eq:ioLiteral = ioFieldNameEqLiteral(writer, t, i);
              writer.readwrite(eq);
            }

            writer.readwrite(__primitive("field by num", x, i));
  
            first = false;
          }
        }
      } else {
        // Handle unions.
        // print out just the set field for a union.
        var id = __primitive("get_union_id", x);
        for param i in 1..num_fields {
          if isIoField(x, i) && i == id {
            if isBinary {
              // store the union ID
              write(id);
            } else {
              var eq:ioLiteral = ioFieldNameEqLiteral(writer, t, i);
              writer.readwrite(eq);
            }
            writer.readwrite(__primitive("field by num", x, i));
          }
        }
      }
    }
    // Note; this is not a multi-method and so must be called
    // with the appropriate *concrete* type of x; that's what
    // happens now with buildDefaultWriteFunction
    // since it has the concrete type and then calls this method.
  
    // MPF: We would like to entirely write the default writeThis
    // method in Chapel, but that seems to be a bit of a challenge
    // right now and I'm having trouble with scoping/modules.
    // So I'll go back to writeThis being generated by the
    // compiler.... the writeThis generated by the compiler
    // calls writeThisDefaultImpl.
    pragma "no doc"
    proc writeThisDefaultImpl(writer, x:?t) {
      if !writer.binary() {
        var st = writer.styleElement(QIO_STYLE_ELEMENT_AGGREGATE);
        var start:ioLiteral;
        if st == QIO_AGGREGATE_FORMAT_JSON {
          start = new ioLiteral("{");
        } else if st == QIO_AGGREGATE_FORMAT_CHPL {
          start = new ioLiteral("new " + t:string + "(");
        } else {
          // the default 'braces' type
          if isClassType(t) {
            start = new ioLiteral("{");
          } else {
            start = new ioLiteral("(");
          }
        }
        writer.readwrite(start);
      }
  
      var first = true;
  
      writeThisFieldsDefaultImpl(writer, x, first);
  
      if !writer.binary() {
        var st = writer.styleElement(QIO_STYLE_ELEMENT_AGGREGATE);
        var end:ioLiteral;
        if st == QIO_AGGREGATE_FORMAT_JSON {
          end = new ioLiteral("}");
        } else if st == QIO_AGGREGATE_FORMAT_CHPL {
          end = new ioLiteral(")");
        } else {
          if isClassType(t) {
            end = new ioLiteral("}");
          } else {
            end = new ioLiteral(")");
          }
        }
        writer.readwrite(end);
      }
    }
 
    private
    proc skipFieldsAtEnd(reader, inout needsComma:bool) {

      var st = reader.styleElement(QIO_STYLE_ELEMENT_AGGREGATE);
      var skip_unk = reader.styleElement(QIO_STYLE_ELEMENT_SKIP_UNKNOWN_FIELDS);

      if skip_unk != 0 && st == QIO_AGGREGATE_FORMAT_JSON {

        while true {
          if needsComma {
            // read a comma
            var comma = new ioLiteral(",", true);
            reader.readwrite(comma);

            if !reader.error() {
              needsComma = false; // we read a comma
            } else if reader.error() == EFORMAT {
              // break out of the loop if we didn't read a comma
              // and we're expecting to read one.
              // We clear the error since we
              // might be at the end (without error)
              reader.clearError();
              break;
            }
          }

          // Skip an unknown JSON field.
          var e:syserr;
          reader.skipField(error=e);
          if !e {
            needsComma = true;
          }
          reader.setError(e);
        }
      }
    }

    pragma "no doc"
    proc readThisFieldsDefaultImpl(reader, type t, ref x,
                                   inout needsComma:bool) {
      param num_fields = __primitive("num fields", t);
      var isBinary = reader.binary();
      var superclass_error : syserr = ENOERR;
  
      if (isClassType(t)) {
        if t != object {
          // only write parent fields for subclasses of object
          // since object has no .super field.
          type superType = x.super.type;
          var castTmp:superType = x; // make a copy of the ptr so we
                                     // can pass it by ref
          readThisFieldsDefaultImpl(reader, superType, castTmp, needsComma);
          // Any error reading superclass must be preserved.
          superclass_error = reader.error();
        }
      }
  
      if !isUnionType(t) {
        // read all fields for classes and records
        if isBinary {
          for param i in 1..num_fields {
            if isIoField(x, i) {
              reader.readwrite(__primitive("field by num", x, i));
            }
          }
        } else if num_fields > 0 {

          // this tuple helps us not read the same field twice.
          var read_field:(num_fields)*bool;
          // these two help us know if we've read all the fields.
          var num_to_read = 0;
          var num_read = 0;
          for param i in 1..num_fields {
            if isIoField(x, i) {
              num_to_read += 1;
            }
          }

          // the order should not matter.
          while num_read < num_to_read {

            if needsComma {
              // read a comma

              var comma = new ioLiteral(",", true);
              reader.readwrite(comma);

              if !reader.error() {
                needsComma = false; // we read a comma
              } else if reader.error() == EFORMAT {
                // break out of the loop if we didn't read a comma
                // and we're expecting to read one.
                break;
              }
            }

            // find a field name that matches.
            // TODO: this is not particularly efficient. If we
            // have a lot of fields, this is O(n**2), and there
            // are other potential problems with string reallocation.
            // We could do better if we put the field names to
            // scan for into a regular expression, possibly
            // with | and ( ) for capture groups so we can know
            // which field was read.
            var st = reader.styleElement(QIO_STYLE_ELEMENT_AGGREGATE);
            var skip_unk = reader.styleElement(QIO_STYLE_ELEMENT_SKIP_UNKNOWN_FIELDS);

            var read_field_name = false;

            for param i in 1..num_fields {
              if isIoField(x, i) {

                if !read_field_name && !read_field[i] {
                  var fname:ioLiteral = ioFieldNameLiteral(reader, t, i);

                  reader.readwrite(fname);

                  if reader.error() == EFORMAT || reader.error() == EEOF {
                    // Try reading again with a different union element.
                    reader.clearError();
                  } else {
                    read_field_name = true;
                    needsComma = true;

                    var eq:ioLiteral;
                    if st == QIO_AGGREGATE_FORMAT_JSON {
                      eq = new ioLiteral(":", true);
                    } else {
                      eq = new ioLiteral("=", true);
                    }
                    reader.readwrite(eq);

                    reader.readwrite(__primitive("field by num", x, i));
                    if !reader.error() {
                      read_field[i] = true;
                      num_read += 1;
                    }
                  }
                }
              }
            }

            // Stop with an error if we didn't read a field name
            // ... unless we skip unknown fields...
            if !read_field_name {
              if skip_unk != 0 && st == QIO_AGGREGATE_FORMAT_JSON {

                // Skip an unknown JSON field.
                var e:syserr;
                reader.skipField(error=e);
                if !e {
                  needsComma = true;
                }
                reader.setError(e);
              } else {
                reader.setError(EFORMAT:syserr);
                break;
              }
            }
          }

          // check that we've read all fields, return error if not.
          {
            var ok = num_read == num_to_read;

            if ok then reader.setError(superclass_error);
            else reader.setError(EFORMAT:syserr);
          }
        }
      } else {
        // Handle unions.
        if isBinary {
          var id = __primitive("get_union_id", x);
          // Read the ID
          reader.readwrite(id);
          for param i in 1..num_fields {
            if isIoField(x, i) && i == id {
              reader.readwrite(__primitive("field by num", x, i));
            }
          }
        } else {
          // Read the field name = part until we get one that worked.
          var found_field = false;
          for param i in 1..num_fields {
            if isIoField(x, i) {
              var st = reader.styleElement(QIO_STYLE_ELEMENT_AGGREGATE);

              // the field name
              var fname:ioLiteral = ioFieldNameLiteral(reader, t, i);

              reader.readwrite(fname);

              // Read : or = if there was no error reading field name.
              if reader.error() == EFORMAT || reader.error() == EEOF {
                // Try reading again with a different union element.
                reader.clearError();
              } else {
                found_field = true;
                var eq:ioLiteral;
                if st == QIO_AGGREGATE_FORMAT_JSON {
                  eq = new ioLiteral(":", true);
                } else {
                  eq = new ioLiteral("=", true);
                }
                readIt(eq);

                // We read the 'name = ', so now read the value!
                reader.readwrite(__primitive("field by num", x, i));
              }
            }
          }
          // Create an error if we never found a field in our union.
          if !found_field {
            reader.setError(EFORMAT:syserr);
          }
        }
      }
    }
    // Note; this is not a multi-method and so must be called
    // with the appropriate *concrete* type of x; that's what
    // happens now with buildDefaultWriteFunction
    // since it has the concrete type and then calls this method.
    pragma "no doc"
    proc readThisDefaultImpl(reader, x:?t) where isClassType(t) {
      if !reader.binary() {
        var st = reader.styleElement(QIO_STYLE_ELEMENT_AGGREGATE);
        var start:ioLiteral;
        if st == QIO_AGGREGATE_FORMAT_CHPL {
          start = new ioLiteral("new " + t:string + "(");
        } else {
          // json and braces type
          start = new ioLiteral("{");
        }
        reader.readwrite(start);
      }
  
      var needsComma = false;
  
      var obj = x; // make obj point to x so ref works
      if ! reader.error() {
        readThisFieldsDefaultImpl(reader, t, obj, needsComma);
      }
      if ! reader.error() {
        skipFieldsAtEnd(reader, needsComma);
      }

      if !reader.binary() {
        var st = reader.styleElement(QIO_STYLE_ELEMENT_AGGREGATE);
        var end:ioLiteral;
        if st == QIO_AGGREGATE_FORMAT_CHPL {
          end = new ioLiteral(")");
        } else {
          // json and braces type
          end = new ioLiteral("}");
        }
        reader.readwrite(end);
      }
    }
    pragma "no doc"
    proc readThisDefaultImpl(reader, ref x:?t) where !isClassType(t){
      if !reader.binary() {
        var st = reader.styleElement(QIO_STYLE_ELEMENT_AGGREGATE);
        var start:ioLiteral;
        if st == QIO_AGGREGATE_FORMAT_CHPL {
          start = new ioLiteral("new " + t:string + "(");
        } else if st == QIO_AGGREGATE_FORMAT_JSON {
          start = new ioLiteral("{");
        } else {
          start = new ioLiteral("(");
        }
        //writeln("BEFORE READING START");
        //writeln("ERROR IS ", reader.error():int);
        reader.readwrite(start);
        //writeln("POST ERROR IS ", reader.error():int);
      }
  
      var needsComma = false;
  
      if ! reader.error() {
        //writeln("READING FIELDS\n");
        readThisFieldsDefaultImpl(reader, t, x, needsComma);
      }
      if ! reader.error() {
        skipFieldsAtEnd(reader, needsComma);
      }

      if !reader.binary() {
        var st = reader.styleElement(QIO_STYLE_ELEMENT_AGGREGATE);
        var end:ioLiteral;
        if st == QIO_AGGREGATE_FORMAT_JSON {
          end = new ioLiteral("}");
        } else {
          end = new ioLiteral(")");
        }
        //writeln("BEFORE READING END ERROR IS ", reader.error():int);
        //writeln("BEFORE READING END OFFSET IS ", reader.offset());
        reader.readwrite(end);
        //writeln("AFTER READING END ERROR IS ", reader.error():int);
      }
    }
  
  /*
     Prints an error message to stderr giving the location of the call to
     ``halt`` in the Chapel source, followed by the arguments to the call,
     if any, then exits the program.
   */
  proc halt() {
    __primitive("chpl_error", c"halt reached");
  }

  /*
     Prints an error message to stderr giving the location of the call to
     ``halt`` in the Chapel source, followed by the arguments to the call,
     if any, then exits the program.
   */
  proc halt(s:string) {
    halt(s.localize().c_str());
  }

  pragma "no doc"
  proc halt(s:c_string) {
    __primitive("chpl_error", c"halt reached - " + s);
  }
 
  /*
     Prints an error message to stderr giving the location of the call to
     ``halt`` in the Chapel source, followed by the arguments to the call,
     if any, then exits the program.
   */
  proc halt(args ...?numArgs) {
    var tmpstring = "halt reached - " + stringify((...args));
    __primitive("chpl_error", tmpstring.c_str());
  }
  
  /*
    Prints a warning to stderr giving the location of the call to ``warning``
    in the Chapel source, followed by the argument(s) to the call.
  */
  proc warning(s:string) {
    warning(s.localize().c_str());
  }

  pragma "no doc"
  proc warning(s:c_string) {
    __primitive("chpl_warning", s);
  }
 
  /*
    Prints a warning to stderr giving the location of the call to ``warning``
    in the Chapel source, followed by the argument(s) to the call.
  */
  proc warning(args ...?numArgs) {
    var tmpstring: c_string_copy;
    tmpstring.write((...args));
    warning(tmpstring);
    chpl_free_c_string_copy(tmpstring);
  }
  
  pragma "no doc"
  proc _ddata.writeThis(f) {
    compilerWarning("printing _ddata class");
    f.write("<_ddata class cannot be printed>");
  }

  pragma "no doc"
  proc chpl_taskID_t.writeThis(f) {
    var tmp : uint(64) = this : uint(64);
    f.write(tmp);
  }

  pragma "no doc"
  proc chpl_taskID_t.readThis(f) {
    var tmp : uint(64);
    f.read(tmp);
    this = tmp : chpl_taskID_t;
  }
  
  //
  // Catch all
  //
  // Convert 'x' to a string just the way it would be written out.
  //
  // This is marked as compiler generated so it doesn't take precedence over
  // generated casts for types like enums
  //
  // This version only applies to non-primitive types
  // (primitive types should support :string directly)
  pragma "no doc"
  pragma "compiler generated"
  proc _cast(type t, x) where t == string && ! isPrimitiveType(x.type) {
    return stringify(x);
  }

  pragma "no doc"
  proc ref string.write(args ...?n) {
    compilerError("string.write deprecated: use string.format or stringify");
  }
<<<<<<< HEAD

=======
>>>>>>> 409f015e
}<|MERGE_RESOLUTION|>--- conflicted
+++ resolved
@@ -747,8 +747,4 @@
   proc ref string.write(args ...?n) {
     compilerError("string.write deprecated: use string.format or stringify");
   }
-<<<<<<< HEAD
-
-=======
->>>>>>> 409f015e
 }