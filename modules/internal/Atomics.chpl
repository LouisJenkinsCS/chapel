--- conflicted
+++ resolved
@@ -415,12 +415,8 @@
       this.write(value, order=memory_order_relaxed);
     }
 
-<<<<<<< HEAD
+    pragma "no doc"
     proc writeThis(x) {
-=======
-    pragma "no doc"
-    proc writeThis(x: Writer) {
->>>>>>> 1eaec848
       x.write(read());
     }
   }
@@ -1353,12 +1349,8 @@
       this.write(value, order=memory_order_relaxed);
     }
 
-<<<<<<< HEAD
+    pragma "no doc"
     proc writeThis(x) {
-=======
-    pragma "no doc"
-    proc writeThis(x: Writer) {
->>>>>>> 1eaec848
       x.write(read());
     }
 
