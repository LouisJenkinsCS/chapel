/*
 * Copyright 2004-2017 Cray Inc.
 * Other additional copyright holders may be indicated within.
 *
 * The entirety of this work is licensed under the Apache License,
 * Version 2.0 (the "License"); you may not use this file except
 * in compliance with the License.
 *
 * You may obtain a copy of the License at
 *
 *     http://www.apache.org/licenses/LICENSE-2.0
 *
 * Unless required by applicable law or agreed to in writing, software
 * distributed under the License is distributed on an "AS IS" BASIS,
 * WITHOUT WARRANTIES OR CONDITIONS OF ANY KIND, either express or implied.
 * See the License for the specific language governing permissions and
 * limitations under the License.
 */

// DefaultRectangular.chpl
//
module DefaultRectangular {
  config const dataParTasksPerLocale = 0;
  config const dataParIgnoreRunningTasks = if CHPL_LOCALE_MODEL!="flat" then true
                                           else false;
  config const dataParMinGranularity: int = 1;

  if dataParTasksPerLocale<0 then halt("dataParTasksPerLocale must be >= 0");
  if dataParMinGranularity<=0 then halt("dataParMinGranularity must be > 0");

  use DSIUtil, ChapelArray;
  config param debugDefaultDist = false;
  config param debugDefaultDistBulkTransfer = false;
  config param debugDataPar = false;
  config param debugDataParNuma = false;
  config param debugDataParMultiDData = false;

  config param defaultDoRADOpt = true;
  config param defaultDisableLazyRADOpt = false;
  config param earlyShiftData = true;

  config param defRectArrMultiDDataSizeThreshold = 2**20;

  // Used for the size of 'mData' tuples. Hopefully one day this
  // will be a query supported by the LocaleModel.
  config param experimentalMaxSublocales = 4;

  inline proc defRectSimpleDData param return !localeModelHasSublocales;

  // helper function to set the types of multi-ddata specific fields
  // to 'void' when they are not needed
  proc mdType(type baseType) type {
    if defRectSimpleDData then
      return void;
    else
      return baseType;
  }

  class DefaultDist: BaseDist {
    proc dsiNewRectangularDom(param rank: int, type idxType, param stridable: bool, inds) {
      const dom = new DefaultRectangularDom(rank, idxType, stridable, this);
      dom.dsiSetIndices(inds);
      return dom;
    }

    proc dsiNewAssociativeDom(type idxType, param parSafe: bool)
      return new DefaultAssociativeDom(idxType, parSafe, this);

    proc dsiNewOpaqueDom(type idxType, param parSafe: bool)
      return new DefaultOpaqueDom(this, parSafe);

    proc dsiNewSparseDom(param rank: int, type idxType, dom: domain)
      return new DefaultSparseDom(rank, idxType, this, dom);

    proc dsiIndexToLocale(ind) return this.locale;

    // Right now, the default distribution acts like a singleton.
    // So we don't have to copy it when a clone is requested.
    proc dsiClone() return this;

    proc dsiAssign(other: this.type) { }

    proc dsiCreateReindexDist(newSpace, oldSpace) return this;

    proc dsiEqualDMaps(d:DefaultDist) param return true;
    proc dsiEqualDMaps(d) param return false;

    proc trackDomains() param return false;
    proc dsiTrackDomains()    return false;

    proc singleton() param return true;
  }

  //
  // Replicated copies are set up in chpl_initOnLocales() during locale
  // model initialization
  //
  pragma "locale private"
  var defaultDist = new dmap(new DefaultDist());

  proc chpl_defaultDistInitPrivate() {
    if defaultDist._value==nil {
      // FIXME benharsh: Here's what we want to do:
      //   defaultDist = new dmap(new DefaultDist());
      // The problem is that the LHS of the "proc =" for _distributions
      // loses its ref intent in the removeWrapRecords pass.
      //
      // The code below is copied from the contents of the "proc =".
      const nd = new dmap(new DefaultDist());
      __primitive("move", defaultDist, chpl__autoCopy(nd.clone()));
    }
  }

  class DefaultRectangularDom: BaseRectangularDom {
    param rank : int;
    type idxType;
    param stridable: bool;
    var dist: DefaultDist;
    var ranges : rank*range(idxType,BoundedRangeType.bounded,stridable);

    proc linksDistribution() param return false;
    proc dsiLinksDistribution()     return false;

    proc isDefaultRectangular() param return true;

    proc DefaultRectangularDom(param rank, type idxType, param stridable, dist) {
      this.dist = dist;
    }

    proc dsiMyDist() {
      return dist;
    }

    proc dsiDisplayRepresentation() {
      writeln("ranges = ", ranges);
    }

    proc dsiClear() {
      var emptyRange: range(idxType, BoundedRangeType.bounded, stridable);
      for param i in 1..rank do
        ranges(i) = emptyRange;
    }

    // function and iterator versions, also for setIndices
    proc dsiGetIndices() return ranges;

    proc dsiSetIndices(x) {
      ranges = x;
    }

    iter these_help(param d: int) {
      if d == rank {
        for i in ranges(d) do
          yield i;
      } else if d == rank - 1 {
        for i in ranges(d) do
          for j in these_help(rank) do
            yield (i, j);
      } else {
        for i in ranges(d) do
          for j in these_help(d+1) do
            yield (i, (...j));
      }
    }

    iter these_help(param d: int, block) {
      if d == block.size {
        for i in block(d) do
          yield i;
      } else if d == block.size - 1 {
        for i in block(d) do
          for j in these_help(block.size, block) do
            yield (i, j);
      } else {
        for i in block(d) do
          for j in these_help(d+1, block) do
            yield (i, (...j));
      }
    }

    iter these(tasksPerLocale = dataParTasksPerLocale,
               ignoreRunning = dataParIgnoreRunningTasks,
               minIndicesPerTask = dataParMinGranularity,
               offset=createTuple(rank, idxType, 0:idxType)) {
      if rank == 1 {
        for i in ranges(1) do
          yield i;
      } else {
        for i in these_help(1) do
          yield i;
      }
    }

    iter these(param tag: iterKind,
               tasksPerLocale = dataParTasksPerLocale,
               ignoreRunning = dataParIgnoreRunningTasks,
               minIndicesPerTask = dataParMinGranularity,
               offset=createTuple(rank, idxType, 0:idxType))
      where tag == iterKind.standalone && defRectSimpleDData {
      if chpl__testParFlag then
        chpl__testPar("default rectangular domain standalone invoked on ", ranges);
      if debugDefaultDist then
        chpl_debug_writeln("*** In domain standalone code:");

      const numTasks = if tasksPerLocale == 0 then here.maxTaskPar
                       else tasksPerLocale;
      if debugDefaultDist {
        chpl_debug_writeln("    numTasks=", numTasks, " (", ignoreRunning,
                "), minIndicesPerTask=", minIndicesPerTask);
      }
      const (numChunks, parDim) = if __primitive("task_get_serial") then
                                  (1, -1) else
                                  _computeChunkStuff(numTasks,
                                                     ignoreRunning,
                                                     minIndicesPerTask,
                                                     ranges);
      if debugDefaultDist {
        chpl_debug_writeln("    numChunks=", numChunks, " parDim=", parDim,
                " ranges(", parDim, ").length=", ranges(parDim).length);
      }

      if debugDataPar {
        chpl_debug_writeln("### numTasksPerLoc = ", numTasks, "\n" +
                "### ignoreRunning = ", ignoreRunning, "\n" +
                "### minIndicesPerTask = ", minIndicesPerTask, "\n" +
                "### numChunks = ", numChunks, " (parDim = ", parDim, ")\n" +
                "### nranges = ", ranges);
      }

      if numChunks <= 1 {
        for i in these_help(1) {
          yield i;
        }
      } else {
        var locBlock: rank*range(idxType);
        for param i in 1..rank {
          locBlock(i) = offset(i)..#(ranges(i).length);
        }
        if debugDefaultDist {
          chpl_debug_writeln("*** DI: locBlock = ", locBlock);
        }
        coforall chunk in 0..#numChunks {
          var followMe: rank*range(idxType) = locBlock;
          const (lo,hi) = _computeBlock(locBlock(parDim).length,
                                        numChunks, chunk,
                                        locBlock(parDim).high,
                                        locBlock(parDim).low,
                                        locBlock(parDim).low);
          followMe(parDim) = lo..hi;
          if debugDefaultDist {
            chpl_debug_writeln("*** DI[", chunk, "]: followMe = ", followMe);
          }
          var block: rank*range(idxType=idxType, stridable=stridable);
          if stridable {
            type strType = chpl__signedType(idxType);
            for param i in 1..rank {
              // Note that a range.stride is signed, even if the range is not
              const rStride = ranges(i).stride;
              const rSignedStride = rStride:strType;
              if rStride > 0 {
                // Since stride is positive, the following line results
                // in a positive number, so casting it to e.g. uint is OK
                const riStride = rStride:idxType;
                const low = ranges(i).alignedLow + followMe(i).low*riStride,
                      high = ranges(i).alignedLow + followMe(i).high*riStride,
                      stride = rSignedStride;
                block(i) = low..high by stride;
              } else {
                // Stride is negative, so the following number is positive.
                const riStride = (-rStride):idxType;
                const low = ranges(i).alignedHigh - followMe(i).high*riStride,
                      high = ranges(i).alignedHigh - followMe(i).low*riStride,
                      stride = rSignedStride;
                block(i) = low..high by stride;
              }
            }
          } else {
            for  param i in 1..rank do
              block(i) = ranges(i).low+followMe(i).low:idxType..ranges(i).low+followMe(i).high:idxType;
          }
          for i in these_help(1, block) {
            yield i;
          }
        }
      }
    }

    iter these(param tag: iterKind,
               tasksPerLocale = dataParTasksPerLocale,
               ignoreRunning = dataParIgnoreRunningTasks,
               minIndicesPerTask = dataParMinGranularity,
               offset=createTuple(rank, idxType, 0:idxType))
      where tag == iterKind.leader {

      const numSublocs = here.getChildCount();

      if localeModelHasSublocales && numSublocs != 0 {

        const dptpl = if tasksPerLocale==0 then here.maxTaskPar
                      else tasksPerLocale;
        // Make sure we don't use more sublocales than the numbers of
        // tasksPerLocale requested
        const numSublocTasks = min(numSublocs, dptpl);
        // For serial tasks, we will only have a single chunk
        const (numChunks, parDim) = if __primitive("task_get_serial") then
                                    (1, -1) else
                                    _computeChunkStuff(numSublocTasks,
                                                       ignoreRunning,
                                                       minIndicesPerTask,
                                                       ranges);
        if debugDataParNuma {
          chpl_debug_writeln("### numSublocs = ", numSublocs, "\n" +
                  "### numTasksPerSubloc = ", numSublocTasks, "\n" +
                  "### ignoreRunning = ", ignoreRunning, "\n" +
                  "### minIndicesPerTask = ", minIndicesPerTask, "\n" +
                  "### numChunks = ", numChunks, " (parDim = ", parDim, ")\n" +
                  "### nranges = ", ranges);
        }

        if numChunks == 1 {
          if rank == 1 {
            yield (offset(1)..#ranges(1).length,);
          } else {
            var block: rank*range(idxType);
            for param i in 1..rank do
              block(i) = offset(i)..#ranges(i).length;
            yield block;
          }
        } else {
          coforall chunk in 0..#numChunks { // make sure coforall on can trigger
            local on here.getChild(chunk) {
              if debugDataParNuma {
                if chunk!=chpl_getSubloc() then
                  chpl_debug_writeln("*** ERROR: ON WRONG SUBLOC (should be "+chunk+
                          ", on "+chpl_getSubloc()+") ***");
              }
              // Divide the locale's tasks approximately evenly
              // among the sublocales
              const numSublocTasks = dptpl/numChunks +
                if chunk==numChunks-1 then dptpl%numChunks else 0;
              var locBlock: rank*range(idxType);
              for param i in 1..rank do
                locBlock(i) = offset(i)..#(ranges(i).length);
              var followMe: rank*range(idxType) = locBlock;
              const (lo,hi) = _computeBlock(locBlock(parDim).length,
                                            numChunks, chunk,
                                            locBlock(parDim).high,
                                            locBlock(parDim).low,
                                            locBlock(parDim).low);
              followMe(parDim) = lo..hi;
              const (numChunks2, parDim2) = _computeChunkStuff(numSublocTasks,
                                                               ignoreRunning,
                                                               minIndicesPerTask,
                                                               followMe);
              coforall chunk2 in 0..#numChunks2 {
                var locBlock2: rank*range(idxType);
                for param i in 1..rank do
                  locBlock2(i) = followMe(i).low..followMe(i).high;
                var followMe2: rank*range(idxType) = locBlock2;
                const low  = locBlock2(parDim2).low,
                  high = locBlock2(parDim2).high;
                const (lo,hi) = _computeBlock(locBlock2(parDim2).length,
                                              numChunks2, chunk2,
                                              high, low, low);
                followMe2(parDim2) = lo..hi;
                if debugDataParNuma {
                  chpl_debug_writeln("### chunk = ", chunk, "  chunk2 = ", chunk2, "  " +
                          "followMe = ", followMe, "  followMe2 = ", followMe2);
                }
                yield followMe2;
              }
            }
          }
        }
      } else {

        if debugDefaultDist then
          chpl_debug_writeln("*** In domain/array leader code:"); // this = ", this);
        const numTasks = if tasksPerLocale==0 then here.maxTaskPar
                         else tasksPerLocale;

        if debugDefaultDist then
          chpl_debug_writeln("    numTasks=", numTasks, " (", ignoreRunning,
                  "), minIndicesPerTask=", minIndicesPerTask);

        const (numChunks, parDim) = if __primitive("task_get_serial") then
                                    (1, -1) else
                                    _computeChunkStuff(numTasks,
                                                       ignoreRunning,
                                                       minIndicesPerTask,
                                                       ranges);
        if debugDefaultDist then
          chpl_debug_writeln("    numChunks=", numChunks, " parDim=", parDim,
                  " ranges(", parDim, ").length=", ranges(parDim).length);

        if debugDataPar {
          chpl_debug_writeln("### numTasksPerLoc = ", numTasks, "\n" +
                  "### ignoreRunning = ", ignoreRunning, "\n" +
                  "### minIndicesPerTask = ", minIndicesPerTask, "\n" +
                  "### numChunks = ", numChunks, " (parDim = ", parDim, ")\n" +
                  "### nranges = ", ranges);
        }

        if numChunks == 1 {
          if rank == 1 {
            yield (offset(1)..#ranges(1).length,);
          } else {
            var block: rank*range(idxType);
            for param i in 1..rank do
              block(i) = offset(i)..#ranges(i).length;
            yield block;
          }
        } else {
          var locBlock: rank*range(idxType);
          for param i in 1..rank do
            locBlock(i) = offset(i)..#(ranges(i).length);
          if debugDefaultDist then
            chpl_debug_writeln("*** DI: locBlock = ", locBlock);
          coforall chunk in 0..#numChunks {
            var followMe: rank*range(idxType) = locBlock;
            const (lo,hi) = _computeBlock(locBlock(parDim).length,
                                          numChunks, chunk,
                                          locBlock(parDim).high,
                                          locBlock(parDim).low,
                                          locBlock(parDim).low);
            followMe(parDim) = lo..hi;
            if debugDefaultDist then
              chpl_debug_writeln("*** DI[", chunk, "]: followMe = ", followMe);
            yield followMe;
          }
        }
      }
    }

    iter these(param tag: iterKind, followThis,
               tasksPerLocale = dataParTasksPerLocale,
               ignoreRunning = dataParIgnoreRunningTasks,
               minIndicesPerTask = dataParMinGranularity,
               offset=createTuple(rank, idxType, 0:idxType))
      where tag == iterKind.follower {

      proc anyStridable(rangeTuple, param i: int = 1) param
        return if i == rangeTuple.size then rangeTuple(i).stridable
               else rangeTuple(i).stridable || anyStridable(rangeTuple, i+1);

      if chpl__testParFlag then
        chpl__testPar("default rectangular domain follower invoked on ", followThis);
      if debugDefaultDist then
        chpl_debug_writeln("In domain follower code: Following ", followThis);

      param stridable = this.stridable || anyStridable(followThis);
      var block: rank*range(idxType=idxType, stridable=stridable);
      if stridable {
        type strType = chpl__signedType(idxType);
        for param i in 1..rank {
          // See domain follower for comments about this
          const rStride = ranges(i).stride;
          const rSignedStride = rStride:strType,
                fSignedStride = followThis(i).stride:strType;
          if rStride > 0 {
            const riStride = rStride:idxType;
            const low = ranges(i).alignedLow + followThis(i).low*riStride,
                  high = ranges(i).alignedLow + followThis(i).high*riStride,
                  stride = (rSignedStride * fSignedStride):strType;
            block(i) = low..high by stride;
          } else {
            const irStride = (-rStride):idxType;
            const low = ranges(i).alignedHigh - followThis(i).high*irStride,
                  high = ranges(i).alignedHigh - followThis(i).low*irStride,
                  stride = (rSignedStride * fSignedStride):strType;
            block(i) = low..high by stride;
          }
        }
      } else {
        for  param i in 1..rank do
          block(i) = ranges(i).low+followThis(i).low:idxType..ranges(i).low+followThis(i).high:idxType;
      }

      if rank == 1 {
        for i in zip((...block)) {
          yield i;
        }
      } else {
        for i in these_help(1, block) {
          yield i;
        }
      }
    }

    proc dsiMember(ind: rank*idxType) {
      for param i in 1..rank do
        if !ranges(i).member(ind(i)) then
          return false;
      return true;
    }

    proc dsiIndexOrder(ind: rank*idxType) {
      var totOrder: idxType;
      var blk: idxType = 1;
      for param d in 1..rank by -1 {
        const orderD = ranges(d).indexOrder(ind(d));
        // NOTE: This follows from the implementation of indexOrder()
        if (orderD == (-1):idxType) then return orderD;
        totOrder += orderD * blk;
        blk *= ranges(d).length;
      }
      return totOrder;
    }

    proc dsiDims()
      return ranges;

    proc dsiDim(d : int)
      return ranges(d);

    // optional, is this necessary? probably not now that
    // homogeneous tuples are implemented as C vectors.
    proc dsiDim(param d : int)
      return ranges(d);

    proc dsiNumIndices {
      var sum = 1:idxType;
      for param i in 1..rank do
        sum *= ranges(i).length;
      return sum;
      // WANT: return * reduce (this(1..rank).length);
    }

    proc dsiLow {
      if rank == 1 {
        return ranges(1).low;
      } else {
        var result: rank*idxType;
        for param i in 1..rank do
          result(i) = ranges(i).low;
        return result;
      }
    }

    proc dsiHigh {
      if rank == 1 {
        return ranges(1).high;
      } else {
        var result: rank*idxType;
        for param i in 1..rank do
          result(i) = ranges(i).high;
        return result;
      }
    }

    proc dsiAlignedLow {
      if rank == 1 {
        return ranges(1).alignedLow;
      } else {
        var result: rank*idxType;
        for param i in 1..rank do
          result(i) = ranges(i).alignedLow;
        return result;
      }
    }

    proc dsiAlignedHigh {
      if rank == 1 {
        return ranges(1).alignedHigh;
      } else {
        var result: rank*idxType;
        for param i in 1..rank do
          result(i) = ranges(i).alignedHigh;
        return result;
      }
    }

    proc dsiStride {
      if rank == 1 {
        return ranges(1).stride;
      } else {
        var result: rank*chpl__signedType(idxType);
        for param i in 1..rank do
          result(i) = ranges(i).stride;
        return result;
      }
    }

    proc dsiAlignment {
      if rank == 1 {
        return ranges(1).alignment;
      } else {
        var result: rank*idxType;
        for param i in 1..rank do
          result(i) = ranges(i).alignment;
        return result;
      }
    }

    proc dsiFirst {
      if rank == 1 {
        return ranges(1).first;
      } else {
        var result: rank*idxType;
        for param i in 1..rank do
          result(i) = ranges(i).first;
        return result;
      }
    }

    proc dsiLast {
      if rank == 1 {
        return ranges(1).last;
      } else {
        var result: rank*idxType;
        for param i in 1..rank do
          result(i) = ranges(i).last;
        return result;
      }
    }

    proc dsiBuildArray(type eltType) {
      return new DefaultRectangularArr(eltType=eltType, rank=rank, idxType=idxType,
                                      stridable=stridable, dom=this);
    }

    proc dsiLocalSlice(ranges) {
      halt("all dsiLocalSlice calls on DefaultRectangulars should be handled in ChapelArray.chpl");
    }

    proc dsiTargetLocales() {
      return [this.locale, ];
    }

    proc dsiHasSingleLocalSubdomain() param return true;

    proc dsiLocalSubdomain() {
<<<<<<< HEAD
      if (this.locale == here) {
        return _getDomain(this);
      } else {
        var a: domain(rank, idxType);
        return a;
      }
    }

    iter dsiLocalSubdomains() {
      if (this.locale == here) {
        yield _getDomain(this);
      } else {
        var a: domain(rank, idxType);
        yield a;
      }
=======
      return _getDomain(this);
    }

    iter dsiLocalSubdomains() {
      yield _getDomain(this);
>>>>>>> 38b29fb3
    }
  }

  record _multiData {
    type eltType;
    type idxType;
    var pdr: range(idxType,BoundedRangeType.bounded,true);
    var dataOff: idxType;
    //
    // I would like to leave these pragmas here, in the belief that they
    // should do the same good as they do in DefaultRectangularArr.  But
    // when uncommented they cause this error in quite a few tests:
    //   error: Attempted to assign to local class field with remote class
    // Example: arrays/deitz/test_block_array_of_syncs with numa+gasnet
    //
    //pragma "local field"
    var data : _ddata(eltType);
    //pragma "local field"
    var shiftedData : _ddata(eltType);
  };

  // TODO: should this include the ranges that represent the domain?
  record _remoteAccessData {
    type eltType;
    param rank : int;
    type idxType;
    param stridable: bool;
    param blkChanged : bool = false;

    var off: rank*idxType;
    var blk: rank*idxType;
    var str: rank*chpl__signedType(idxType);
    var origin: idxType;
    var factoredOffs: idxType;

    var data: _ddata(eltType);
    var shiftedData: _ddata(eltType);

    inline proc oneDData return defRectSimpleDData || mdNumChunks < 2;

    var mdParDim: mdType(int);
    var mdNumChunks: mdType(int);
    var mdRLo: mdType(idxType);
    var mdRHi: mdType(idxType);
    var mdRStr: mdType(idxType);
    var mdRLen: mdType(idxType);
    var mdBlk: mdType(idxType);
    var mdAlias: mdType(bool);

    var mData : mdType(experimentalMaxSublocales*_multiData(eltType=eltType,
                                                     idxType=idxType));

    inline proc dataChunk(i) ref {
      if defRectSimpleDData then
        return data;
      else {
        return mData(i+1).data;
      }
    }

    inline proc shiftedDataChunk(i) ref {
      if defRectSimpleDData then
        return shiftedData;
      else {
        return mData(i+1).shiftedData;
      }
    }

    inline proc theDataChunk(i) ref {
      if stridable {
        return dataChunk(i);
      } else {
        return shiftedDataChunk(i);
      }
    }

    inline proc getDataElem(i) ref {
      if stridable {
        return dataElem(i);
      } else {
        return shiftedDataElem(i);
      }
    }

    inline proc dataElem(i) ref {
      if defRectSimpleDData then
        return data(i);
      else {
        return mData(i(1)+1).data(i(2));
      }
    }

    inline proc shiftedDataElem(i) ref where defRectSimpleDData
      return shiftedData(i);

    inline proc shiftedDataElem(i) ref where !defRectSimpleDData {
      return mData(i(1) + 1).shiftedData(i(2));
    }

    // duplicates DefaultRectangularArr.mdInd2Chunk
    inline proc mdInd2Chunk(ind)
      where !defRectSimpleDData {
      if stridable then
        return (((ind - mdRLo) / mdRStr * mdBlk * mdNumChunks:idxType)
                / mdRLen):int;
      else
        return (((ind - mdRLo) * mdBlk * mdNumChunks:idxType) / mdRLen):int;
    }

    inline proc mdChunk2Ind(chunk)
      where !defRectSimpleDData {
      if stridable {
        var (lo, hi) = _computeBlock(mdRLen, mdNumChunks, chunk,
                                     (mdRHi - mdRLo) / mdRStr, 0, 0);
        lo = lo * mdRStr + mdRLo;
        hi = hi * mdRStr + mdRLo;
        return (lo, hi);
      } else {
        return _computeBlock(mdRLen, mdNumChunks, chunk, mdRHi, mdRLo, mdRLo);
      }
    }
  }

  inline proc _remoteAccessData.getDataIndex(ind : idxType,
                                             param getChunked=!defRectSimpleDData) {
    return this.getDataIndex(chpl__tuplify(ind), getChunked);
  }

  //
  // Copied from DefaultRectangularArr.getDataIndex
  //
  inline proc _remoteAccessData.getDataIndex(ind: rank*idxType,
                                             param getChunked=!defRectSimpleDData) {
      param chunkify = !defRectSimpleDData && getChunked;

      if stridable {
        inline proc chunked_dataIndex(sum, str) {
          if mdNumChunks == 1 {
            return (0, sum);
          } else {
            const chunk = mdInd2Chunk(ind(mdParDim));
            return (chunk, sum - mData(chunk+1).dataOff);
          }
        }

        var sum = origin;
        for param i in 1..rank do
          sum += (ind(i) - off(i)) * blk(i) / abs(str(i)):idxType;
        if chunkify then
          return chunked_dataIndex(sum, str=abs(str(mdParDim)):idxType);
        else
          return sum;
      } else {
        inline proc chunked_dataIndex(sum) {
          if mdNumChunks == 1 {
            return (0, sum);
          } else {
            const chunk = mdInd2Chunk(ind(mdParDim));
            return (chunk, sum - mData(chunk+1).dataOff);
          }
        }

        // optimize common case to get cleaner generated code
        if (rank == 1 && earlyShiftData) {
          if blkChanged {
            if chunkify then
              return chunked_dataIndex(ind(1) * blk(1));
            else
              return ind(1) * blk(1);
          } else {
            if chunkify then
              return chunked_dataIndex(ind(1));
            else
              return ind(1);
          }
        } else {
          var sum = if earlyShiftData then 0:idxType else origin;

          if blkChanged {
            for param i in 1..rank {
              sum += ind(i) * blk(i);
            }
          } else {
            for param i in 1..rank-1 {
              sum += ind(i) * blk(i);
            }
            sum += ind(rank);
          }

          if !earlyShiftData then sum -= factoredOffs;
          if chunkify then
            return chunked_dataIndex(sum);
          else
            return sum;
        }
      }
  }

  proc _remoteAccessData.computeFactoredOffs() {
    factoredOffs = 0;
    for param i in 1..rank do {
      factoredOffs = factoredOffs + blk(i) * off(i);
    }
  }

  proc _remoteAccessData.initShiftedData() {
    if earlyShiftData && !stridable {
      type idxSignedType = chpl__signedType(idxType);
      const shiftDist = if isIntType(idxType) then origin - factoredOffs
                        else origin:idxSignedType - factoredOffs:idxSignedType;
      if defRectSimpleDData {
        shiftedData = _ddata_shift(eltType, data, shiftDist);
      } else {
        for i in 1..#mdNumChunks {
          mData(i).shiftedData = _ddata_shift(eltType, mData(i).data, shiftDist);
        }
      }
    }
  }

  proc _remoteAccessData.strideAlignUp(lo, r)
    return r.low + (lo - r.low + abs(r.stride):idxType - 1)
           / abs(r.stride):idxType * abs(r.stride):idxType;

  proc _remoteAccessData.strideAlignDown(hi, r)
    return hi - (hi - r.low) % abs(r.stride):idxType;

  proc _remoteAccessData.initDataFrom(other : _remoteAccessData) {
    if defRectSimpleDData {
      this.data = other.data;
    } else {
      if other.mdNumChunks > experimentalMaxSublocales {
        halt("mdNumChunks > experimentalMaxSublocales: ", mdNumChunks, " > ", experimentalMaxSublocales);
      }
      for i in 1..#other.mdNumChunks {
        this.mData(i).dataOff = other.mData(i).dataOff;
        this.mData(i).data    = other.mData(i).data;
      }
    }
  }

  //
  // Based on the old 'dsiSlice' method
  //
  proc _remoteAccessData.toSlice(newDom) {
    compilerAssert(this.rank == newDom.rank);

    // NB: Sets 'blkChanged' if the new domain is stridable.
    var rad : _remoteAccessData(eltType, newDom.rank, newDom.idxType, newDom.stridable, newDom.stridable || this.blkChanged);

    rad.initDataFrom(this);

    rad.shiftedData = if newDom.stridable then this.data else this.shiftedData;
    rad.origin      = this.origin:newDom.idxType;
    rad.off         = chpl__tuplify(newDom.dsiLow);
    rad.str         = chpl__tuplify(newDom.dsiStride);

    for param i in 1..rank {
      const shift = this.blk(i) * (newDom.dsiDim(i).low - this.off(i)) / abs(this.str(i)) : rad.idxType;
      if this.str(i) > 0 {
        rad.origin += shift;
      } else {
        rad.origin -= shift;
      }

      const mult = (newDom.dsiDim(i).stride / this.str(i)) : rad.idxType;
      rad.blk(i) = this.blk(i) * mult;
    }

    if !defRectSimpleDData {
      rad.mdParDim    = this.mdParDim;
      rad.mdNumChunks = this.mdNumChunks;
      rad.mdRLo       = this.mdRLo;
      rad.mdRHi       = this.mdRHi;
      rad.mdRStr      = this.mdRStr;
      rad.mdRLen      = this.mdRLen;
      rad.mdBlk       = this.mdBlk;

      for i in 1..#mdNumChunks {
        var low = max(this.mData(i).pdr.low, newDom.dsiDim(mdParDim).low);
        low = if rad.stridable then strideAlignUp(low, newDom.dsiDim(mdParDim)) else low;

        var high = min(this.mData(i).pdr.high, newDom.dsiDim(mdParDim).high);
        high = if rad.stridable then strideAlignDown(high, newDom.dsiDim(mdParDim)) else high;

        const rng = low..high;
        rad.mData(i).pdr = if !rad.stridable then rng else rng by newDom.dsiDim(mdParDim).stride;
      }

    }

    rad.computeFactoredOffs();
    rad.initShiftedData();

    return rad;
  }

  //
  // Based on the old 'dsiReindex' method
  //
  proc _remoteAccessData.toReindex(newDom) {
    compilerAssert(this.rank == newDom.rank);

    // NB: Only sets 'blkChanged' if underlying RADs have it set
    var rad : _remoteAccessData(eltType, newDom.rank, newDom.idxType, newDom.stridable, blkChanged);

    rad.initDataFrom(this);

    rad.shiftedData  = if newDom.stridable then this.data else this.shiftedData;
    rad.origin       = this.origin:newDom.idxType;
    rad.blk          = this.blk;
    rad.off          = chpl__tuplify(newDom.dsiLow);
    rad.str          = chpl__tuplify(newDom.dsiStride);
    rad.factoredOffs = 0:idxType;

    if !defRectSimpleDData {
      rad.mdParDim    = this.mdParDim;
      rad.mdNumChunks = this.mdNumChunks;

      const thisStr   = abs(this.str(mdParDim));
      const radStr    = abs(rad.str(mdParDim));

      rad.mdRLo       = rad.off(mdParDim) - (this.off(mdParDim) - this.mdRLo) / thisStr * radStr;
      rad.mdRHi       = rad.off(mdParDim) + (this.mdRLen - 1) * radStr;
      rad.mdRStr      = abs(rad.str(mdParDim)):rad.idxType;
      rad.mdRLen      = this.mdRLen;
      rad.mdBlk       = thisStr / radStr;

      const thisLo    = this.off(mdParDim);
      const radLo     = rad.off(mdParDim);
      for i in 1..#mdNumChunks {
        var low = (this.mData(i).pdr.low - thisLo) / thisStr;
        low = if rad.stridable then low * radStr else low;
        low += radLo;

        var high = (this.mData(i).pdr.high - thisLo) /thisStr;
        high = if rad.stridable then high * radStr else high;
        high += radLo;

        const rng = low..high;
        rad.mData(i).pdr = if !rad.stridable then rng else rng by radStr;
      }
    }

    rad.computeFactoredOffs();
    rad.initShiftedData();

    return rad;
  }

  //
  // Based on the old 'dsiRankChange' method
  //
  proc _remoteAccessData.toRankChange(newDom, cd, idx) {
    compilerAssert(this.rank == idx.size && this.rank != newDom.rank);

    // Unconditionally sets 'blkChanged'
    //
    // TODO: If 'collapsedDims' were param, we would know if blk(rank) was 1 or not.
    var rad : _remoteAccessData(eltType, newDom.rank, newDom.idxType, newDom.stridable, true);
    const collapsedDims = chpl__tuplify(cd);

    rad.initDataFrom(this);

    rad.shiftedData = if newDom.stridable then this.data else this.shiftedData;
    rad.origin      = this.origin:newDom.idxType;

    var mdpdIsRange : bool;
    var mdpdJ       : this.idxType;
    var mdpdJVal    : this.idxType;
    var curDim      = 1;
    for param j in 1..idx.size {
      if !collapsedDims(j) {
        rad.off(curDim) = newDom.dsiDim(curDim).low;
        rad.origin     += this.blk(j) * (rad.off(curDim) - this.off(j)) / this.str(j);
        rad.blk(curDim) = this.blk(j);
        rad.str(curDim) = this.str(j);

        if !defRectSimpleDData && j == mdParDim {
          mdpdIsRange  = true;
          rad.mdParDim = curDim;
        }

        curDim += 1;
      } else {
        rad.origin += this.blk(j) * (idx(j) - this.off(j)) / this.str(j);

        if !defRectSimpleDData && j == mdParDim {
          mdpdIsRange = false;
          mdpdJ       = j;
          mdpdJVal    = idx(j);
        }
      }
    }

    rad.computeFactoredOffs();

    if !defRectSimpleDData {
      if mdpdIsRange {
        rad.mdNumChunks = this.mdNumChunks;
        rad.mdRLo       = this.mdRLo;
        rad.mdRHi       = this.mdRHi;
        rad.mdRStr      = this.mdRStr;
        rad.mdRLen      = this.mdRLen;
        rad.mdBlk       = this.mdBlk;

        for i in 1..#mdNumChunks {
          const rng = max(this.mData(i).pdr.low, newDom.dsiDim(rad.mdParDim).low)
                      ..min(this.mData(i).pdr.high, newDom.dsiDim(rad.mdParDim).high);
          rad.mData(i).pdr = if !rad.stridable then rng else rng by newDom.dsiDim(rad.mdParDim).stride;
        }
      } else {
        // If the mdParDim'th dimension is removed, then we switch to
        // a synthesized mdParDim==1.
        const blkRatio  = this.blk(1) / rad.blk(1);
        rad.mdParDim    = 1;
        rad.mdNumChunks = this.mdNumChunks;
        rad.mdRLen      = this.mdRLen * this.mdBlk * blkRatio;
        rad.mdRStr      = abs(newDom.dsiDim(1).stride):rad.idxType;
        rad.mdRLo       = newDom.dsiDim(1).alignedLow - (mdpdJVal - this.mdRLo) * blkRatio;
        rad.mdRHi       = rad.mdRLo + (rad.mdRLen - 1) * rad.mdRStr;
        rad.mdBlk       = 1;

        for i in 1..#mdNumChunks {
          const (lo, hi) = rad.mdChunk2Ind(i-1);
          const rng = max(lo, newDom.dsiDim(1).low) .. min(hi, newDom.dsiDim(1).high);
          rad.mData(i).pdr = if !rad.stridable then rng else rng by newDom.dsiDim(1).stride;
        }
      }
    }


    rad.initShiftedData();

    return rad;
  }

  //
  // Local cache of remote ddata access info
  //
  class LocRADCache {
    type eltType;
    param rank: int;
    type idxType;
    param stridable: bool;
    var targetLocDom: domain(rank);
    var RAD: [targetLocDom] _remoteAccessData(eltType, rank, idxType,
                                              stridable);
    var RADLocks: [targetLocDom] atomicbool; // only accessed locally
                                             // force processor atomics

    proc LocRADCache(type eltType, param rank: int, type idxType,
                     param stridable: bool, newTargetLocDom: domain(rank)) {
      // This should resize the arrays
      targetLocDom=newTargetLocDom;
    }

    // These functions must always be called locally, because the lock
    // is a (local) processor one.
    inline proc lockRAD(rlocIdx) {
      while RADLocks(rlocIdx).testAndSet() do chpl_task_yield();
    }

    inline proc unlockRAD(rlocIdx) {
      RADLocks(rlocIdx).clear();
    }
  }

  class DefaultRectangularArr: BaseArr {
    type eltType;
    param rank : int;
    type idxType;
    param stridable: bool;

    type idxSignedType = chpl__signedType(idxType);

    var dom : DefaultRectangularDom(rank=rank, idxType=idxType,
                                           stridable=stridable);
    var off: rank*idxType;
    var blk: rank*idxType;
    var str: rank*idxSignedType;
    var origin: idxType;
    var factoredOffs: idxType;

    pragma "local field"
    var data : _ddata(eltType);

    pragma "local field"
    var shiftedData : _ddata(eltType);

    inline proc oneDData return defRectSimpleDData || mdNumChunks < 2;

                                  // these are only used if !defRectSimpleDData
    var mdParDim: mdType(int);    //   array is chunked on this dimension
    var mdNumChunks: mdType(int); //   number of chunks
    var mdRLo: mdType(idxType);   //   chunking dim .low
    var mdRHi: mdType(idxType);   //       "     "  .high
    var mdRStr: mdType(idxType);  //       "     "  .stride
    var mdRLen: mdType(idxType);  //       "     "  .length
    var mdBlk: mdType(idxType);   //       "     "  block factor when sliced
    var mdAlias: mdType(bool);    //   is this an alias of another array?

    pragma "local field"
      var mData : mdType(_ddata(_multiData(eltType=eltType,
                                    idxType=idxType)));

    var noinit_data: bool = false;

    // 'dataAllocRange' is used by the array-vector operations (e.g. push_back,
    // pop_back, insert, remove) to allow growing or shrinking the data
    // buffer in a doubling/halving style.  If it is used, it will be the
    // actual size of the 'data' buffer, while 'dom' represents the size of
    // the user-level array.
    var dataAllocRange: range(idxType);
    //var numelm: int = -1; // for correctness checking

    // end class definition here, then defined secondary methods below

    proc dsiDisplayRepresentation() {
      writeln("off=", off);
      writeln("blk=", blk);
      writeln("str=", str);
      writeln("origin=", origin);
      writeln("factoredOffs=", factoredOffs);
      if !defRectSimpleDData then {
        writeln("mdParDim=", mdParDim);
        writeln("mdNumChunks=", mdNumChunks);
        writeln("mdRLo=", mdRLo);
        writeln("mdRHi=", mdRHi);
        writeln("mdRStr=", mdRStr);
        writeln("mdRLen=", mdRLen);
        writeln("mdBlk=", mdBlk);
        for i in 0..#mdNumChunks {
          writeln("chunk (", mData(i).pdr, ') @', mData(i).dataOff);
        }
      }
      writeln("noinit_data=", noinit_data);
    }

    // can the compiler create this automatically?
    proc dsiGetBaseDom() return dom;

    proc dsiDestroyDataHelper(ref dd, ddiNumIndices) {
      pragma "no copy" pragma "no auto destroy" var dr = dd;
      pragma "no copy" pragma "no auto destroy" var dv = __primitive("deref", dr);
      for i in 0..ddiNumIndices-1 {
        pragma "no copy" pragma "no auto destroy" var er = __primitive("array_get", dv, i);
        pragma "no copy" pragma "no auto destroy" var ev = __primitive("deref", er);
        chpl__autoDestroy(ev);
      }
    }

    proc dsiDestroyArr(isalias:bool) {

      // data in an array alias will be destroyed when the original array
      // is destroyed.
      if isalias {
        // A multi-ddata alias nevertheless has its own mData.
        if !defRectSimpleDData {
          _ddata_free(mData);
        }

        return;
      }

      if dom.dsiNumIndices > 0 {
        pragma "no copy" pragma "no auto destroy" var dr = dataChunk(0);
        pragma "no copy" pragma "no auto destroy" var dv = __primitive("deref", dr);
        pragma "no copy" pragma "no auto destroy" var er = __primitive("array_get", dv, 0);
        pragma "no copy" pragma "no auto destroy" var ev = __primitive("deref", er);
        if (chpl__maybeAutoDestroyed(ev)) {
          var numElts:idxType = 0;
          // dataAllocRange may be empty or contain a meaningful value
          if rank == 1 && !stridable then
            numElts = dataAllocRange.length;
          if numElts == 0 then
            numElts = dom.dsiNumIndices;

          if defRectSimpleDData {
            dsiDestroyDataHelper(dataChunk(0), numElts);
          } else {
            for chunk in 0..#mdNumChunks {
              const chunkSize = if mdRLen == 0 then 0
                                else numElts / mdRLen * mData(chunk).pdr.length;
              dsiDestroyDataHelper(dataChunk(chunk), chunkSize);
            }
          }
        }
      }

      if defRectSimpleDData {
        _ddata_free(dataChunk(0));
      } else {
        for chunk in 0..#mdNumChunks {
          _ddata_free(dataChunk(chunk));
        }
        _ddata_free(mData);
      }
    }

    inline proc dataChunk(i) ref {
      if defRectSimpleDData then
        return data;
      else {
        return mData(i).data;
      }
    }

    inline proc theDataChunk(i: idxType) ref {
      if defRectSimpleDData {
        if earlyShiftData && !stridable then
          return shiftedData;
        else
          return data;
      } else {
        if earlyShiftData && !stridable then
          return mData(i).shiftedData;
        else
          return mData(i).data;
      }
    }

    inline proc theDataChunk(i: integral) ref {
      return theDataChunk(i: idxType);
    }

    inline proc theData(i: idxType) ref where defRectSimpleDData
      return theDataChunk(0)(i);

    inline proc theData(i: (int, idxType)) ref where !defRectSimpleDData
      return theDataChunk(i(1))(i(2));

    inline proc theData(chunk: int, i: idxType) ref where !defRectSimpleDData
      return theDataChunk(chunk)(i);

    //
    // Simple-ddata iterators (locale models without sublocales)
    //
    iter these(tasksPerLocale:int = dataParTasksPerLocale,
               ignoreRunning:bool = dataParIgnoreRunningTasks,
               minIndicesPerTask:int = dataParMinGranularity)
      ref where defRectSimpleDData {
      if debugDefaultDist {
        chpl_debug_writeln("*** In defRectArr simple-dd serial iterator");
      }
      for elem in chpl__serialViewIter(this, dom) do yield elem;
    }

    iter these(param tag: iterKind,
               tasksPerLocale = dataParTasksPerLocale,
               ignoreRunning = dataParIgnoreRunningTasks,
               minIndicesPerTask = dataParMinGranularity)
      ref where tag == iterKind.standalone && defRectSimpleDData {
      if debugDefaultDist {
        chpl_debug_writeln("*** In defRectArr simple-dd standalone iterator");
      }
      for i in dom.these(tag, tasksPerLocale,
                         ignoreRunning, minIndicesPerTask) {
        yield dsiAccess(i);
      }
    }

    iter these(param tag: iterKind,
               tasksPerLocale = dataParTasksPerLocale,
               ignoreRunning = dataParIgnoreRunningTasks,
               minIndicesPerTask = dataParMinGranularity)
      where tag == iterKind.leader && defRectSimpleDData {
      if debugDefaultDist {
        chpl_debug_writeln("*** In defRectArr simple-dd leader iterator");
      }
      for followThis in dom.these(tag,
                                  tasksPerLocale,
                                  ignoreRunning,
                                  minIndicesPerTask) do
        yield followThis;
    }

    iter these(param tag: iterKind, followThis,
               tasksPerLocale = dataParTasksPerLocale,
               ignoreRunning = dataParIgnoreRunningTasks,
               minIndicesPerTask = dataParMinGranularity)
      ref where tag == iterKind.follower && defRectSimpleDData {
      if debugDefaultDist {
        chpl_debug_writeln("*** In defRectArr simple-dd follower iterator: ",
                           followThis);
      }

      for i in dom.these(tag=iterKind.follower, followThis,
                         tasksPerLocale,
                         ignoreRunning,
                         minIndicesPerTask) do
        yield dsiAccess(i);
    }

    //
    // Potentially multi-ddata iterators (locale models with sublocales)
    //
    iter these(tasksPerLocale:int = dataParTasksPerLocale,
               ignoreRunning:bool = dataParIgnoreRunningTasks,
               minIndicesPerTask:int = dataParMinGranularity)
      ref where !defRectSimpleDData {
      if debugDefaultDist {
        chpl_debug_writeln("*** In defRectArr multi-dd serial iterator");
      }
      for elem in chpl__serialViewIter(this, dom) do yield elem;
    }

    iter these(param tag: iterKind,
               tasksPerLocale = dataParTasksPerLocale,
               ignoreRunning = dataParIgnoreRunningTasks,
               minIndicesPerTask = dataParMinGranularity)
      where tag == iterKind.leader && !defRectSimpleDData {
      if debugDefaultDist {
        chpl_debug_writeln("*** In defRectArr multi-dd leader iterator");
      }
      // This was adapted from the DefaultRectangularDom leader.
      const dptpl = if tasksPerLocale==0 then here.maxTaskPar
                    else tasksPerLocale;
      if debugDataParMultiDData {
        chpl_debug_writeln("### mdNumChunks = ", mdNumChunks, "\n",
                           "### ignoreRunning = ", ignoreRunning, "\n",
                           "### minIndicesPerTask = ", minIndicesPerTask, "\n",
                           "### mdParDim = ", mdParDim, "\n",
                           "### dom.dsiDims = ", dom.dsiDims());
      }
      coforall chunk in 0..#mdNumChunks { // make sure coforall on can trigger
        local on here.getChild(chunk) { // eventually, on dataChunk(chunk).locale
          if debugDataParMultiDData {
            if chunk != chpl_getSubloc() then
              writeln("*** ERROR: multiDD:  ON WRONG SUBLOC (should be ",
                      chunk, ", on ", chpl_getSubloc(), ") ***");
          }
          // Divide the locale's tasks approximately evenly
          // among the chunks.
          const numSublocTasks = (if chunk < dptpl % mdNumChunks
                                  then dptpl / mdNumChunks + 1
                                  else dptpl / mdNumChunks);
          var locBlock: rank*range(idxType);
          for param i in 1..rank do
            locBlock(i) = 0:idxType..#(dom.dsiDim(i).length);
          var followMe = locBlock;
          const (lo,hi) = _computeBlock(locBlock(mdParDim).length,
                                        mdNumChunks, chunk,
                                        locBlock(mdParDim).high,
                                        locBlock(mdParDim).low,
                                        locBlock(mdParDim).low);
          followMe(mdParDim) = lo..hi;
          const (numChunks2, parDim2) = _computeChunkStuff(numSublocTasks,
                                                           ignoreRunning,
                                                           minIndicesPerTask,
                                                           followMe);
          if debugDataParMultiDData then
            chpl_debug_writeln("### multiDD: chunk ", chunk,
                               ", followMe ", followMe,
                               ", numChunks2 ", numChunks2);
          coforall chunk2 in 0..#numChunks2 do local on here {
            var locBlock2: rank*range(idxType);
            for param i in 1..rank do
              locBlock2(i) = followMe(i).low..followMe(i).high;
            var followMe2 = locBlock2;
            const low  = locBlock2(parDim2).low;
            const high = locBlock2(parDim2).high;
            const (lo, hi) = _computeBlock(locBlock2(parDim2).length,
                                          numChunks2, chunk2,
                                          high, low, low);
            followMe2(parDim2) = lo..hi;
            if debugDataParMultiDData {
              if chunk != chpl_getSubloc():idxType then
                writeln("*** ERROR: multiDD leaf: ON WRONG SUBLOC (should be ",
                        chunk, ", on ", chpl_getSubloc(), ") ***");
              chpl_debug_writeln("### multiDD: chunk ", chunk,
                                 ", chunk2 ", chunk2,
                                 ", followMe ", followMe,
                                 ", followMe2 ", followMe2);
            }
            yield followMe2;
          }
        }
      }
    }

    iter these(param tag: iterKind, followThis,
               tasksPerLocale = dataParTasksPerLocale,
               ignoreRunning = dataParIgnoreRunningTasks,
               minIndicesPerTask = dataParMinGranularity)
      ref where tag == iterKind.follower && !defRectSimpleDData {
      if debugDefaultDist {
        chpl_debug_writeln("*** In defRectArr multi-dd follower iterator: ",
                           followThis);
      }

      proc anyStridable(rangeTuple, param i: int = 1) param
        return if i == rangeTuple.size then rangeTuple(i).stridable
               else rangeTuple(i).stridable || anyStridable(rangeTuple, i+1);

      param stridable = this.stridable || anyStridable(followThis);
      if stridable {
        for i in dom.these(tag=iterKind.follower, followThis,
                           tasksPerLocale,
                           ignoreRunning,
                           minIndicesPerTask) do
          yield dsiAccess(i);
      } else {
        const mdPDLow = dom.dsiDim(mdParDim).low;
        const chunk = mdInd2Chunk(mdPDLow + followThis(mdParDim).low);
        if boundsChecking {
          // the code here assumes followThis spans but a single chunk
          assert(mdPDLow + followThis(mdParDim).high <= mData(chunk).pdr.high);
        }

        //
        // shiftedData{Vec} is offset from data{Vec}, forward by
        // origin and backward by dom.dsiLow.  The domain follower
        // offsets forward by dom.dsiLow.  Combining these lets us
        // reference data{Vec} using the 0-based indexes passed in.
        //
        // gbt TODO: change to using .data here
        //
        var dd = mData(chunk).shiftedData;
        if chunk != 0 {
          const ddShift = mData(chunk).dataOff;
          dd = _ddata_shift(eltType, dd, -ddShift:idxSignedType);
        }
        for ind in dom.these(tag=iterKind.follower, followThis,
                             tasksPerLocale,
                             ignoreRunning,
                             minIndicesPerTask) {
          var dataInd: idxType;
          if rank == 1 {
            dataInd = ind;
          } else {
            dataInd = 0;
            for param i in 1..rank-1 {
              dataInd += ind(i) * blk(i);
            }
            dataInd += ind(rank);  // blk(rank) == 1, so no need to multiply it
          }
          yield dd(dataInd);
        }
      }
    }

    proc computeFactoredOffs() {
      factoredOffs = 0:idxType;
      for param i in 1..rank do {
        factoredOffs = factoredOffs + blk(i) * off(i);
      }
    }

    inline proc initShiftedData() {
      if earlyShiftData && !stridable {
        // Lydia note 11/04/15: a question was raised as to whether this
        // check on dsiNumIndices added any value.  Performance results
        // from removing this line seemed inconclusive, which may indicate
        // that the check is not necessary, but it seemed like unnecessary
        // work for something with no immediate reward.
        if dom.dsiNumIndices > 0 {
          const shiftDist = if isIntType(idxType) then
                              origin - factoredOffs
                            else
                              // Not bothering to check for over/underflow
                              origin:idxSignedType - factoredOffs:idxSignedType;
          if defRectSimpleDData {
            shiftedData = _ddata_shift(eltType, dataChunk(0), shiftDist);
          } else {
            for i in 0..#mdNumChunks {
              mData(i).shiftedData = _ddata_shift(eltType, mData(i).data,
                                                  shiftDist);
            }
          }
        }
      }
    }

    // change name to setup and call after constructor call sites
    // we want to get rid of all initialize functions everywhere
    proc initialize() {
      if noinit_data == true then return;
      for param dim in 1..rank {
        off(dim) = dom.dsiDim(dim).alignedLow;
        str(dim) = dom.dsiDim(dim).stride;
      }
      blk(rank) = 1:idxType;
      for param dim in 1..(rank-1) by -1 do
        blk(dim) = blk(dim+1) * dom.dsiDim(dim+1).length;
      computeFactoredOffs();
      var size = blk(1) * dom.dsiDim(1).length;

      if defRectSimpleDData {
        data = _ddata_allocate(eltType, size);
      } else {
        //
        // Checking the size first (and having a large-ish size hurdle)
        // prevents us from calling the pure virtual getChildCount() in
        // ChapelLocale, when we're setting up arrays in the locale model
        // and thus here.getChildCount() isn't available yet.
        //
        if (size < defRectArrMultiDDataSizeThreshold
            || here.getChildCount() < 2) {
          mdParDim = 1;
          mdNumChunks = 1;
        }
        else {
          const (numChunks, parDim) =
            _computeChunkStuff(here.getChildCount(), ignoreRunning=true,
                               minSize=1, ranges=dom.ranges);
          if numChunks == 0 {
            mdParDim = 1;
            mdNumChunks = 1;
          } else {
            mdParDim = parDim;
            mdNumChunks = numChunks;
          }
        }
        mdRLo = dom.dsiDim(mdParDim).alignedLow;
        mdRHi = dom.dsiDim(mdParDim).alignedHigh;
        mdRStr = abs(dom.dsiDim(mdParDim).stride):idxType;
        mdRLen = dom.dsiDim(mdParDim).length;
        mdBlk = 1;
        mData = _ddata_allocate(_multiData(eltType=eltType,
                                           idxType=idxType),
                                mdNumChunks);

        //
        // If just a single chunk then get memory from anywhere but if
        // more then get each chunk's memory from the corresponding
        // sublocale.
        //
        if mdNumChunks == 1 {
          if stridable then
            mData(0).pdr = dom.dsiDim(mdParDim).low..dom.dsiDim(mdParDim).high
                           by dom.dsiDim(mdParDim).stride;
          else
            mData(0).pdr = dom.dsiDim(mdParDim).low..dom.dsiDim(mdParDim).high;
          mData(0).data =
            _ddata_allocate(eltType, size,
                            locStyle = if here.maxTaskPar < 2
                                       then localizationStyle_t.locNone
                                       else localizationStyle_t.locSubchunks);
        } else {
          var dataOff: idxType = 0;
          for i in 0..#mdNumChunks do local on here.getChild(i) {
            mData(i).dataOff  = dataOff;
            const (lo, hi) = mdChunk2Ind(i);
            if stridable then
              mData(i).pdr = lo..hi by dom.dsiDim(mdParDim).stride;
            else
              mData(i).pdr = lo..hi;
            const chunkSize = size / mdRLen * mData(i).pdr.length;
            mData(i).data =
              _ddata_allocate(eltType, chunkSize,
                              locStyle = localizationStyle_t.locWhole,
                              subloc = i:chpl_sublocID_t);
            dataOff += chunkSize;
          }
        }
      }

      initShiftedData();
      if rank == 1 && !stridable then
        dataAllocRange = dom.dsiDim(1);
    }

    inline proc mdInd2Chunk(ind)
      where !defRectSimpleDData {
      if stridable then
        return (((ind - mdRLo) / mdRStr * mdBlk * mdNumChunks:idxType)
                / mdRLen):int;
      else
        return (((ind - mdRLo) * mdBlk * mdNumChunks:idxType) / mdRLen):int;
    }

    inline proc mdChunk2Ind(chunk)
      where !defRectSimpleDData {
      if stridable {
        var (lo, hi) = _computeBlock(mdRLen, mdNumChunks, chunk,
                                     (mdRHi - mdRLo) / mdRStr, 0, 0);
        lo = lo * mdRStr + mdRLo;
        hi = hi * mdRStr + mdRLo;
        return (lo, hi);
      } else {
        return _computeBlock(mdRLen, mdNumChunks, chunk, mdRHi, mdRLo, mdRLo);
      }
    }

    inline proc getDataIndex(ind: idxType ...1,
                             param getShifted = true,
                             param getChunked = !defRectSimpleDData)
      where rank == 1
      return getDataIndex(ind, getShifted=getShifted, getChunked=getChunked);

    inline proc getDataIndex(ind: rank*idxType,
                             param getShifted = true,
                             param getChunked = !defRectSimpleDData) {
      param chunkify = !defRectSimpleDData && getChunked;

      if stridable {
        inline proc chunked_dataIndex(sum, str) {
          if mdNumChunks == 1 {
            return (0, sum);
          } else {
            const chunk = mdInd2Chunk(ind(mdParDim));
            return (chunk, sum - mData(chunk).dataOff);
          }
        }

        var sum = origin;
        for param i in 1..rank do
          sum += (ind(i) - off(i)) * blk(i) / abs(str(i)):idxType;
        if chunkify then
          return chunked_dataIndex(sum, str=abs(str(mdParDim)):idxType);
        else
          return sum;
      } else {
        inline proc chunked_dataIndex(sum) {
          if mdNumChunks == 1 {
            return (0, sum);
          } else {
            const chunk = mdInd2Chunk(ind(mdParDim));
            return (chunk, sum - mData(chunk).dataOff);
          }
        }

        param wantShiftedIndex = getShifted && earlyShiftData;

        // optimize common case to get cleaner generated code
        if (rank == 1 && wantShiftedIndex) {
          if chunkify then
            return chunked_dataIndex(ind(1));
          else
            return ind(1);
        } else {
          var sum = if wantShiftedIndex then 0:idxType else origin;

          for param i in 1..rank-1 {
            sum += ind(i) * blk(i);
          }
          sum += ind(rank);

          if !wantShiftedIndex then sum -= factoredOffs;
          if chunkify then
            return chunked_dataIndex(sum);
          else
            return sum;
        }
      }
    }

    // only need second version (ind : rank*idxType)
    // because wrapper record can pass a 1-tuple
    inline proc dsiAccess(ind: idxType ...1) ref
    where rank == 1
      return dsiAccess(ind);

    inline proc dsiAccess(ind: idxType ...1)
    where rank == 1 && shouldReturnRvalueByValue(eltType)
      return dsiAccess(ind);

    inline proc dsiAccess(ind: idxType ...1) const ref
    where rank == 1 && shouldReturnRvalueByConstRef(eltType)
      return dsiAccess(ind);

    inline proc dsiAccess(ind : rank*idxType) ref {
      if boundsChecking then
        if !dom.dsiMember(ind) {
          // Note -- because of module load order dependency issues,
          // the multiple-arguments implementation of halt cannot
          // be called at this point. So we call a special routine
          // that does the right thing here.
          halt("array index out of bounds: " + _stringify_tuple(ind));
        }
      var dataInd = getDataIndex(ind);
      return theData(dataInd);
    }

    inline proc dsiAccess(ind : rank*idxType)
    where shouldReturnRvalueByValue(eltType) {
      if boundsChecking then
        if !dom.dsiMember(ind) {
          halt("array index out of bounds: " + _stringify_tuple(ind));
        }
      var dataInd = getDataIndex(ind);
      return theData(dataInd);
    }

    inline proc dsiAccess(ind : rank*idxType) const ref
    where shouldReturnRvalueByConstRef(eltType) {
      if boundsChecking then
        if !dom.dsiMember(ind) {
          halt("array index out of bounds: " + _stringify_tuple(ind));
        }
      var dataInd = getDataIndex(ind);
      return theData(dataInd);
    }


    inline proc dsiLocalAccess(i) ref
      return dsiAccess(i);

    inline proc dsiLocalAccess(i)
    where shouldReturnRvalueByValue(eltType)
      return dsiAccess(i);

    inline proc dsiLocalAccess(i) const ref
    where shouldReturnRvalueByConstRef(eltType)
      return dsiAccess(i);

    proc adjustBlkOffStrForNewDomain(d: DefaultRectangularDom,
                                     alias: DefaultRectangularArr)
    {
      for param i in 1..rank {
        var s: idxType;
        // NOTE: Not bothering to check to see if this can fit into idxType
        if idxSignedType==idxType {
          s = (dom.dsiDim(i).stride / str(i)) : d.idxType;
        } else { // unsigned type, signed stride
          assert((dom.dsiDim(i).stride<0 && str(i)<0) ||
                 (dom.dsiDim(i).stride>0 && str(i)>0));
          s = (dom.dsiDim(i).stride / str(i)) : d.idxType;
        }
        alias.off(i) = d.dsiDim(i).low;
        alias.blk(i) = blk(i) * s;
        alias.str(i) = d.dsiDim(i).stride;
      }
    }

    proc adjustBlkOffStrForNewDomain(d: DefaultRectangularDom,
                                     alias: DefaultRectangularArr)
      where dom.stridable == false && this.stridable == false
    {
      for param i in 1..rank {
        alias.off(i) = d.dsiDim(i).low;
        alias.blk(i) = blk(i);
        alias.str(i) = d.dsiDim(i).stride;
      }
    }

    proc dsiReallocate(d: domain) {
      if (d._value.type == dom.type) {
        on this {
        var copy = new DefaultRectangularArr(eltType=eltType, rank=rank,
                                            idxType=idxType,
                                            stridable=d._value.stridable,
                                            dom=d._value);
        for i in d((...dom.ranges)) do
          copy.dsiAccess(i) = dsiAccess(i);
        off = copy.off;
        blk = copy.blk;
        str = copy.str;
        origin = copy.origin;
        factoredOffs = copy.factoredOffs;
        dsiDestroyArr(false);
        if defRectSimpleDData {
          data = copy.data;
        } else {
          mdParDim = copy.mdParDim;
          mdNumChunks = copy.mdNumChunks;
          mdRLo = copy.mdRLo;
          mdRHi = copy.mdRHi;
          mdRStr = copy.mdRStr;
          mdRLen = copy.mdRLen;
          mdBlk = copy.mdBlk;
          mData = copy.mData;
        }
        // We can't call initShiftedData here because the new domain
        // has not yet been updated (this is called from within the
        // = function for domains.
        if earlyShiftData && !d._value.stridable {
          // Lydia note 11/04/15: a question was raised as to whether this
          // check on numIndices added any value.  Performance results
          // from removing this line seemed inconclusive, which may indicate
          // that the check is not necessary, but it seemed like unnecessary
          // work for something with no immediate reward.
          if d.numIndices > 0 {
            if defRectSimpleDData {
              shiftedData = copy.shiftedData;
            }
          }
        }
        // also set dataAllocRange
        dataAllocRange = copy.dataAllocRange;
        //numelm = copy.numelm;
        delete copy;
        }
      } else {
        halt("illegal reallocation");
      }
    }

    proc dsiLocalSlice(ranges) {
      halt("all dsiLocalSlice calls on DefaultRectangulars should be handled in ChapelArray.chpl");
    }

    proc dsiGetRAD() {
      var rad: _remoteAccessData(eltType, rank, idxType, stridable);
      rad.off = off;
      rad.blk = blk;
      rad.str = str;
      rad.origin = origin;
      rad.factoredOffs = factoredOffs;
      if defRectSimpleDData {
        rad.data = data;
        rad.shiftedData = shiftedData;
      }
      else {
        rad.mdParDim = mdParDim;
        rad.mdNumChunks = mdNumChunks;
        rad.mdRLo = mdRLo;
        rad.mdRHi = mdRHi;
        rad.mdRStr = mdRStr;
        rad.mdRLen = mdRLen;
        rad.mdBlk = mdBlk;
        for i in 1..#mdNumChunks {
          rad.mData(i).data        = mData(i - 1).data;
          rad.mData(i).shiftedData = mData(i - 1).shiftedData;
          rad.mData(i).dataOff     = mData(i - 1).dataOff;
          rad.mData(i).pdr         = mData(i - 1).pdr;
        }
      }
      return rad;
    }

    proc dsiTargetLocales() {
      return [this.data.locale, ];
    }

    proc dsiHasSingleLocalSubdomain() param return true;

    proc dsiLocalSubdomain() {
<<<<<<< HEAD
      if (this.data.locale == here) {
        return _getDomain(dom);
      } else {
        var a: domain(rank, idxType);
        return a;
      }
    }

    iter dsiLocalSubdomains() {
      if (this.data.locale == here) {
        yield _getDomain(dom);
      } else {
        var a: domain(rank, idxType);
        yield a;
      }
=======
      return _getDomain(dom);
    }

    iter dsiLocalSubdomains() {
      yield _getDomain(dom);
>>>>>>> 38b29fb3
    }
  }

  iter chpl__serialViewIter(arr, viewDom) ref
    where chpl__isDROrDRView(arr) && !defRectSimpleDData {
    param useCache = chpl__isArrayView(arr) && arr.shouldUseIndexCache();
    var info = if useCache then arr.indexCache
               else if arr.isSliceArrayView() then arr.arr
               else arr;

    if arr.rank == 1 && !viewDom.stridable {
      const first  = info.getDataIndex(viewDom.dsiLow, getChunked=false);
      const second = info.getDataIndex(viewDom.dsiLow+1, getChunked=false);
      const step   = (second-first);
      const lo     = viewDom.dsiDim(info.mdParDim).low;
      const hi     = viewDom.dsiDim(info.mdParDim).high;

      param chunkOffset = if useCache then 1 else 0;
      var (chunk, idx) = info.getDataIndex(viewDom.dsiLow);
      var dd           = info.theDataChunk(chunk);
      chunk += chunkOffset;
      var lastChunkInd = info.mData(chunk).pdr.high;

      for ind in chpl_direct_pos_stride_range_iter(lo, hi, 1:viewDom.idxType) {
        if ind > lastChunkInd { // traverse to next chunk
          (chunk, idx) = info.getDataIndex(ind);
          dd           = info.theDataChunk(chunk);
          chunk += chunkOffset;
          lastChunkInd = info.mData(chunk).pdr.high;
        }
        yield dd(idx);
        idx += step;
      }
    } else if useCache {
      for i in viewDom {
        const dataIdx = info.getDataIndex(i);
        yield info.getDataElem(dataIdx);
      }
    } else {
      for elem in chpl__serialViewIterHelper(arr, viewDom) do yield elem;
    }
  }

  iter chpl__serialViewIter(arr, viewDom) ref
    where chpl__isDROrDRView(arr) && defRectSimpleDData {
    param useCache = chpl__isArrayView(arr) && arr.shouldUseIndexCache();
    var info = if useCache then arr.indexCache
               else if arr.isSliceArrayView() then arr.arr
               else arr;
    if arr.rank == 1 {
      // This is specialized to avoid overheads of calling dsiAccess()
      if !viewDom.stridable {
        // Ideally we would like to be able to do something like
        // "for i in first..last by step". However, right now that would
        // result in a strided iterator which isn't as optimized. It would
        // also add a range constructor, which in tight loops is pretty
        // expensive. Instead we use a direct range iterator that is
        // optimized for positively strided ranges. It should be just as fast
        // as directly using a "c for loop", but it contains code check for
        // overflow and invalid strides as well as the ability to use a less
        // optimized iteration method if users are concerned about range
        // overflow.
        const first  = info.getDataIndex(viewDom.dsiLow);
        const second = info.getDataIndex(viewDom.dsiLow+1);
        const step   = (second-first);
        const last   = first + (viewDom.dsiNumIndices-1) * step;
        for i in chpl_direct_pos_stride_range_iter(first, last, step) {
          yield info.theDataChunk(0)(i);
        }
      } else {
        const viewDomDim = viewDom.dsiDim(1),
              stride = viewDomDim.stride: viewDom.idxType,
              start  = viewDomDim.first,
              first  = info.getDataIndex(start),
              second = info.getDataIndex(start + stride),
              step   = (second-first):chpl__signedType(viewDom.idxType),
              last   = first + (viewDomDim.length-1) * step:viewDom.idxType;
        if step > 0 then
          for i in first..last by step do
            yield info.data(i);
        else
          for i in last..first by step do
            yield info.data(i);
      }
    } else if useCache {
      for i in viewDom {
        const dataIdx = info.getDataIndex(i);
        yield info.getDataElem(dataIdx);
      }
    } else {
      for elem in chpl__serialViewIterHelper(arr, viewDom) do yield elem;
    }
  }

  iter chpl__serialViewIter(arr, viewDom) ref {
    for elem in chpl__serialViewIterHelper(arr, viewDom) do yield elem;
  }

  iter chpl__serialViewIterHelper(arr, viewDom) ref {
    for i in viewDom {
      const dataIdx = if arr.isReindexArrayView() then arr.chpl_reindexConvertIdx(i)
                      else if arr.isRankChangeArrayView() then chpl_rankChangeConvertIdx(i, arr.collapsedDim, arr.idx)
                      else i;
      const info = if chpl__isArrayView(arr) then arr.arr else arr;
      yield info.dsiAccess(dataIdx);
    }
  }

  proc DefaultRectangularDom.dsiSerialReadWrite(f /*: Reader or Writer*/) {
    f <~> new ioLiteral("{") <~> ranges(1);
    for i in 2..rank do
      f <~> new ioLiteral(", ") <~> ranges(i);
    f <~> new ioLiteral("}");
  }

  proc DefaultRectangularDom.dsiSerialWrite(f) { this.dsiSerialReadWrite(f); }
  proc DefaultRectangularDom.dsiSerialRead(f) { this.dsiSerialReadWrite(f); }

  proc DefaultRectangularArr.dsiSerialReadWrite(f /*: Reader or Writer*/) {
    chpl_serialReadWriteRectangular(f, this);
  }

  // Why can the following two functions not be collapsed into one
  // where 'dom = arr.dom'?  Because this puts a type constraint on
  // what 'dom' can be passed that is too strict in some callchains
  // (e.g., if arr.dom is non-stridable but the 'dom' passed in is
  // stridable).
  //
  proc chpl_serialReadWriteRectangular(f, arr) {
    chpl_serialReadWriteRectangular(f, arr, arr.dom);
  }

  proc chpl_serialReadWriteRectangular(f, arr, dom) {
    chpl_serialReadWriteRectangularHelper(f, arr, dom);
  }

  proc chpl_serialReadWriteRectangularHelper(f, arr, dom) {
    param rank = arr.rank;
    type idxType = arr.idxType;
    type idxSignedType = chpl__signedType(idxType);

    const isNative = f.styleElement(QIO_STYLE_ELEMENT_IS_NATIVE_BYTE_ORDER): bool;

    proc writeSpaces(dim:int) {
      for i in 1..dim {
        f <~> new ioLiteral(" ");
      }
    }

    proc recursiveArrayWriter(in idx: rank*idxType, dim=1, in last=false) {
      var binary = f.binary();
      var arrayStyle = f.styleElement(QIO_STYLE_ELEMENT_ARRAY);
      var isspace = arrayStyle == QIO_ARRAY_FORMAT_SPACE && !binary;
      var isjson = arrayStyle == QIO_ARRAY_FORMAT_JSON && !binary;
      var ischpl = arrayStyle == QIO_ARRAY_FORMAT_CHPL && !binary;

      type strType = idxSignedType;
      var makeStridePositive = if dom.dsiDim(dim).stride > 0 then 1:strType else (-1):strType;

      if isjson || ischpl {
        if dim != rank {
          f <~> new ioLiteral("[\n");
          writeSpaces(dim); // space for the next dimension
        } else f <~> new ioLiteral("[");
      }

      if dim == rank {
        var first = true;
        if debugDefaultDist && f.writing then f.writeln(dom.dsiDim(dim));
        for j in dom.dsiDim(dim) by makeStridePositive {
          if first then first = false;
          else if isspace then f <~> new ioLiteral(" ");
          else if isjson || ischpl then f <~> new ioLiteral(", ");
          idx(dim) = j;
          f <~> arr.dsiAccess(idx);
        }
      } else {
        for j in dom.dsiDim(dim) by makeStridePositive {
          var lastIdx =  dom.dsiDim(dim).last;
          idx(dim) = j;

          recursiveArrayWriter(idx, dim=dim+1,
                               last=(last || dim == 1) && (j == dom.dsiDim(dim).alignedHigh));

          if isjson || ischpl {
            if j != lastIdx {
              f <~> new ioLiteral(",\n");
              writeSpaces(dim);
            }
          }
        }
      }

      if isspace {
        if !last && dim != 1 {
          f <~> new ioLiteral("\n");
        }
      } else if isjson || ischpl {
        if dim != rank {
          f <~> new ioLiteral("\n");
          writeSpaces(dim-1); // space for this dimension
          f <~> new ioLiteral("]");
        }
        else f <~> new ioLiteral("]");
      }

    }

    if false && !f.writing && !f.binary() &&
       rank == 1 && dom.dsiDim(1).stride == 1 &&
       dom._arrs.length == 1 {

      // resize-on-read implementation, disabled right now
      // until we decide how it should work.

      // Binary reads could also start out with a length.

      // Special handling for reading 1-D stride-1 arrays in order
      // to read them without requiring that the array length be
      // specified ahead of time.

      var binary = f.binary();
      var arrayStyle = f.styleElement(QIO_STYLE_ELEMENT_ARRAY);
      var isspace = arrayStyle == QIO_ARRAY_FORMAT_SPACE && !binary;
      var isjson = arrayStyle == QIO_ARRAY_FORMAT_JSON && !binary;
      var ischpl = arrayStyle == QIO_ARRAY_FORMAT_CHPL && !binary;

      if isjson || ischpl {
        f <~> new ioLiteral("[");
      }

      var first = true;

      var offset = dom.dsiDim(1).low;
      var i = 0;

      var read_end = false;

      while ! f.error() {
        if first {
          first = false;
          // but check for a ]
          if isjson || ischpl {
            f <~> new ioLiteral("]");
          } else if isspace {
            f <~> new ioNewline(skipWhitespaceOnly=true);
          }
          if f.error() == EFORMAT {
            f.clearError();
          } else {
            read_end = true;
            break;
          }
        } else {
          // read a comma or a space.
          if isspace then f <~> new ioLiteral(" ");
          else if isjson || ischpl then f <~> new ioLiteral(",");

          if f.error() == EFORMAT {
            f.clearError();
            // No comma.
            break;
          }
        }

        if i >= dom.dsiDim(1).size {
          // Create more space.
          var sz = dom.dsiDim(1).size;
          if sz < 4 then sz = 4;
          sz = 2 * sz;

          // like push_back
          const newDom = {offset..#sz};

          arr.dsiReallocate( newDom );
          // This is different from how push_back does it
          // because push_back might lead to a call to
          // _reprivatize but I don't see how to do that here.
          dom.dsiSetIndices( newDom.getIndices() );
          arr.dsiPostReallocate();
        }

        f <~> arr.dsiAccess(offset + i);

        i += 1;
      }

      if ! read_end {
        if isjson || ischpl {
          f <~> new ioLiteral("]");
        }
      }

      {
        // trim down to actual size read.
        const newDom = {offset..#i};
        arr.dsiReallocate( newDom );
        dom.dsiSetIndices( newDom.getIndices() );
        arr.dsiPostReallocate();
      }

    } else if arr.isDefaultRectangular() && !chpl__isArrayView(arr) &&
              _isSimpleIoType(arr.eltType) && f.binary() &&
              isNative && arr.isDataContiguous(dom) {
      // If we can, we would like to read/write the array as a single write op
      // since _ddata is just a pointer to the memory location we just pass
      // that along with the size of the array. This is only possible when the
      // byte order is set to native or its equivalent.
      pragma "no prototype"
      extern proc sizeof(type x): size_t;
      const elemSize = sizeof(arr.eltType);
      if boundsChecking {
        var rw = if f.writing then "write" else "read";
        assert((dom.dsiNumIndices:uint*elemSize:uint) <= max(ssize_t):uint,
               "length of array to ", rw, " is greater than ssize_t can hold");
      }
      if defRectSimpleDData {
        const len = dom.dsiNumIndices;
        const src = arr.theDataChunk(0);
        const idx = arr.getDataIndex(dom.dsiLow);
        const size = len:ssize_t*elemSize:ssize_t;
        if f.writing {
          f.writeBytes(_ddata_shift(arr.eltType, src, idx), size);
        } else {
          f.readBytes(_ddata_shift(arr.eltType, src, idx), size);
        }
      } else {
        var indLo = dom.dsiLow;
        for chunk in 0..#arr.mdNumChunks {
          if arr.mData(chunk).pdr.length >= 0 {
            const src = arr.theDataChunk(chunk);
            const cmp = if isTuple(indLo) then indLo(arr.mdParDim) else indLo;
            const newLow = max(arr.mData(chunk).pdr.low, cmp);
            if isTuple(indLo) then
              indLo(arr.mdParDim) = newLow;
            else
              indLo = newLow;
            const (_, idx) = arr.getDataIndex(indLo);
            const blkLen = if arr.mdParDim == arr.rank
                           then 1
                           else arr.blk(arr.mdParDim) / arr.blk(arr.mdParDim+1);
            const outer = dom.dsiDim(arr.mdParDim);
            const inner = arr.mData(chunk).pdr;
            const len = outer[inner].length * blkLen;
            const size = len:ssize_t*elemSize:ssize_t;
            if f.writing {
              f.writeBytes(_ddata_shift(arr.eltType, src, idx), size);
            } else {
              f.readBytes(_ddata_shift(arr.eltType, src, idx), size);
            }
          }
        }
      }
    } else {
      const zeroTup: rank*idxType;
      recursiveArrayWriter(zeroTup);
    }
  }

  proc DefaultRectangularArr.dsiSerialWrite(f) {
    dsiSerialReadWrite(f);
  }

  proc DefaultRectangularArr.dsiSerialRead(f) {
    dsiSerialReadWrite(f);
  }

  // This is very conservative.
  proc DefaultRectangularArr.isDataContiguous(dom) {
    if debugDefaultDistBulkTransfer then
      chpl_debug_writeln("isDataContiguous(): origin=", origin, " off=", off, " blk=", blk);

    if blk(rank) != 1 then return false;

    for param dim in 1..(rank-1) by -1 do
      if blk(dim) != blk(dim+1)*dom.dsiDim(dim+1).length then return false;

    // Strictly speaking a multi-ddata array isn't contiguous, but
    // nevertheless we do support bulk transfer on such arrays, so
    // here we ignore single- vs. multi-ddata.

    if debugDefaultDistBulkTransfer then
      chpl_debug_writeln("\tYES!");

    return true;
  }

  proc DefaultRectangularArr.dsiSupportsBulkTransfer() param return true;
  proc DefaultRectangularArr.dsiSupportsBulkTransferInterface() param return true;

  proc DefaultRectangularArr.doiCanBulkTransfer(viewDom) {
    if debugDefaultDistBulkTransfer then chpl_debug_writeln("In DefaultRectangularArr.doiCanBulkTransfer()");
    if viewDom.stridable then
      for param i in 1..rank do
        if viewDom.dim(i).stride != 1 then return false;
    if !isDataContiguous(viewDom._value) {
      if debugDefaultDistBulkTransfer then
        chpl_debug_writeln("isDataContiguous return False");
      return false;
    }
    return true;
  }

  proc DefaultRectangularArr.doiCanBulkTransferStride(viewDom) param {
    if debugDefaultDistBulkTransfer then chpl_debug_writeln("In DefaultRectangularArr.doiCanBulkTransferStride()");
    // A DefaultRectangular array is always regular, so bulk should be possible.
    return true;
  }

  proc DefaultRectangularArr.doiUseBulkTransfer(B) {
    if debugDefaultDistBulkTransfer then chpl_debug_writeln("In DefaultRectangularArr.doiUseBulkTransfer()");

    //
    // With multi-ddata, at least for now if the arrays aren't chunked
    // exactly the same way we don't do direct bulk transfer.
    //
    if this.rank != B.rank {
      return false;
    } else if defRectSimpleDData {
      return true;
    } else {
      const actual = chpl__getActualArray(B);
      return mdParDim == actual.mdParDim
             && mdNumChunks == actual.mdNumChunks
             && mdRLen == actual.mdRLen;
    }
  }

  proc DefaultRectangularArr.doiUseBulkTransferStride(B) {
    if debugDefaultDistBulkTransfer then chpl_debug_writeln("In DefaultRectangularArr.doiUseBulkTransferStride()");

    //
    // For now, strided bulk transfer is only supported on single-ddata
    // arrays.
    // gbt TODO
    //
    var actual = chpl__getActualArray(B);
    return oneDData && actual.oneDData;
  }

  proc DefaultRectangularArr.doiBulkTransfer(B, viewDom) {
    var actual = chpl__getActualArray(B);
    bulkTransferFrom(viewDom, actual, chpl__getViewDom(B));
  }

  proc DefaultRectangularArr.bulkTransferFrom(viewDom, B, bView) {
    const Adims = viewDom.dims();
    var Alo: rank*viewDom.idxType;
    for param i in 1..rank do
      Alo(i) = Adims(i).first;

    const Bdims = bView.dims();
    var Blo: rank*idxType;
    for param i in 1..rank do
      Blo(i) = Bdims(i).first;

    const len = viewDom.numIndices.safeCast(size_t);

    if len == 0 then return;

    if debugBulkTransfer {
      pragma "no prototype"
      extern proc sizeof(type x): int;
      const elemSize =sizeof(B.eltType);
      chpl_debug_writeln("In DefaultRectangularArr.doiBulkTransfer():",
              " Alo=", Alo, ", Blo=", Blo,
              ", len=", len, ", elemSize=", elemSize);
    }

    if defRectSimpleDData {
      const Aidx = getDataIndex(Alo);
      const Adata = _ddata_shift(eltType, this.theDataChunk(0), Aidx);
      const Bidx = B.getDataIndex(Blo);
      const Bdata = _ddata_shift(eltType, B.theDataChunk(0), Bidx);
      doiBulkTransferHelper(B, Adata, Bdata, len);
    }
    else {
      //
      // Some prefix of the transfer is in the first involved chunk.
      // The multi-ddata chunking must be the same here, so we only
      // need to compute the starting chunk for A[].
      //
      const (chunk0, Aidx) = getDataIndex(Alo);
      const Adata = _ddata_shift(eltType, this.theDataChunk(chunk0), Aidx);
      var len0 = ((mData(chunk0).pdr.high - Alo(mdParDim) + 1) * blk(mdParDim))
                 .safeCast(size_t);
      const (_, Bidx) = getDataIndex(Blo);
      const Bdata = _ddata_shift(eltType, B.theDataChunk(chunk0), Bidx);
      doiBulkTransferHelper(B, Adata, Bdata, min(len0, len));

      if len > len0 {
        var lenRemain = len;
        var chunkLen = len0;
        var chunk = chunk0 + 1;
        do {
          lenRemain -= chunkLen;
          chunkLen = (mData(chunk).pdr.length * blk(mdParDim)).safeCast(size_t);
          doiBulkTransferHelper(B, dataChunk(chunk), B.dataChunk(chunk),
                                min(chunkLen, lenRemain));
        } while lenRemain > chunkLen;
      }
    }
  }

  proc DefaultRectangularArr.doiBulkTransferHelper(B, Adata, Bdata, len) {
    if Adata == Bdata then return;

    // NOTE: This does not work with --heterogeneous, but heterogeneous
    // compilation does not work right now.  The calls to chpl_comm_get
    // and chpl_comm_put should be changed once that is fixed.
    if Adata.locale.id==here.id {
      if debugDefaultDistBulkTransfer then //See bug in test/optimizations/bulkcomm/alberto/rafatest2.chpl
        chpl_debug_writeln("\tlocal get() from ", B.locale.id);
      __primitive("chpl_comm_array_get", Adata[0], Bdata.locale.id, Bdata[0], len);
    } else if Bdata.locale.id==here.id {
      if debugDefaultDistBulkTransfer then
        chpl_debug_writeln("\tlocal put() to ", this.locale.id);
      __primitive("chpl_comm_array_put", Bdata[0], Adata.locale.id, Adata[0], len);
    } else on Adata.locale {
      if debugDefaultDistBulkTransfer then
        chpl_debug_writeln("\tremote get() on ", here.id, " from ", B.locale.id);
      __primitive("chpl_comm_array_get", Adata[0], Bdata.locale.id, Bdata[0], len);
    }
  }

  /*
  For more details, see: http://upc.lbl.gov/publications/upc_memcpy.pdf
    'Proposal for Extending the UPC Memory Copy Library Functions and
    Supporting Extensions to GASNet, Version 2.0. Author: Dan Bonachea'

  A.doiBulkTransferStride(B) copies B-->A, where 'B' is another
  DefaultRectangular _array record (or array-view to default-rectangular array)

  `viewDom` is a DefaultRectangularDom class representing a view into the array
  data for 'A'. If 'B' is an ArrayView, its own view-domain will be computed
  within this function.

  Assumes row-major ordering.

  Depends on adjustBlkOffStrForNewDomain having been called in ChapelArray
  before entering this function.

  TODO: Determine if we can reduce the communication for array metadata

  TODO: Pull simple runtime implementation up into module code
  */
  proc DefaultRectangularArr.doiBulkTransferStride(B, viewDom) {
    if debugDefaultDistBulkTransfer {
      writeln();
      writeln("In DefaultRectangularArr.doiBulkTransferStride");
    }
    var actual = chpl__getActualArray(B);
    if (this.dataChunk(0).locale.id != here.id
        && actual.dataChunk(0).locale.id != here.id) {
      if debugDefaultDistBulkTransfer {
        chpl_debug_writeln("BulkTransferStride: Both arrays on different locale, moving to locale of destination: LOCALE", this.dataChunk(0).locale.id);
      }
      on this.dataChunk(0) do stridedTransferFrom(viewDom, B);
    } else {
      stridedTransferFrom(viewDom, B);
    }
  }

  proc DefaultRectangularArr.stridedTransferFrom(LViewDom, B) {
    const SizeDims   = B.domain.dims();
    const LHS        = this;
    const RHS        = chpl__getActualArray(B);
    const RViewDom   = chpl__getViewDom(B);
    param targetRank = B.rank;

    if debugDefaultDistBulkTransfer {
      writeln("Transferring views :", LViewDom, " <-- ", RViewDom);
      writeln("Original domains   :", this.dom.dsiDims(), " <-- ", RHS.dom.dsiDims());
    }

    const LViewDims = LViewDom.dims();
    const RViewDims  = RViewDom.dims();

    // Build up the index tuples to calculate the offset for the first element
    var LFirst : LHS.rank*idxType;
    for param i in 1..LHS.rank do
      LFirst(i) = if LViewDims(i).stride < 0 then LViewDims(i).last else LViewDims(i).first;

    var RFirst : RHS.rank*idxType;
    for param i in 1..RHS.rank do
      RFirst(i) = if RViewDims(i).stride < 0 then RViewDims(i).last else RViewDims(i).first;

    // Compute a 'blk' tuple for the LHS and RHS based on their view-domains
    var LBlk, RBlk : targetRank*idxType;

    // The current index into the LHS or RHS
    var li = LHS.rank, ri = RHS.rank;


    // If the dimension is of size one, it may be representing a rank-change.
    // If ``li`` or ``ri`` are greater than 'idx', there is at least one
    // rank-changed dimension between li/ri and idx. In that case, walk
    // backward until you either find a non-length-one dimension or li/ri ==
    // idx.
    for idx in 1..targetRank by -1 {
      if LViewDims(li).size == 1 && li > idx {
        while LViewDims(li).size == 1 && li > idx do li -= 1;
      }
      if RViewDims(ri).size == 1 && ri > idx {
        while RViewDims(ri).size == 1 && ri > idx do ri -= 1;
      }
      LBlk(idx) = LHS.blk(li) * (LViewDims(li).stride / LHS.dom.dsiDim(li).stride):idxType;
      RBlk(idx) = RHS.blk(ri) * (RViewDims(ri).stride / RHS.dom.dsiDim(ri).stride):idxType;
      li -= 1;
      ri -= 1;
    }

    if debugDefaultDistBulkTransfer {
      writeln("LBlk = ", LBlk);
      writeln("RBlk = ", RBlk);
    }

    // The number of values needed to express the strided region.
    var stridelevels = 0;

    //
    // `count[1]` is the number of elements we can bulk-copy at a time. Each
    // number after that represents the number of times we need to stride at
    // each level. It will ultimately be an array of size `stridelevels+1`.
    //
    var countDom = {1..targetRank+1};
    var count : [countDom] size_t;
    for c in count do c = 1; // serial to avoid task creation overhead

    //
    // The arrays representing the required stride at each level. Should pull
    // from the values in the 'blk' tuple, though we may skip a dimension if
    // it can be aggregated. Will ultimately be of size `stridelevels`.
    //
    var strideDom = {1..targetRank};
    var dstStride, srcStride : [strideDom] size_t;

    //
    // If the last dimension is strided then we can only copy one element at a
    // time. `blk(rank)` may be greater than `1` depending on the results of
    // `adjustBlkOffStrForNewDomain` or if there was a rank change.
    //
    // It is incorrect to check the stride of the ranges here because the
    // original domain may have also been strided, like so:
    //   var A : [1..10 by 2, 1..20 by 4] int;
    //
    if LBlk(targetRank) > 1 || RBlk(targetRank) > 1 {
      stridelevels += 1;
      count[stridelevels] = 1;
      dstStride[stridelevels] = LBlk(targetRank).safeCast(size_t);
      srcStride[stridelevels] = RBlk(targetRank).safeCast(size_t);
    }

    //
    // When at the end of the elements in dimension `i`, `canReuseStride` tells
    // us whether or not we can re-use the current stride value to advance to
    // the next chunk of elements. If either array is unable to re-use its
    // stride, then we need a new stride value.
    //
    for i in 2..targetRank by -1 {
      // Each corresponding dimension in A and B should have the same length,
      // so it doesn't matter which we use here.
      count[stridelevels+1] *= SizeDims(i).length.safeCast(size_t);

      const bothReuse = canReuseStride(LBlk, i, stridelevels, count, dstStride)
                     && canReuseStride(RBlk, i, stridelevels, count, srcStride);

      if !bothReuse {
        stridelevels += 1;
        dstStride[stridelevels] = LBlk(i-1).safeCast(size_t);
        srcStride[stridelevels] = RBlk(i-1).safeCast(size_t);
      }
    }
    count[stridelevels+1] *= SizeDims(1).length.safeCast(size_t);

    assert(stridelevels <= targetRank, "BulkTransferStride: stride levels greater than rank.");
    if stridelevels == 0 then assert(count[1] == LViewDom.numIndices, "BulkTransferStride: bulk-count incorrect for stride level of 0.");

    countDom = {1..stridelevels+1};
    strideDom = {1..stridelevels};

    doiBulkTransferStrideComm(RHS, stridelevels:int(32), dstStride, srcStride, count, LFirst, RFirst);
  }

  //
  // Invoke the primitives chpl_comm_get_strd/puts, depending on what locale we
  // are on vs. where the source and destination are.
  // The logic mimics that in doiBulkTransfer().
  //
  proc DefaultRectangularArr.doiBulkTransferStrideComm(B, stridelevels:int(32), dstStride, srcStride, count, AFirst, BFirst) {
    if debugDefaultDistBulkTransfer {
      chpl_debug_writeln("BulkTransferStride with values:\n" +
                         "\tLocale        = " + stringify(here.id) + "\n" +
                         "\tStride levels = " + stringify(stridelevels) + "\n" +
                         "\tdstStride     = " + stringify(dstStride) + "\n" +
                         "\tsrcStride     = " + stringify(srcStride) + "\n" +
                         "\tcount         = " + stringify(count));
    }

    const A = this;
    const AO = A.getDataIndex(AFirst, getShifted=false);
    const AOChunk: int = if defRectSimpleDData then 0 else AO(1);
    const AOIdx: idxType = if defRectSimpleDData then AO else AO(2);
    const BO = B.getDataIndex(BFirst, getShifted=false);
    const BOChunk: int = if defRectSimpleDData then 0 else BO(1);
    const BOIdx: idxType = if defRectSimpleDData then BO else BO(2);

    const dest = A.dataChunk(AOChunk);
    const src  = B.dataChunk(BOChunk);

    assert(dstStride._value.oneDData);
    const dststr = dstStride._value.dataChunk(0);
    assert(srcStride._value.oneDData);
    const srcstr = srcStride._value.dataChunk(0);
    assert(count._value.oneDData);
    const cnt = count._value.dataChunk(0);

    if dest.locale.id == here.id {
      const srclocale = src.locale.id : int(32);

      if debugBulkTransfer {
        chpl_debug_writeln("BulkTransferStride: On LHS - GET from ", srclocale);
      }

      __primitive("chpl_comm_get_strd",
                  dest[AOIdx],
                  dststr[0],
                  srclocale,
                  src[BOIdx],
                  srcstr[0],
                  cnt[0],
                  stridelevels);
    }
    else {
      const destlocale = dest.locale.id : int(32);

      if debugDefaultDistBulkTransfer {
        assert(src.locale.id == here.id,
               "BulkTransferStride: Expected to be on ", src.locale.id,
               ", actually on ", here.id);
      }

      if debugBulkTransfer {
        chpl_debug_writeln("BulkTransferStride: On RHS - PUT to ", destlocale);
      }

      __primitive("chpl_comm_put_strd",
                  dest[AOIdx],
                  dststr[0],
                  destlocale,
                  src[BOIdx],
                  srcstr[0],
                  cnt[0],
                  stridelevels);
    }
  }

  proc DefaultRectangularArr.isDefaultRectangular() param return true;

  /*
  The runtime implementation's loop over the current stride level will look
  something like this:

  ```
  for (i = 0; i < count[levels+1]; i++) {
    src = baseSrc + srcStride[levels] * i;
    dst = baseDst + dstStride[levels] * i;
    // then dimensions curDim+1..rank
  }
  ```

  The last value of `src` will be:
    baseSrc + (count[levels+1] - 1) * srcStride[levels];

  To correctly advance to the next chunk of elements, we could simply add a
  stride level and increment `baseSrc` by `blk(curDim-1)`. While correct, this
  would not be the optimal choice if we want to bulk-copy the largest possible
  chunk at a time.

  To do so, we need to determine whether or not we can re-use the current
  stride to advance to the next chunk of elements.

  When the stridelevel is less than 1, we're still calculating the bulk-copy
  size. In this case, we let the stride value be `1` in order to test that the
  next chunk is contiguous in memory.

  When the stridelevel is greater than 1 we're done calculating the bulk-copy
  size. However, it's still convenient to try and re-use the stride if
  possible.
  */
  proc canReuseStride(blk, curDim: int, levels, count, stride)
  {
    // TODO: implement for multi-ddata

    // TODO: Do we need to return false if the previous dimension has only one
    // element? What if it only has one element in the original domain?
    //
    // So far it seems to 'just work'.

    const lastCount = count[levels+1];
    const curStride = if levels < 1 then 1 else stride[levels];

    // Subtract `1` because we don't need a stride for the first element in
    // the current stride level. We could simplify the math here, but I think
    // this is clearer.
    const lastIndex = (lastCount-1) * curStride;
    const nextIndex = lastIndex + curStride;

    return blk(curDim-1) == nextIndex;
  }

}<|MERGE_RESOLUTION|>--- conflicted
+++ resolved
@@ -630,7 +630,6 @@
     proc dsiHasSingleLocalSubdomain() param return true;
 
     proc dsiLocalSubdomain() {
-<<<<<<< HEAD
       if (this.locale == here) {
         return _getDomain(this);
       } else {
@@ -646,13 +645,6 @@
         var a: domain(rank, idxType);
         yield a;
       }
-=======
-      return _getDomain(this);
-    }
-
-    iter dsiLocalSubdomains() {
-      yield _getDomain(this);
->>>>>>> 38b29fb3
     }
   }
 
@@ -1882,7 +1874,6 @@
     proc dsiHasSingleLocalSubdomain() param return true;
 
     proc dsiLocalSubdomain() {
-<<<<<<< HEAD
       if (this.data.locale == here) {
         return _getDomain(dom);
       } else {
@@ -1898,13 +1889,6 @@
         var a: domain(rank, idxType);
         yield a;
       }
-=======
-      return _getDomain(dom);
-    }
-
-    iter dsiLocalSubdomains() {
-      yield _getDomain(dom);
->>>>>>> 38b29fb3
     }
   }
 
