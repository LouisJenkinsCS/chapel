--- conflicted
+++ resolved
@@ -825,12 +825,6 @@
   }
 
   inline proc chpl__defaultHash(e) where isEnum(e) {
-<<<<<<< HEAD
-    // this cast to int is a little suspicious for large enums that might
-    // fit in a uint but not an int, but _gen_key coerces to uint anyway
-    // so it isn't actually distinguishing between these types.
-=======
->>>>>>> 3ce254f6
     return _gen_key(chpl__enumToOrder(e));
   }
   
