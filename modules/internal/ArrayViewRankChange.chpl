/*
 * Copyright 2004-2017 Cray Inc.
 * Other additional copyright holders may be indicated within.
 *
 * The entirety of this work is licensed under the Apache License,
 * Version 2.0 (the "License"); you may not use this file except
 * in compliance with the License.
 *
 * You may obtain a copy of the License at
 *
 *     http://www.apache.org/licenses/LICENSE-2.0
 *
 * Unless required by applicable law or agreed to in writing, software
 * distributed under the License is distributed on an "AS IS" BASIS,
 * WITHOUT WARRANTIES OR CONDITIONS OF ANY KIND, either express or implied.
 * See the License for the specific language governing permissions and
 * limitations under the License.
 */

// ArrayViewRankChange
//
// This module provides an array domain map class that is used to
// represent rank change slices of another array via a domain.
//
// Throughout this file, 'down*' refers to the higher-dimensional
// array/domain/distribution that's been rank-changed in this view,
// while 'up*' refers to the lower-dimensional, user-facing view.
//
// Note that because only rectangular domains have a notion of having
// rank > 1, rank-change views are only supported for rectangular
// domains and arrays.
//
// TODOs for this file:
//
// * the dist, dom, and arr classes store a certain amount of
//   duplicated information -- should these be focused in the higher
//   classes (dist/dom) and referenced by lower ones (dom/dist)?
//
// * I don't think I've done anything to privatize the dist or dom
//   classes... should I?
//
module ArrayViewRankChange {
  use ChapelStandard;

  //
  // This class represents a distribution that knows how to create
  // rank-change domains and arrays similar to the one that caused
  // it to be created.
  //
  class ArrayViewRankChangeDist: BaseDist {
    // a pointer down to the distribution that this class is creating
    // lower-dimensional views of
    var downDistPid:int;
    var downDistInst;

    // These two fields represent whether or not each dimension was
    // collapsed as part of the rank-change; and if so, what the
    // index of that collapsed dimension was.  So for A[lo..hi, 3]
    // these would be (false, true) and (?, 3) respectively.
    //
    // As future work (TODO), note that collapsedDim ought to be able
    // to be changed into a param tuple rather than an execution-time
    // one.
    const collapsedDim;
    const idx;

    inline proc downDist {
      if _isPrivatized(downDistInst) then
        return chpl_getPrivatizedCopy(downDistInst.type, downDistPid);
      else
        return downDistInst;
    }

    proc dsiNewRectangularDom(param rank, type idxType, param stridable, inds) {
      var newdom = new ArrayViewRankChangeDom(rank=rank,
                                              idxType=idxType,
                                              stridable=stridable,
                                              collapsedDim=collapsedDim,
                                              idx=idx,
                                              distPid=this.pid,
                                              distInst=this);
      newdom.dsiSetIndices(inds);
      return newdom;
    }

    proc dsiClone() return new ArrayViewRankChangeDist(downDistPid=this.downDistPid,
                                                       downDistInst=this.downDistInst,
                                                       collapsedDim=collapsedDim,
                                                       idx=idx);

    // Don't want to privatize a DefaultRectangular, so pass the query on to
    // the wrapped array
    proc dsiSupportsPrivatization() param
<<<<<<< HEAD
     return downDistInst.dsiSupportsPrivatization();

    proc dsiGetPrivatizeData() {
      return (downDistPid, downDistInst, collapsedDim, idx);
    }

    proc dsiPrivatize(privatizeData) {
      return new ArrayViewRankChangeDist(downDistPid = privatizeData(1),
                                         downDistInst = privatizeData(2),
                                         collapsedDim = privatizeData(3),
                                         idx = privatizeData(4));
    }

    proc dsiDestroyDist() {
=======
      return downDistInst.dsiSupportsPrivatization();

    proc dsiGetPrivatizeData() {
      return (downDistPid, downDistInst, collapsedDim, idx);
>>>>>>> 7978f21d
    }

    proc dsiPrivatize(privatizeData) {
      return new ArrayViewRankChangeDist(downDistPid = privatizeData(1),
                                         downDistInst = privatizeData(2),
                                         collapsedDim = privatizeData(3),
                                         idx = privatizeData(4));
    }

    proc dsiDestroyDist() {
    }
  }

  //
  // This class represents the domain of a rank-change slice of an
  // array.  Like other domain class implementations, it supports the
  // standard dsi interface.  Note that rank changes only make sense
  // for rectangular domains (because they're the only ones with
  // rank>1), so this is a subclass of BaseRectangularDom.
  //
 class ArrayViewRankChangeDom: BaseRectangularDom {
    param rank;
    type idxType;
    param stridable;

    // the lower-dimensional index set that we represent upwards
    var upDom: DefaultRectangularDom(rank, idxType, stridable);

    // the collapsed dimensions and indices in those dimensions
    //
    // Note that these are the same as in the distribution and could
    // potentially be pulled from there.
    const collapsedDim;
    const idx;

    const distPid;  // a reference back to our ArrayViewRankChangeDist
    const distInst;

    inline proc dist {
      if _isPrivatized(distInst) then
        return chpl_getPrivatizedCopy(distInst.type, distPid);
      else
<<<<<<< HEAD
        return distInst;
=======
        return downDomInst;
>>>>>>> 7978f21d
    }

    // the higher-dimensional domain that we're equivalent to
    var downDomPid:int;
    var downDomInst: downDomType(downrank, idxType, stridable);

    //
    // TODO: If we put this expression into the variable declaration
    // above, we get a memory leak.  File a future against this?
    //
    proc downDomType(param rank: int, type idxType, param stridable: bool) type {
      var ranges: rank*range(idxType, BoundedRangeType.bounded, stridable);
      var a = distInst.downDistInst.dsiNewRectangularDom(rank=rank, idxType,
                                                         stridable=stridable,
                                                         ranges);
      return a.type;
    }

    proc downrank param {
      return collapsedDim.size;
    }

    inline proc downDom {
      if _isPrivatized(downDomInst) then
        return chpl_getPrivatizedCopy(downDomInst.type, downDomPid);
      else
        return downDomInst;
    }

    proc dsiBuildArray(type eltType) {
      pragma "no auto destroy"
      const downarr = _newArray(downDom.dsiBuildArray(eltType));
      return new ArrayViewRankChangeArr(eltType  =eltType,
                                        _DomPid = this.pid,
                                        dom = this,
                                        _ArrPid=downarr._pid,
                                        _ArrInstance=downarr._instance,
                                        collapsedDim=collapsedDim,
                                        idx=idx,
                                        ownsArrInstance=true);
    }

    // TODO: Use delegation feature for these?
    // TODO: Can't all these be implemented in ChapelArray given dsiDim()?

    proc dsiNumIndices {
      return upDom.dsiNumIndices;
    }

    proc dsiLow {
      return upDom.dsiLow;
    }

    proc dsiHigh {
      return upDom.dsiHigh;
    }

    proc dsiAlignedLow {
      return upDom.dsiAlignedLow;
    }

    proc dsiAlignedHigh {
      return upDom.dsiAlignedHigh;
    }

    proc dsiStride {
      return upDom.dsiStride;
    }

    proc dsiAlignment {
      return upDom.dsiAlignment;
    }

    proc dsiFirst {
      return upDom.dsiFirst;
    }

    proc dsiLast {
      return upDom.dsiLast;
    }

    proc dsiDim(upDim: int) {
      return upDom.dsiDim(upDim);
    }

    proc dsiDims() {
      return upDom.dsiDims();
    }

    proc dsiGetIndices() {
      return upDom.dsiGetIndices();
    }

    proc dsiSetIndices(inds) {
      // Free underlying domains if necessary
      this.dsiDestroyDom();

      pragma "no auto destroy"
      var upDomRec = {(...inds)};
      upDom = upDomRec._value;

      var ranges: downrank*range(idxType, BoundedRangeType.bounded, stridable);
      var downDomClass = dist.downDist.dsiNewRectangularDom(rank=downrank,
                                                           idxType,
                                                           stridable=stridable,
                                                           ranges);
      pragma "no auto destroy"
      var downDomLoc = _newDomain(downDomClass);
      downDomLoc = chpl_rankChangeConvertDom(inds, inds.size, collapsedDim, idx);
      downDomLoc._value._free_when_no_arrs = true;
      downDomPid = downDomLoc._pid;
      downDomInst = downDomLoc._instance;
    }

    proc dsiMember(i) {
      return upDom.dsiMember(i);
    }

    iter these() {
      if chpl__isDROrDRView(downDom) {
        for i in upDom do
          yield i;
      } else {
        for i in downDom do
          yield downIdxToUpIdx(i);
      }
    }

    iter these(param tag: iterKind) where tag == iterKind.standalone && !localeModelHasSublocales {
      if chpl__isDROrDRView(downDom) {
        for i in upDom.these(tag) do
          yield i;
      } else {
        for i in downDom.these(tag) do
          yield downIdxToUpIdx(i);
      }
    }

    iter these(param tag: iterKind) where tag == iterKind.leader {
      if chpl__isDROrDRView(downDom) {
        for followThis in upDom.these(tag) do
          yield followThis;
      } else {
        for followThis in downDom.these(tag) {
          const followThisLoD = chpl_rankChangeConvertHiDTupleToLoD(followThis);
          yield followThisLoD;
        }
      }
    }

    iter these(param tag: iterKind, followThis)
      where tag == iterKind.follower {
      if chpl__isDROrDRView(downDom) {
        for i in upDom.these(tag, followThis) do
          yield i;
      } else {
        const followThisHiD = chpl_rankChangeConvertLoDTupleToHiD(followThis);
        for i in downDom.these(tag, followThisHiD) {
          yield chpl_rankChangeConvertIdxHiDToLoD(i, collapsedDim, idx, rank);
        }
      }
    }

    proc chpl_rankChangeConvertLoDTupleToHiD(tup) {
      var tupHiD: downrank*tup(1).type;
      var i = 1;
      for param d in 1..downrank do
        if collapsedDim(d) then
          tupHiD(d) = 0..0;
        else {
          tupHiD(d) = tup(i);
          i += 1;
        }
      return tupHiD;
    }

    proc chpl_rankChangeConvertHiDTupleToLoD(tup) {
      var tupLoD: rank*tup(1).type;
      var i = 1;
      for param d in 1..downrank do
        if !collapsedDim(d) {
          tupLoD(i) = tup(d);
          i += 1;
        }
      return tupLoD;
    }


    inline proc downIdxToUpIdx(downIdx) {
      var upIdx: rank*idxType;
      var upDim = 1;
      for param downDim in 1..downrank {
        if !collapsedDim(downDim) {
          upIdx(upDim) = downIdx(downDim);
          upDim += 1;
        }
      }
      if rank == 1 then
        return upIdx(1);
      else
        return upIdx;
    }

    // TODO: Is there something we can re-use here?
    proc dsiSerialWrite(f) {
      var first = true;
      for d in 1..downrank do
        if !collapsedDim(d) {
          if first {
            write("{");
            first = false;
          } else
            write(", ");
          write(downDom.dsiDim(d));
        }
      write("}");
    }

    proc dsiMyDist() {
      return dist;
    }

    proc dsiTargetLocales() {
      //
      // BLC: there's a bit of a question in my mind about whether
      // rank-change slices (and regular slices for that matter) ought
      // to be expected to list only the subset of locales that have
      // non-empty subdomains for a given domain/array, or whether all
      // locales in the domain's/distribution's target locale set
      // should be listed since they are part of the target locale
      // set.  Both seem like they could be useful, though the former
      // seems as though it could be challenging to compute precisely
      // for less regular distributions.  Here I've done the easy
      // thing and simply returned all the locales that own the domain
      // below us, as slicing does.
      //
      return downDom.dsiTargetLocales();
    }

    proc dsiHasSingleLocalSubdomain() param
      return downDom.dsiHasSingleLocalSubdomain();

    proc dsiLocalSubdomain() {
      const dims = downDom.dsiLocalSubdomain().dims();
      const empty : domain(rank, idxType, chpl__anyStridable(dims));

      // If the rank-changed dimension's index is not a member of the range
      // in the same dimension of 'dims', then this locale does not have a
      // local subdomain.
      for param d in 1..dims.size {
        if collapsedDim(d) && dims(d).isEmpty() then
          return empty;
      }

      return chpl_rankChangeConvertDownToUp(dims, rank, collapsedDim);
    }

    proc isRankChangeDomainView() param {
      return true;
    }

    proc _getActualDomain() {
      if chpl__isDomainView(downDom) {
        return downDom._getActualDomain();
      } else {
        return downDom;
      }
    }

    proc dsiDestroyDom() {
      if upDom != nil then
        _delete_dom(upDom, false);
      if downDomInst != nil then
        _delete_dom(downDomInst, _isPrivatized(downDomInst));
    }

    // Don't want to privatize a DefaultRectangular, so pass the query on to
    // the wrapped array
    proc dsiSupportsPrivatization() param
      return downDomInst.dsiSupportsPrivatization();

    proc dsiGetPrivatizeData() {
      return (upDom, collapsedDim, idx, distPid, distInst, downDomPid, downDomInst);
    }

    proc dsiPrivatize(privatizeData) {
      return new ArrayViewRankChangeDom(rank = this.rank,
                                        idxType = this.idxType,
                                        stridable = this.stridable,
                                        upDom = privatizeData(1),
                                        collapsedDim = privatizeData(2),
                                        idx = privatizeData(3),
                                        distPid = privatizeData(4),
                                        distInst = privatizeData(5),
                                        downDomPid = privatizeData(6),
                                        downDomInst = privatizeData(7));
    }

    proc dsiGetReprivatizeData() {
      return (upDom, downDomPid, downDomInst);
    }

    proc dsiReprivatize(other, reprivatizeData) {
      upDom = reprivatizeData(1);
      //      collapsedDim = other.collapsedDim;
      //      idx = other.idx;
      //      distPid = other.distPid;
      //      distInst = other.distInst;
      downDomPid = reprivatizeData(2);
      downDomInst = reprivatizeData(3);
    }

 } // end of class ArrayViewRankChangeDom

  //
  // The class representing a rank-change slice of an array.  Like
  // other array class implementations, it supports the standard dsi
  // interface.
  //
  class ArrayViewRankChangeArr: BaseArr {
    type eltType;  // see note on commented-out proc eltType below...

    // the representation of the slicing domain.  For a rank change
    // like A[lo..hi, 3] this is the lower-dimensional domain {lo..hi}.
    // It is represented as an ArrayViewRankChangeDom.
    //
    const _DomPid;
    const dom; // Seems like the compiler requires a field called 'dom'...

    // the higher-dimensional representation of the array being sliced
    const _ArrPid;
    const _ArrInstance;

    // These two fields represent whether or not each dimension was
    // collapsed as part of the rank-change; and if so, what the
    // index of that collapsed dimension was.  So for A[lo..hi, 3]
    // these would be (false, true) and (?, 3) respectively.

    // TODO: Use copies in domain rather than replicating these here?

    const collapsedDim;  // rank*bool    TODO: constrain this
    const idx;           // rank*idxType TODO: and this

    // If this is an array view on a DefaultRectangular array
    // (eventually...), the indexCache provides a mean of directly
    // accessing the array's ddata to avoid indirection overheads
    // through the array field above.
    const indexCache = buildIndexCache();

    const ownsArrInstance = false;


    //
    // standard generic aspects of arrays
    //

    // these could be fields, but indirecting works just as well and
    // makes the class less generic.
    proc idxType type return dom.idxType;
    proc rank param return dom.rank;

    // The following seems like it ought to work, but it causes an
    // error in the compiler for non-devel mode...  presumably due to
    // a direct query of eltType in the compiler(?).  As a TODO we
    // might want to hunt this down in the future...
    //
    //  proc eltType type return arr.eltType;


    //
    // introspection routine used elsewhere to filter array views
    //
    // TODO: Could this be replaced with more type-based introspection?
    // I shied away from it since this is a generic class, but there
    // must be (or should be) some way to do it without relying on
    // methods like this...
    //
    proc isRankChangeArrayView() param {
      return true;
    }


    //
    // Helper routines to convert incoming low-D indices/domains into
    // their higher-D equivalents.
    //




    //
    // standard iterators
    //

    iter these() ref {
      for elem in chpl__serialViewIter(this, privDom) do
        yield elem;
    }

    // TODO: We seem to run into compile-time bugs when using multiple yields.
    // For now, work around them by using an if-expr
    iter these(param tag: iterKind) ref
      where tag == iterKind.standalone && !localeModelHasSublocales {
      for i in privDom.these(tag) {
        yield if shouldUseIndexCache()
                then indexCache.getDataElem(indexCache.getDataIndex(i))
                else arr.dsiAccess(chpl_rankChangeConvertIdx(i, collapsedDim, idx));
      }
    }

    iter these(param tag: iterKind) where tag == iterKind.leader {
      for followThis in privDom.these(tag) do {
        yield followThis;
      }
    }

    iter these(param tag: iterKind, followThis) ref
      where tag == iterKind.follower {
      for i in privDom.these(tag, followThis) {
        if shouldUseIndexCache() {
          const dataIdx = indexCache.getDataIndex(i);
          yield indexCache.getDataElem(dataIdx);
        } else {
          yield arr.dsiAccess(chpl_rankChangeConvertIdx(i, collapsedDim, idx));
        }
      }
    }


    //
    // I/O
    //

    proc dsiSerialWrite(f) {
      chpl_serialReadWriteRectangular(f, this, privDom);
    }

    proc dsiSerialRead(f) {
      chpl_serialReadWriteRectangular(f, this, privDom);
    }

    proc dsiDisplayRepresentation() {
      writeln("Rank Change view");
      writeln("----------");
      writeln("of domain:");
      privDom.dsiDisplayRepresentation();
      writeln("on array:");
      arr.dsiDisplayRepresentation();
      writeln("where the dims are collapsed as follows:");
      writeln(collapsedDim);
      writeln("and the missing indices are:");
      writeln(idx);
      writeln("----------");
    }

    //
    // accessors
    //

    inline proc dsiAccess(i: idxType ...rank) ref {
      return dsiAccess(i);
    }

    inline proc dsiAccess(i: idxType ...rank)
      where shouldReturnRvalueByValue(eltType) {
      return dsiAccess(i);
    }

    inline proc dsiAccess(i: idxType ...rank) const ref
      where shouldReturnRvalueByConstRef(eltType) {
      return dsiAccess(i);
    }

    inline proc dsiAccess(i) ref {
      checkBounds(i);
      if shouldUseIndexCache() {
        const dataIdx = indexCache.getDataIndex(i);
        return indexCache.getDataElem(dataIdx);
      } else {
        return arr.dsiAccess(chpl_rankChangeConvertIdx(i, collapsedDim, idx));
      }
    }

    inline proc dsiAccess(i)
      where shouldReturnRvalueByValue(eltType) {
      checkBounds(i);
      if shouldUseIndexCache() {
        const dataIdx = indexCache.getDataIndex(i);
        return indexCache.getDataElem(dataIdx);
      } else {
        return arr.dsiAccess(chpl_rankChangeConvertIdx(i, collapsedDim, idx));
      }
    }

    inline proc dsiAccess(i) const ref
      where shouldReturnRvalueByConstRef(eltType) {
      checkBounds(i);
      if shouldUseIndexCache() {
        const dataIdx = indexCache.getDataIndex(i);
        return indexCache.getDataElem(dataIdx);
      } else {
        return arr.dsiAccess(chpl_rankChangeConvertIdx(i, collapsedDim, idx));
      }
    }

    inline proc dsiLocalAccess(i) ref
      return arr.dsiLocalAccess(chpl_rankChangeConvertIdx(i, collapsedDim, idx));

    inline proc dsiLocalAccess(i)
      where shouldReturnRvalueByValue(eltType)
      return arr.dsiLocalAccess(chpl_rankChangeConvertIdx(i, collapsedDim, idx));

    inline proc dsiLocalAccess(i) const ref
      where shouldReturnRvalueByConstRef(eltType)
      return arr.dsiLocalAccess(chpl_rankChangeConvertIdx(i, collapsedDim, idx));

    inline proc checkBounds(i) {
      if boundsChecking then
        if !privDom.dsiMember(i) then
          halt("array index out of bounds: ", i);
    }


    //
    // locality-oriented queries
    //

    proc dsiTargetLocales() {
      //
      // See commentary on ArrayViewRankChangeDom.dsiTargetLocales() above.
      //
      return arr.dsiTargetLocales();
    }

    proc dsiHasSingleLocalSubdomain() param
      return privDom.dsiHasSingleLocalSubdomain();

    proc dsiLocalSubdomain() {
      return privDom.dsiLocalSubdomain();
    }

    proc dsiNoFluffView() {
      // For now avoid implementing 'noFluffView' on each class and use
      // 'canResolve' to print a better error message.
      if canResolveMethod(arr, "dsiNoFluffView") {
        return arr.dsiNoFluffView();
      } else {
        compilerError("noFluffView is not supported on this array type.");
      }
    }

    //
    // privatization
    //

    // Don't want to privatize a DefaultRectangular, so pass the query on to
    // the wrapped array
    proc dsiSupportsPrivatization() param
      return _ArrInstance.dsiSupportsPrivatization();

    proc dsiGetPrivatizeData() {
      return (_DomPid, dom, _ArrPid, _ArrInstance, collapsedDim, idx);
    }

    proc dsiPrivatize(privatizeData) {
      return new ArrayViewRankChangeArr(eltType=this.eltType,
                                        _DomPid=privatizeData(1),
                                        dom=privatizeData(2),
                                        _ArrPid=privatizeData(3),
                                        _ArrInstance=privatizeData(4),
                                        collapsedDim=privatizeData(5),
                                        idx=privatizeData(6));
    }


    //
    // bulk-transfer
    //

    proc dsiSupportsBulkTransfer() param {
      return arr.dsiSupportsBulkTransfer();
    }

    proc dsiSupportsBulkTransferInterface() param
      return arr.dsiSupportsBulkTransferInterface();

    // Recursively builds up the view-domain given an initial tuple of
    // dimensions. Handles nested rank-changes.
    proc _viewHelper(dims) {
      // If 'dims.size != arr.rank', assume that we still need to do the
      // conversion for the current rank-change.
      var goodDims = if dims.size != arr.rank
        then chpl_rankChangeConvertDom(dims, rank, collapsedDim, idx).dims() else dims;
      if goodDims.size != arr.rank {
        compilerError("Error while composing view domain for rank-change view.");
      }
      if _containsRCRE() {
        var nextView = arr._getRCREView();
        return nextView._viewHelper(goodDims);
      } else {
        return {(...goodDims)};
      }
    }

    proc _getViewDom() {
      return _viewHelper(dom.dsiDims());
    }

    // contiguous transfer support
    proc doiUseBulkTransfer(B) {
      return arr.doiUseBulkTransfer(B);
    }

    proc doiCanBulkTransfer(viewDom) {
      return arr.doiCanBulkTransfer(viewDom);
    }

    proc doiBulkTransfer(B, viewDom) {
      arr.doiBulkTransfer(B, viewDom);
    }

    // strided transfer support
    proc doiUseBulkTransferStride(B) {
      return arr.doiUseBulkTransferStride(B);
    }

    proc doiCanBulkTransferStride(viewDom) {
      return arr.doiCanBulkTransferStride(viewDom);
    }

    proc doiBulkTransferStride(B, viewDom) {
      arr.doiBulkTransferStride(B, viewDom);
    }

    // distributed transfer support
    proc doiBulkTransferToDR(B, viewDom) {
      arr.doiBulkTransferToDR(B, viewDom);
    }

    proc doiBulkTransferFromDR(B, viewDom) {
      arr.doiBulkTransferFromDR(B, viewDom);
    }

    proc doiBulkTransferFrom(B, viewDom) {
      arr.doiBulkTransferFrom(B, viewDom);
    }


    //
    // utility functions used to set up the index cache
    //

    proc shouldUseIndexCache() param {
      return chpl__isDROrDRView(_ArrInstance);
    }

    proc buildIndexCache() {
      if shouldUseIndexCache() {
        if (chpl__isArrayView(_ArrInstance)) {
          if _ArrInstance.isSliceArrayView() && !_ArrInstance._containsRCRE() {
            // Only slices below in the view stack, which won't have built up
            // an indexCache.
            return _ArrInstance._getActualArray().dsiGetRAD().toSlice(_ArrInstance.dom).toRankChange(dom, collapsedDim, idx);
          } else {
            return _ArrInstance.indexCache.toRankChange(dom, collapsedDim, idx);
          }
        } else {
          return _ArrInstance.dsiGetRAD().toRankChange(dom, collapsedDim, idx);
        }
      } else {
        return false;
      }
    }


    //
    // routines relating to the underlying domains and arrays
    //

    inline proc privDom {
      if _isPrivatized(dom) {
        return chpl_getPrivatizedCopy(dom.type, _DomPid);
      } else {
        return dom;
      }
    }

    inline proc arr {
      if _isPrivatized(_ArrInstance) {
        return chpl_getPrivatizedCopy(_ArrInstance.type, _ArrPid);
      } else {
        return _ArrInstance;
      }
    }

    // not sure what this is, but everyone seems to have one...
    inline proc dsiGetBaseDom() {
      return dom;
    }

    proc _getActualArray() {
      if chpl__isArrayView(arr) {
        return arr._getActualArray();
      } else {
        return arr;
      }
    }

    proc _containsRCRE() param {
      if chpl__isArrayView(arr) {
        return (arr.isRankChangeArrayView() ||
                arr.isReindexArrayView() ||
                arr._containsRCRE());
      } else {
        return false;
      }
    }

    proc _getRCREView() {
      return this;
    }

    proc dsiDestroyArr(isalias:bool) {
      if ownsArrInstance {
        _delete_arr(_ArrInstance, _isPrivatized(_ArrInstance));
      }
    }
  }  // end of class ArrayViewRankChangeArr


  // helper routines for converting things from higher- to
  // lower-dimensions and back again

  inline proc chpl_rankChangeConvertIdx(i: integral, collapsedDim, idx) {
    param downrank = collapsedDim.size;
    var ind = idx;
    var j = 1;
    for param d in 1..downrank {
      if !collapsedDim(d) {
        ind(d) = i;
        j += 1;
      }
    }
    assert (j == 2);
    return ind;
  }

  inline proc chpl_rankChangeConvertIdx(i, collapsedDim, idx) {
    param downrank = collapsedDim.size;
    var ind = idx;
    var j = 1;
    for param d in 1..downrank {
      if !collapsedDim(d) {
        ind(d) = i(j);
        j += 1;
      }
    }
    return ind;
  }

  inline proc chpl_rankChangeConvertIdxHiDToLoD(i, collapsedDim, idx, param rank) {
    param downrank = collapsedDim.size;
    var ind: rank*i(1).type;
    var j = 1;
    for param d in 1..downrank {
      if !collapsedDim(d) {
        ind(j) = i(d);
        j += 1;
      }
    }
    if rank == 1 then
      return ind(1);
    else
      return ind;
  }

  inline proc chpl_rankChangeConvertDownToUp(dims, param uprank, collapsedDim) {
    var ranges : uprank*dims(1).type;
    var j = 1;
    for param d in 1..dims.size {
      if !collapsedDim(d) {
        ranges(j) = dims(d);
        j += 1;
      }
    }
    return {(...ranges)};
  }

  inline proc chpl_rankChangeConvertDom(dims, param uprank, collapsedDim, idx) {
    param downrank = collapsedDim.size;
    if uprank != dims.size then
      compilerError("Called chpl_rankChangeConvertDom with incorrect rank. Got ", dims.size:string, ", expecting ", uprank:string);

    var ranges : downrank*dims(1).type;
    var j = 1;
    for param d in 1..downrank {
      if !collapsedDim(d) {
        ranges(d) = dims(j);
        j += 1;
      } else {
        ranges(d) = idx(d)..idx(d);
      }
    }
    return {(...ranges)};
  }


}<|MERGE_RESOLUTION|>--- conflicted
+++ resolved
@@ -91,27 +91,10 @@
     // Don't want to privatize a DefaultRectangular, so pass the query on to
     // the wrapped array
     proc dsiSupportsPrivatization() param
-<<<<<<< HEAD
-     return downDistInst.dsiSupportsPrivatization();
+      return downDistInst.dsiSupportsPrivatization();
 
     proc dsiGetPrivatizeData() {
       return (downDistPid, downDistInst, collapsedDim, idx);
-    }
-
-    proc dsiPrivatize(privatizeData) {
-      return new ArrayViewRankChangeDist(downDistPid = privatizeData(1),
-                                         downDistInst = privatizeData(2),
-                                         collapsedDim = privatizeData(3),
-                                         idx = privatizeData(4));
-    }
-
-    proc dsiDestroyDist() {
-=======
-      return downDistInst.dsiSupportsPrivatization();
-
-    proc dsiGetPrivatizeData() {
-      return (downDistPid, downDistInst, collapsedDim, idx);
->>>>>>> 7978f21d
     }
 
     proc dsiPrivatize(privatizeData) {
@@ -154,11 +137,7 @@
       if _isPrivatized(distInst) then
         return chpl_getPrivatizedCopy(distInst.type, distPid);
       else
-<<<<<<< HEAD
         return distInst;
-=======
-        return downDomInst;
->>>>>>> 7978f21d
     }
 
     // the higher-dimensional domain that we're equivalent to
