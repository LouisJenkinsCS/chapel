--- conflicted
+++ resolved
@@ -50,12 +50,8 @@
   class ArrayViewRankChangeDist: BaseDist {
     // a pointer down to the distribution that this class is creating
     // lower-dimensional views of
-<<<<<<< HEAD
-    const downdist;
-=======
     var downDistPid:int;
     var downDistInst;
->>>>>>> 74220c9f
 
     // These two fields represent whether or not each dimension was
     // collapsed as part of the rank-change; and if so, what the
@@ -92,28 +88,26 @@
                                                        collapsedDim=collapsedDim,
                                                        idx=idx);
 
-<<<<<<< HEAD
     // Don't want to privatize a DefaultRectangular, so pass the query on to
     // the wrapped array
     proc dsiSupportsPrivatization() param
-      return downdist._value.dsiSupportsPrivatization();
+     return downDistInst.dsiSupportsPrivatization();
 
     proc dsiGetPrivatizeData() {
-      return (downdist, collapsedDim, idx);
+      return (downDistPid, downDistInst, collapsedDim, idx);
     }
 
     proc dsiPrivatize(privatizeData) {
-      return new ArrayViewRankChangeDist(downdist = privatizeData(1),
-                                         collapsedDim = privatizeData(2),
-                                         idx = privatizeData(3));
-    }
-
-=======
+      return new ArrayViewRankChangeDist(downDistPid = privatizeData(1),
+                                         downDistInst = privatizeData(2),
+                                         collapsedDim = privatizeData(3),
+                                         idx = privatizeData(4));
+    }
+
     proc dsiDestroyDist() {
     }
 
     // TODO: privatization
->>>>>>> 74220c9f
   }
 
   //
@@ -145,7 +139,7 @@
       if _isPrivatized(distInst) then
         return chpl_getPrivatizedCopy(distInst.type, distPid);
       else
-        return downDomInst;
+        return distInst;
     }
 
     // the higher-dimensional domain that we're equivalent to
@@ -158,8 +152,9 @@
     //
     proc downDomType(param rank: int, type idxType, param stridable: bool) type {
       var ranges: rank*range(idxType, BoundedRangeType.bounded, stridable);
-      var a = dist.downDist.dsiNewRectangularDom(rank=rank, idxType,
-                                                 stridable=stridable, ranges);
+      var a = distInst.downDistInst.dsiNewRectangularDom(rank=rank, idxType,
+                                                         stridable=stridable,
+                                                         ranges);
       return a.type;
     }
 
