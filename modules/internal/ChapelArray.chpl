--- conflicted
+++ resolved
@@ -1401,8 +1401,6 @@
     pragma "no doc"
     proc displayRepresentation() { _value.dsiDisplayRepresentation(); }
 
-<<<<<<< HEAD
-=======
     pragma "no doc"
     proc defaultSparseDist {
       // For now, this function just returns the same distribution
@@ -1417,7 +1415,6 @@
       return _getDistribution(_value.dist);
     }
 
->>>>>>> 287ed049
     /* Cast a rectangular domain to another rectangular domain type.
        If the old type is stridable and the new type is not stridable,
        ensure that the stride was 1.
