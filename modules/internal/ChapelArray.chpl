--- conflicted
+++ resolved
@@ -2367,65 +2367,7 @@
     pragma "reference to const when const this"
     pragma "fn returns aliasing array"
     proc this(d: domain) {
-<<<<<<< HEAD
-      if d.rank == rank {
-        if boundsChecking then
-          checkSlice(d);
-
-        proc appropriateType() param {
-          const newd = _dom((...d.dsiDims()));
-          writeln("Should never actually run this");
-          return newd.type == d.type;
-        }
-        
-        // The following implements strategy 5a from issue #12272.
-        // If we could determine whether or not a domain was constant,
-        // it could be strategy 5b which is strictly better and better
-        // than what is on master today.
-        if appropriateType() && d.dist == this.domain.dist /* && d.isConst() */ then {
-          // This is incorrect or at least different than what we do
-          // today: We have to intersect d with the array's domain
-          // because we (currently) consider a slice to be a domain
-          // intersection followed by a subarray access to handle
-          // cases like slicing by [1..] or slicing a strided array by
-          // [1..n].  Or else we have to redefine what slicing by a
-          // domain means and only do the intersection for the range
-          // case...
-          return _newArray(setupArraySliceHelper(d, true));
-        } else {
-          pragma "no auto destroy"
-          const newd = _dom((...d.dsiDims()));
-          newd._value._free_when_no_arrs = true;
-          return _newArray(setupArraySliceHelper(newd, false));
-        }
-
-        proc setupArraySliceHelper(dom, param locking: bool) {
-        //
-        // If this is already a slice array view, we can short-circuit
-        // down to the underlying array.
-        //
-        const (arr, arrpid) = if (_value.isSliceArrayView())
-                              then (this._value.arr, this._value._ArrPid)
-                              else (this._value, this._pid);
-
-        var a = new unmanaged ArrayViewSliceArr(eltType=this.eltType,
-                                                _DomPid=dom._pid,
-                                                dom=dom._instance,
-                                                _ArrPid=arrpid,
-                                                _ArrInstance=arr);
-
-        /*
-        writeln("About to add a new slice");
-        writeln(a.isSliceArrayView());
-        */
-        // lock only if we're sharing an existing domain
-        dom._value.add_arr(a, locking=locking);
-        return a;
-        }
-      } else
-=======
       if d.rank != rank then
->>>>>>> 2431623c
         compilerError("slicing an array with a domain of a different rank");
 
       if boundsChecking then
@@ -2461,13 +2403,6 @@
     }
 
     pragma "no doc"
-    proc checkSlice(d: domain) {
-      for param i in 1.._value.dom.rank do
-        if !_value.dom.dsiDim(i).boundsCheck(d.dsiDim(i)) then
-          halt("array slice out of bounds in dimension ", i, ": ", d.dsiDim(i));
-    }
-
-    pragma "no doc"
     proc checkSlice(ranges...rank) where chpl__isTupleOfRanges(ranges) {
       for param i in 1.._value.dom.rank do
         if !_value.dom.dsiDim(i).boundsCheck(ranges(i)) then
@@ -2479,45 +2414,6 @@
     pragma "reference to const when const this"
     pragma "fn returns aliasing array"
     proc this(ranges...rank) where chpl__isTupleOfRanges(ranges) {
-<<<<<<< HEAD
-      if (!chpl__anyUnbounded(ranges)) {
-        // if all the ranges are bounded, then we're good to go
-        return this({(...ranges)});
-      } else {
-        // otherwise, we need to make them bounded before making a domain
-        // from them
-        // TODO: If we could create domains with unbounded ranges (which
-        // I think we should support), then we wouldn't need this
-        // complexity.
-        param stridable = chpl__anyStridable(ranges);
-        var branges: rank*range(idxType = ranges(1).idxType, 
-                                stridable = stridable);
-        for param r in 1..rank {
-          select (ranges[r].boundedType) {
-          when BoundedRangeType.bounded do
-            branges[r] = ranges[r];
-          when BoundedRangeType.boundedLow do
-            if (stridable) then
-              branges[r] = ranges[r].low..this.domain.dim(r).high by ranges[r].stride;
-            else
-              branges[r] = ranges[r].low..this.domain.dim(r).high;
-          
-          when BoundedRangeType.boundedHigh do
-            if stridable then
-              branges[r] = this.domain.dim(r).low..ranges[r].high by ranges[r].stride;
-            else
-              branges[r] = this.domain.dim(r).low..ranges[r].high;
-
-          when BoundedRangeType.boundedNone do
-            if stridable then
-              branges[r] = this.domain.dim(r).low..this.domain.dim(r).high by ranges[r].stride;
-            else
-              branges[r] = this.domain.dim(r).low..this.domain.dim(r).high;
-          }
-        }
-        return this({(...branges)});
-      }
-=======
       if boundsChecking then
         checkSlice((... ranges));
 
@@ -2544,7 +2440,6 @@
       // call for the underlying array
       d._value.add_arr(a, locking=false, addToList=false);
       return _newArray(a);
->>>>>>> 2431623c
     }
 
     // array rank change
