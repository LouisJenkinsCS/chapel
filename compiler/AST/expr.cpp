/*
 * Copyright 2004-2016 Cray Inc.
 * Other additional copyright holders may be indicated within.
 *
 * The entirety of this work is licensed under the Apache License,
 * Version 2.0 (the "License"); you may not use this file except
 * in compliance with the License.
 *
 * You may obtain a copy of the License at
 *
 *     http://www.apache.org/licenses/LICENSE-2.0
 *
 * Unless required by applicable law or agreed to in writing, software
 * distributed under the License is distributed on an "AS IS" BASIS,
 * WITHOUT WARRANTIES OR CONDITIONS OF ANY KIND, either express or implied.
 * See the License for the specific language governing permissions and
 * limitations under the License.
 */

#ifndef __STDC_FORMAT_MACROS
#define __STDC_FORMAT_MACROS
#endif

#include "expr.h"

#include "alist.h"
#include "astutil.h"
#include "AstVisitor.h"
#include "codegen.h"
#include "ForLoop.h"
#include "genret.h"
#include "insertLineNumbers.h"
#include "misc.h"
#include "passes.h"
#include "stmt.h"
#include "stringutil.h"
#include "type.h"
#include "WhileStmt.h"


#include <cstdio>
#include <cstdlib>
#include <cstring>
#include <inttypes.h>
#include <ostream>
#include <stack>

class FnSymbol;

// some prototypes
static GenRet codegenCallExpr(const char* fnName);
static void codegenAssign(GenRet to_ptr, GenRet from);
static GenRet codegenCast(Type* t, GenRet value, bool Cparens = true);
static GenRet codegenCast(const char* typeName, GenRet value, bool Cparens = true);
static GenRet codegenCastToVoidStar(GenRet value);
static GenRet createTempVar(Type* t);
static bool codegenIsSpecialPrimitive(BaseAST* target, Expr* e, GenRet& ret);
#define createTempRef(t) createTempVar(t)

// These functions operate on wide pointers. There are several different
// kinds of wide pointers:
//  1 wide reference to something
//    (wide.chplType->symbol->hasFlag(FLAG_WIDE_REF))
//  2 wide class pointer
//    (wide.chplType->symbol->hasFlag(FLAG_WIDE_CLASS))
//  3 wide result of codegenFieldPtr or codegenElementPtr etc
//    (wide.isLVPtr == GEN_WIDE_PTR)
// These functions need to handle all of these cases, but they
//  may transform the last case into the 1st. They can't transform
//  case 2 into case 3 because we wouldn't have a Chapel type for
//  the body of a class.
static GenRet codegenRaddr(GenRet wide);
static GenRet codegenRlocale(GenRet wide);
static GenRet codegenRnode(GenRet wide);

static GenRet codegenAddrOf(GenRet r);

/* Note well the difference between codegenCall and codegenCallExpr.
 * codegenCallExpr always returns the call as an expression in the
 * returned GenRet. But codegenCall instead adds the call to the
 * generated statements. If one uses codegenCallExpr instead of codegenCall,
 * the C backend will never actually emit the call, since it won't
 * be added to the list of statements.
 */
static GenRet codegenCallExpr(GenRet function, std::vector<GenRet> & args, FnSymbol* fSym, bool defaultToValues);
static GenRet codegenCallExpr(const char* fnName, std::vector<GenRet> & args, bool defaultToValues = true);
static GenRet codegenCallExpr(const char* fnName);
static GenRet codegenCallExpr(const char* fnName, GenRet a1);
static GenRet codegenCallExpr(const char* fnName, GenRet a1, GenRet a2);
static GenRet codegenCallExpr(const char* fnName, GenRet a1, GenRet a2, GenRet a3);
static GenRet codegenCallExpr(const char* fnName, GenRet a1, GenRet a2, GenRet a3, GenRet a4);
static GenRet codegenCallExpr(const char* fnName, GenRet a1, GenRet a2, GenRet a3, GenRet a4, GenRet a5);
static void codegenCall(const char* fnName, std::vector<GenRet> & args, bool defaultToValues = true);
static void codegenCall(const char* fnName, GenRet a1);
static void codegenCall(const char* fnName, GenRet a1, GenRet a2);
static void codegenCall(const char* fnName, GenRet a1, GenRet a2, GenRet a3);
//static void codegenCallNotValues(const char* fnName, GenRet a1, GenRet a2, GenRet a3);
static void codegenCall(const char* fnName, GenRet a1, GenRet a2, GenRet a3, GenRet a4);
static void codegenCall(const char* fnName, GenRet a1, GenRet a2, GenRet a3, GenRet a4, GenRet a5);

static GenRet codegenZero();
<<<<<<< HEAD
static GenRet codegenZero32();
//static GenRet codegenOne();
=======
>>>>>>> 884d692f
static GenRet codegenNullPointer();
static GenRet codegen_prim_get_real(GenRet, Type*, bool real);

static int codegen_tmp = 1;

/************************************ | *************************************
*                                                                           *
*                                                                           *
************************************* | ************************************/

Expr::Expr(AstTag astTag) :
  BaseAST(astTag),
  parentSymbol(NULL),
  parentExpr(NULL),
  list(NULL),
  prev(NULL),
  next(NULL)
{ }

Expr::~Expr() {

}

bool Expr::isStmt() const {
  return false;
}

// IPE: Provide the name of the symbol/variable being defined
const char* DefExpr::name() const {
  const char* retval = 0;

  if (isLcnSymbol(sym)    == true ||
      isTypeSymbol(sym)   == true ||
      isFnSymbol(sym)     == true ||
      isModuleSymbol(sym) == true) {
    retval = sym->name;
  }

  return retval;
}

// Returns true if 'this' properly contains the given expr, false otherwise.
bool Expr::contains(const Expr* expr) const {
  const Expr* parent = expr->parentExpr;

  while (parent != NULL && parent != this) {
    parent = parent->parentExpr;
  }

  return (parent == this) ? true : false;
}

// Return true if this expression is a ModuleDefinition i.e. it
// is a DefExpr and the referenced symbol is a Module Symbol

bool Expr::isModuleDefinition() {
  bool retval = false;

#if 1
  //  MDN 2014/07/02
  //  Leaving the old definition here until the scope-less BlockStmt
  //  change is stable.
  if (BlockStmt* block = toBlockStmt(this))
    if (block->length() == 1)
      if (DefExpr* def = toDefExpr(block->body.only()))
        if (isModuleSymbol(def->sym))
          retval = true;
#endif

  if (DefExpr* def = toDefExpr(this))
    if (isModuleSymbol(def->sym))
      retval = true;

  return retval;
}

bool Expr::isStmtExpr() const {
  bool retval = false;

  if (isStmt() == true) {
    retval = true;

  // NOAKES 2014/11/28 A WhileStmt is currently a BlockStmt
  // but needs special handling
  } else if (WhileStmt* parent = toWhileStmt(parentExpr)) {
    retval = (parent->condExprGet() != this) ? true : false;

  // NOAKES 2014/11/30 A ForLoop is currently a BlockStmt
  // but needs special handling
  } else if (ForLoop* parent = toForLoop(parentExpr)) {
    retval = (parent->indexGet() != this && parent->iteratorGet() != this) ? true : false;

  } else {
    retval = isBlockStmt(parentExpr);
  }

  return retval;
}

Expr* Expr::getStmtExpr() {
  for (Expr* expr = this; expr; expr = expr->parentExpr) {
    if (expr->isStmt() == true) {
      return expr;

    // NOAKES 2014/11/28 A WhileStmt is currently a BlockStmt
    // but needs special handling
    } else if (WhileStmt* parent = toWhileStmt(expr->parentExpr)) {
      if (parent->condExprGet() != expr) {
        return expr;
      }

    // NOAKES 2014/11/30 A ForLoop is currently a BlockStmt
    // but needs special handling
    } else if (ForLoop* parent = toForLoop(parentExpr)) {
      if (parent->indexGet() != this && parent->iteratorGet() != this)
        return expr;

    } else if (isBlockStmt(expr->parentExpr) == true) {
      return expr;
    }
  }

  return NULL;
}

Expr* Expr::getNextExpr(Expr* expr) {
  return this;
}

// Returns the nearest enclosing *scoped* block statement (excluding 'this')
// that contains 'this'

// It is probably an error if there is no such BlockStmt.
// Currently return NULL.  Consider throwing an internal error in the future.
BlockStmt* Expr::getScopeBlock() {
  Expr*      expr   = this->parentExpr;
  BlockStmt* retval = NULL;

  while (expr != NULL && retval == NULL) {
    BlockStmt* block = toBlockStmt(expr);

    if (block != NULL && (block->blockTag & BLOCK_SCOPELESS) == 0)
      retval = block;
    else
      expr   = expr->parentExpr;
  }

  return retval;
}

void Expr::verify() {
  if (prev || next)
    if (!list)
      INT_FATAL(this, "Expr is in list but does not point at it");

  if (prev && prev->next != this)
    INT_FATAL(this, "Bad Expr->prev->next");

  if (next && next->prev != this)
    INT_FATAL(this, "Bad Expr->next->prev");

  if (!parentSymbol)
    INT_FATAL(this, "Expr::parentSymbol is NULL");

  if (parentExpr && parentExpr->parentSymbol != parentSymbol)
    INT_FATAL(this, "Bad Expr::parentSymbol");

  if (list && parentExpr && list->parent != parentExpr)
    INT_FATAL(this, "Bad Expr::list::parent");
}


bool Expr::inTree() {
  if (parentSymbol)
    return parentSymbol->inTree();
  else
    return false;
}


QualifiedType Expr::qualType() {
  INT_FATAL(this, "Illegal call to Expr::qualType()");
  return QualifiedType(NULL);
}

bool Expr::isNoInitExpr() const {
  return false;
}

static void
callReplaceChild(Expr* expr, Expr* newAst) {

  if (expr->parentExpr) {
    expr->parentExpr->replaceChild(expr, newAst);


  } else if (expr->parentSymbol) {
    expr->parentSymbol->replaceChild(expr, newAst);


  } else {
    INT_FATAL(expr, "Expr %12d does not have a parent", expr->id);
  }
}

void Expr::prettyPrint(std::ostream *o) {
  if (BlockStmt *stmt = toBlockStmt(this))
    printf("blockstmt %s", stmt->userLabel);

  else if (CondStmt *stmt = toCondStmt(this))
    printf("condstmt %s", stmt->condExpr->parentSymbol->name);

  else if (GotoStmt *stmt = toGotoStmt(this))
    printf("gotostmt %s", stmt->label->parentSymbol->name);

  printf("Oh no! This method hasn't been defined for this class!\n");
}

Expr* Expr::remove() {
  if (list) {
    if (next)
      next->prev = prev;
    else
      list->tail = prev;

    if (prev)
      prev->next = next;
    else
      list->head = next;

    list->length--;

    next = NULL;
    prev = NULL;
    list = NULL;
  } else {
    callReplaceChild(this, NULL);
  }

  if (parentSymbol) {
    remove_help(this, 'r');
  } else {
    trace_remove(this, 'R');
  }

  return this;
}


void Expr::replace(Expr* new_ast) {
  if (new_ast->parentSymbol || new_ast->parentExpr)
    INT_FATAL(new_ast, "Argument is already in AST in Expr::replace");
  if (new_ast->list)
    INT_FATAL(new_ast, "Argument is in a list in Expr::replace");
  if (list) {
    new_ast->next = next;
    new_ast->prev = prev;
    new_ast->list = list;
    if (next)
      next->prev = new_ast;
    else
      list->tail = new_ast;
    if (prev)
      prev->next = new_ast;
    else
      list->head = new_ast;
    next = NULL;
    prev = NULL;
    list = NULL;
  } else {
    callReplaceChild(this, new_ast);
  }

  Symbol* myParentSymbol = parentSymbol;
  Expr* myParentExpr = parentExpr;
  remove_help(this, 'p');
  insert_help(new_ast, myParentExpr, myParentSymbol);
}


void Expr::insertBefore(Expr* new_ast) {
  if (new_ast->parentSymbol || new_ast->parentExpr)
    INT_FATAL(new_ast, "Argument is already in AST in Expr::insertBefore");
  if (!list)
    INT_FATAL(this, "Cannot call insertBefore on Expr not in a list");
  if (new_ast->list)
    INT_FATAL(new_ast, "Argument is in a list in Expr::insertBefore");
  new_ast->prev = prev;
  new_ast->next = this;
  new_ast->list = list;
  if (prev)
    prev->next = new_ast;
  else
    list->head = new_ast;
  prev = new_ast;
  if (parentSymbol)
    sibling_insert_help(this, new_ast);
  list->length++;
}


void Expr::insertAfter(Expr* new_ast) {
  if (new_ast->parentSymbol || new_ast->parentExpr)
    INT_FATAL(new_ast, "Argument is already in AST in Expr::insertAfter");
  if (!list)
    INT_FATAL(this, "Cannot call insertAfter on Expr not in a list");
  if (new_ast->list)
    INT_FATAL(new_ast, "Argument is in a list in Expr::insertAfter");
  new_ast->prev = this;
  new_ast->next = next;
  new_ast->list = list;
  if (next)
    next->prev = new_ast;
  else
    list->tail = new_ast;
  next = new_ast;
  if (parentSymbol)
    sibling_insert_help(this, new_ast);
  list->length++;
}


void
Expr::replace(const char* format, ...) {
  va_list args;

  va_start(args, format);
  replace(new_Expr(format, args));
  va_end(args);
}


void
Expr::insertBefore(const char* format, ...) {
  va_list args;

  va_start(args, format);
  insertBefore(new_Expr(format, args));
  va_end(args);
}


void
Expr::insertAfter(const char* format, ...) {
  va_list args;

  va_start(args, format);
  insertAfter(new_Expr(format, args));
  va_end(args);
}


/************************************ | *************************************
*                                                                           *
*                                                                           *
************************************* | ************************************/

SymExpr::SymExpr(Symbol* init_var) :
  Expr(E_SymExpr),
  var(init_var)
{
  if (!init_var)
    INT_FATAL(this, "Bad call to SymExpr");
  gSymExprs.add(this);
}

bool SymExpr::isNoInitExpr() const {
  return var == gNoInit;
}

void SymExpr::replaceChild(Expr* old_ast, Expr* new_ast) {
  INT_FATAL(this, "Unexpected case in SymExpr::replaceChild");
}

Expr* SymExpr::getFirstChild() {
  return NULL;
}

Expr* SymExpr::getFirstExpr() {
  return this;
}

void SymExpr::verify() {
  Expr::verify();

  if (astTag != E_SymExpr)
    INT_FATAL(this, "SymExpr::verify %12d: Bad astTag", id);

  if (var == NULL)
    INT_FATAL(this, "SymExpr::verify %12d: var is NULL", id);

  if (var != NULL && var->defPoint != NULL && var->defPoint->parentSymbol == NULL)
    INT_FATAL(this, "SymExpr::verify %12d:  var->defPoint is not in AST", id);
}

SymExpr* SymExpr::copyInner(SymbolMap* map) {
  return new SymExpr(var);
}

QualifiedType SymExpr::qualType(void) {
  if (toFnSymbol(var)) {
    return QualifiedType(dtCFnPtr);
  } else {
    return var->qualType();
  }
}


GenRet SymExpr::codegen() {
  GenInfo* info = gGenInfo;
  FILE* outfile = info->cfile;
  GenRet ret;
  if( outfile ) {
    if (getStmtExpr() && getStmtExpr() == this)
      codegenStmt(this);
    ret = var->codegen();
  } else {
#ifdef HAVE_LLVM
    if(isVarSymbol(var)) {
      ret = toVarSymbol(var)->codegen();
    } else if(isArgSymbol(var)) {
      ret = info->lvt->getValue(var->cname);
    } else if(isTypeSymbol(var)) {
      ret.type = toTypeSymbol(var)->codegen().type;
    } else if(isFnSymbol(var) ){
      ret = toFnSymbol(var)->codegen();
    } else {
      ret = info->lvt->getValue(var->cname);
      if( ! ret.val ) {
        INT_FATAL(this, "!!!!!!! UNHANDLED SYM EXPR !!!!!!!");
      }
    }
#endif
  }
  return ret;
}


void SymExpr::prettyPrint(std::ostream *o) {
  if (strcmp(var->name, "nil") != 0) {
    if (var->isImmediate()) {
      if (VarSymbol *sym = toVarSymbol(var)) {
        if (sym->immediate->const_kind == CONST_KIND_STRING)
          *o << "\"" << sym->immediate->v_string << "\"";
        else if (sym->immediate->const_kind == NUM_KIND_BOOL)
          *o << sym->immediate->bool_value();
        else if (sym->immediate->const_kind == NUM_KIND_INT)
          *o << sym->immediate->int_value();
        else if (sym->immediate->const_kind == NUM_KIND_UINT)
          *o << sym->immediate->uint_value();
      }
    } else {
      *o << var->name;
    }
  }
}

void SymExpr::accept(AstVisitor* visitor) {
  visitor->visitSymExpr(this);
}

/************************************ | *************************************
*                                                                           *
*                                                                           *
************************************* | ************************************/

UnresolvedSymExpr::UnresolvedSymExpr(const char* i_unresolved) :
  Expr(E_UnresolvedSymExpr),
  unresolved(astr(i_unresolved))
{
  if (!i_unresolved)
    INT_FATAL(this, "bad call to UnresolvedSymExpr");
  gUnresolvedSymExprs.add(this);
}

void
UnresolvedSymExpr::replaceChild(Expr* old_ast, Expr* new_ast) {
  INT_FATAL(this, "unexpected case in UnresolvedSymExpr::replaceChild");
}


Expr* UnresolvedSymExpr::getFirstChild() {
  return NULL;
}

Expr* UnresolvedSymExpr::getFirstExpr() {
  return this;
}

void
UnresolvedSymExpr::verify() {
  Expr::verify();
  if (astTag != E_UnresolvedSymExpr)
    INT_FATAL(this, "bad UnresolvedSymExpr::astTag");
  if (!unresolved)
    INT_FATAL(this, "UnresolvedSymExpr::unresolved is NULL");
}


UnresolvedSymExpr*
UnresolvedSymExpr::copyInner(SymbolMap* map) {
  return new UnresolvedSymExpr(unresolved);
}


QualifiedType UnresolvedSymExpr::qualType(void) {
  return QualifiedType(dtUnknown);
}


GenRet UnresolvedSymExpr::codegen() {
  GenInfo* info = gGenInfo;
  FILE* outfile = info->cfile;
  GenRet ret;
  INT_FATAL(this, "UnresolvedSymExpr::codegen called");
  if( outfile ) fprintf(outfile, "%s /* unresolved symbol */", unresolved);
  return ret;
}

void UnresolvedSymExpr::prettyPrint(std::ostream *o) {
  *o << unresolved;
}

void UnresolvedSymExpr::accept(AstVisitor* visitor) {
  visitor->visitUsymExpr(this);
}

/************************************ | *************************************
*                                                                           *
*                                                                           *
************************************* | ************************************/

DefExpr::DefExpr(Symbol* initSym, BaseAST* initInit, BaseAST* initExprType) :
  Expr(E_DefExpr),
  sym(initSym),
  init(NULL),
  exprType(NULL)
{
  if (sym)
    sym->defPoint = this;

  if (Expr* a = toExpr(initInit)) {
    init = a;
  } else if (Symbol* a = toSymbol(initInit))
    init = new SymExpr(a);
  else if (initInit)
    INT_FATAL(this, "DefExpr initialized with bad init ast");

  if (Expr* a = toExpr(initExprType))
    exprType = a;
  else if (Symbol* a = toSymbol(initExprType))
    exprType = new SymExpr(a);
  else if (initExprType)
    INT_FATAL(this, "DefExpr initialized with bad exprType ast");

  if (init && init->parentSymbol)
    INT_FATAL(this, "DefExpr initialized with init already in tree");

  if (exprType && exprType->parentSymbol)
    INT_FATAL(this, "DefExpr initialized with exprType already in tree");

  if (isArgSymbol(sym) && (exprType || init))
    INT_FATAL(this, "DefExpr of ArgSymbol cannot have either exprType or init");

  gDefExprs.add(this);
}

Expr* DefExpr::getFirstChild() {
  return NULL;
}

Expr* DefExpr::getFirstExpr() {
  return this;
}

void DefExpr::verify() {
  Expr::verify();
  if (astTag != E_DefExpr) {
    INT_FATAL(this, "Bad DefExpr::astTag");
  }
  if (!sym) {
    INT_FATAL(this, "DefExpr has no sym");
  }
  if (toFnSymbol(sym) && (exprType || init))
    INT_FATAL(this, "Bad FnSymbol::defPoint");
  if (toArgSymbol(sym) && (exprType || init))
    INT_FATAL(this, "Bad ArgSymbol::defPoint");
  if (init && init->parentExpr != this)
    INT_FATAL(this, "Bad DefExpr::init::parentExpr");
  if (exprType && exprType->parentExpr != this)
    INT_FATAL(this, "Bad DefExpr::exprType::parentExpr");
  if (sym->defPoint != this)
    INT_FATAL(this, "Bad DefExpr::sym->defPoint");
  verifyNotOnList(init);
  verifyNotOnList(exprType);
}


DefExpr*
DefExpr::copyInner(SymbolMap* map) {
  return new DefExpr(COPY_INT(sym), COPY_INT(init), COPY_INT(exprType));
}


void DefExpr::replaceChild(Expr* old_ast, Expr* new_ast) {
  if (old_ast == init) {
    init = new_ast;
  } else if (old_ast == exprType) {
    exprType = new_ast;
  } else {
    INT_FATAL(this, "Unexpected case in DefExpr::replaceChild");
  }
}


QualifiedType DefExpr::qualType(void) {
  INT_FATAL(this, "Illegal call to DefExpr::qualType()");
  return QualifiedType(NULL);
}


GenRet DefExpr::codegen() {
  GenInfo* info = gGenInfo;
  GenRet ret;
  if( info->cfile ) {
    if (toLabelSymbol(sym)) {
      std::string str = sym->cname;
      str += ":;\n"; // ; avoids 'label at end of compound statement' error
      info->cStatements.push_back(str);
    }
  } else {
#ifdef HAVE_LLVM
    if (toLabelSymbol(sym)) {
      llvm::Function *func = info->builder->GetInsertBlock()->getParent();

      llvm::BasicBlock *blockLabel;

      if(!(blockLabel = info->lvt->getBlock(sym->cname))) {
        blockLabel = llvm::BasicBlock::Create(
            info->module->getContext(), sym->cname);
        info->lvt->addBlock(sym->cname, blockLabel);
      }

      info->builder->CreateBr(blockLabel);

      func->getBasicBlockList().push_back(blockLabel);
      info->builder->SetInsertPoint(blockLabel);
    }
#endif
  }
  return ret;
}

void DefExpr::accept(AstVisitor* visitor) {
  if (visitor->enterDefExpr(this) == true) {
    if (init)
      init->accept(visitor);

    if (exprType)
      exprType->accept(visitor);

    if (sym)
      sym->accept(visitor);

    visitor->exitDefExpr(this);
  }
}

/************************************ | *************************************
*                                                                           *
*                                                                           *
************************************* | ************************************/

#ifdef HAVE_LLVM
// Easier-to-use versions of functions in llvmUtil.h, not
// defined there because we didn't want llvmUtil.h to depend on
// Chapel's codegen.h
llvm::Value* createTempVarLLVM(llvm::Type* type, const char* name)
{
  GenInfo* info = gGenInfo;
  return createTempVarLLVM(info->builder, type, name);
}

static
llvm::Value *convertValueToType(llvm::Value *value, llvm::Type *newType, bool isSigned = false, bool force = false)
{
  GenInfo* info = gGenInfo;
  return convertValueToType(info->builder, info->targetData, value, newType, isSigned, force);
}

static
PromotedPair convertValuesToLarger(llvm::Value *value1, llvm::Value *value2, bool isSigned1 = false, bool isSigned2 = false)
{
  GenInfo* info = gGenInfo;
  return convertValuesToLarger(info->builder,
                               value1, value2, isSigned1, isSigned2);
}
#endif

#define WIDE_GEP_LOC 0
#define WIDE_GEP_ADDR 1
#define WIDE_GEP_SIZE 2

static const char* wide_fields[] = {"locale", "addr", "size", NULL};

// Generates code to load the wide version of an address and returns an
// expression that evaluates to this address.
//
// The wide address is generated by a call to the runtime support
// function chpl_build_wide_ptr_loc.
//
// The type can be passed here in case the raddr does not have a Chapel type
// or in case it would be difficult to compute it. It used to be the case that
// it was sometimes impossible to reference types for some arguments but
// getOrMakeRefTypeDuringCodegen/getOrMakeWideTypeDuringCodegen may cover
// all the cases.
static
GenRet codegenWideAddr(GenRet locale, GenRet raddr, Type* wideType = NULL)
{
  GenRet ret;
  GenInfo* info = gGenInfo;
  Type* wideRefType = NULL;

  if( locale.chplType ) INT_ASSERT(locale.chplType == dtLocaleID->typeInfo());

  if( raddr.chplType && !wideType ) {
    INT_ASSERT(raddr.isLVPtr != GEN_WIDE_PTR);
    Type* refType = NULL;
    if( raddr.isLVPtr == GEN_VAL ) {
      // Then we should have a ref or a class.
      INT_ASSERT(raddr.chplType == dtNil ||
                 isClass(raddr.chplType) ||
                 raddr.chplType->symbol->hasFlag(FLAG_REF));
      refType = raddr.chplType;
    } else {
      // GEN_REF
      refType = getOrMakeRefTypeDuringCodegen(raddr.chplType);
    }
    wideRefType = getOrMakeWideTypeDuringCodegen(refType);
    INT_ASSERT(wideRefType);
  } else {
    wideRefType = wideType;
  }

  INT_ASSERT(wideRefType);

  locale = codegenValue(locale);
  if( widePointersStruct ) {
    // Create a stack-local stored wide pointer
    // of the appropriate type.
    ret = createTempVar(wideRefType);
    if( info->cfile ) {
      std::string localeAssign;
      std::string addrAssign;
      ret = codegenValue(ret); // remove the & part.
      localeAssign = ret.c + ".locale = " + locale.c + ";\n";
      info->cStatements.push_back(localeAssign);
      addrAssign = ret.c + ".addr = " + raddr.c + ";\n";
      info->cStatements.push_back(addrAssign);
    } else {
#ifdef HAVE_LLVM
      llvm::Value* adr = info->builder->CreateStructGEP(
#if HAVE_LLVM_VER >= 37
          NULL,
#endif
          ret.val, WIDE_GEP_ADDR);
      llvm::Value* loc = info->builder->CreateStructGEP(
#if HAVE_LLVM_VER >= 37
          NULL,
#endif
          ret.val, WIDE_GEP_LOC);

      // cast address if needed. This is necessary for building a wide
      // NULL pointer since NULL is actually an i8*.
      llvm::Type* addrType = adr->getType()->getPointerElementType();
      llvm::Value* addrVal = raddr.val;
      if (raddr.val->getType() != addrType){
        addrVal = convertValueToType(addrVal, addrType);
      }
      INT_ASSERT(addrVal);

      info->builder->CreateStore(addrVal, adr);
      info->builder->CreateStore(locale.val, loc);
#endif
    }
    // Load whatever we stored...
    ret = codegenValue(ret);
  } else {
    if( fLLVMWideOpt ) {
#ifdef HAVE_LLVM
      GenRet wideTy = wideRefType; // get the LLVM type for the wide ref.
      llvm::PointerType *addrType = llvm::cast<llvm::PointerType>(wideTy.type);

      // call GLOBAL_FN_GLOBAL_MAKE dummy function
      llvm::Function* fn = getMakeFn(info->module, &info->globalToWideInfo,
                                     addrType);
      INT_ASSERT(fn);
      llvm::Type* eltType = addrType->getElementType();
      llvm::Type* locAddrType = llvm::PointerType::getUnqual(eltType);
      // Null pointers require us to possibly cast to the pointer type
      // we are supposed to have since null has type void*.
      llvm::Value* locAddr = raddr.val;
      locAddr = info->builder->CreatePointerCast(locAddr, locAddrType);
#if HAVE_LLVM_VER >= 37
      ret.val = info->builder->CreateCall(fn, {locale.val, locAddr});
#else
      ret.val = info->builder->CreateCall2(fn, locale.val, locAddr);
#endif

#endif
    } else {
      // Packed wide pointers.
      ret = codegenCallExpr("chpl_return_wide_ptr_loc",
                            locale, codegenCastToVoidStar(raddr));
      ret = codegenCast(wideRefType, ret);
    }
  }

  ret.chplType = wideRefType->getValType();
  ret.isLVPtr = GEN_WIDE_PTR;
  return ret;
}

// Generates a new version of a wide address which has a different
// .addr part, leaving the locale part alone.
static
GenRet codegenWideAddrWithAddr(GenRet base, GenRet newAddr, Type* wideType = NULL)
{
  // NOTE - if computing the entire localeID becomes one day
  // expensive, and it can be inferred from the pointer part,
  // update this to just use the node part.
  return codegenWideAddr(codegenRlocale(base), newAddr, wideType);
}

#ifdef HAVE_LLVM

// Set USE_TBAA to 0 to disable the emission of Type Based Alias Analysis
// metadata when generating LLVM loads or stores.
// Set USE_TBAA to 1 to emit TBAA metadata with loads and stores.
#define USE_TBAA 1

// Create an LLVM store instruction possibly adding
// appropriate metadata based upon the Chapel type of val.
//
static
llvm::StoreInst* codegenStoreLLVM(llvm::Value* val,
                                  llvm::Value* ptr,
                                  Type* valType = NULL)
{
  GenInfo *info = gGenInfo;
  llvm::StoreInst* ret = info->builder->CreateStore(val, ptr);
  llvm::MDNode* tbaa = NULL;
  if( USE_TBAA && valType ) tbaa = valType->symbol->llvmTbaaNode;
  if( tbaa ) ret->setMetadata(llvm::LLVMContext::MD_tbaa, tbaa);
  return ret;
}


static
llvm::StoreInst* codegenStoreLLVM(GenRet val,
                                  GenRet ptr,
                                  Type* valType = NULL)
{
  if( val.chplType && !valType ) valType = val.chplType;
  if( ptr.chplType && !valType ) {
    if( ptr.isLVPtr ) valType = ptr.chplType;
    else valType = ptr.chplType->getValType();
  }

  llvm::Type* ptrValType = llvm::cast<llvm::PointerType>(
                                      ptr.val->getType())->getElementType();
 
  // implicit cast in C, needs to be made explicit in LLVM
  // e.g. T3 = alloca i8; 
  //      T3 = (T == T2);   // not actual LLVM syntax
  // in LLVM, boolean type is i1
  if (val.val->getType() != ptrValType){
    llvm::Value* v = convertValueToType(val.val, ptrValType, !val.isUnsigned);
    INT_ASSERT(v);
    val.val = v;
  }

  return codegenStoreLLVM(val.val, ptr.val, valType);
}
// Create an LLVM load instruction possibly adding
// appropriate metadata based upon the Chapel type of ptr.
static
llvm::LoadInst* codegenLoadLLVM(llvm::Value* ptr,
                                Type* valType = NULL,
                                bool isConst = false)
{
  GenInfo* info = gGenInfo;
  llvm::LoadInst* ret = info->builder->CreateLoad(ptr);
  llvm::MDNode* tbaa = NULL;
  if( USE_TBAA && valType ) {
    if( isConst ) tbaa = valType->symbol->llvmConstTbaaNode;
    else tbaa = valType->symbol->llvmTbaaNode;
  }
  if( tbaa ) ret->setMetadata(llvm::LLVMContext::MD_tbaa, tbaa);
  return ret;
}

static
llvm::LoadInst* codegenLoadLLVM(GenRet ptr,
                                Type* valType = NULL,
                                bool isConst = false)
{
  if( ptr.chplType && !valType ) {
    if( ptr.isLVPtr ) valType = ptr.chplType;
    else valType = ptr.chplType->getValType();
  }

  return codegenLoadLLVM(ptr.val, valType, isConst);
}

#endif

static
GenRet codegenUseGlobal(const char* global)
{
  GenInfo* info = gGenInfo;
  GenRet ret;
  if( info->cfile ) {
    ret.c = global;
  } else {
#ifdef HAVE_LLVM
    ret = info->lvt->getValue(global);
    if( ! ret.val )
      INT_FATAL("Could not find global %s, "
                "perhaps it is missing or is complicated macro?", global);
    assert( ret.isLVPtr != GEN_WIDE_PTR );
    if( ret.isLVPtr == GEN_PTR ) {
      ret.val = codegenLoadLLVM(ret);
    }
    INT_ASSERT(ret.val);
#endif
  }
  ret.isLVPtr = GEN_VAL;
  return ret;
}

static
GenRet codegenLocaleForNode(GenRet node)
{
  Type* localeType = LOCALE_ID_TYPE;
  GenRet ret;

  ret.chplType = localeType;
  node = codegenValue(node);

  GenRet tmp = createTempVar(localeType);
  GenRet anySublocale = codegenUseGlobal("c_sublocid_any");
  codegenCall("chpl_buildLocaleID", node, anySublocale, codegenAddrOf(tmp),
              /*ln*/codegenZero(), /*fn*/ codegenZero32());
  return tmp;
}


static
GenRet codegenUseCid(Type* classType)
{
  std::string varname;
  varname = varname + "chpl__cid_" + classType->symbol->cname;
  GenRet ret = codegenUseGlobal(varname.c_str());
  ret.chplType = CLASS_ID_TYPE;
  return ret;
}

// A construct which gives the current node ID (int32_t).
static
GenRet codegenGetNodeID(void)
{
  GenRet ret =  codegenUseGlobal("chpl_nodeID");
  ret.chplType = NODE_ID_TYPE;
  return ret;
}

// A construct which gives the current locale ID.
static
GenRet codegenGetLocaleID(void)
{
  GenRet ret =  codegenCallExpr("chpl_gen_getLocaleID");
  ret.chplType = LOCALE_ID_TYPE;
#ifdef HAVE_LLVM
  GenInfo* info = gGenInfo;
  if (!info->cfile ) {
    // Make sure that the result of gen_getLocaleID is
    // the right type (since clang likes to fold int32/int32 into int32).
    GenRet expectType = LOCALE_ID_TYPE;
    ret.val = convertValueToType(ret.val, expectType.type);
    assert(ret.val);
  }
#endif
  return ret;
}


static
GenRet codegenUseGlobal(std::string str)
{
  return codegenUseGlobal(str.c_str());
}

static
GenRet codegenWideHere(GenRet addr, Type* wideType = NULL)
{
  GenRet locale = codegenGetLocaleID();
  GenRet addrVal = codegenValue(addr);
  GenRet ret = codegenWideAddr(locale, addrVal, wideType);
  return ret;
}

static bool isWide(GenRet x)
{
  if( x.isLVPtr == GEN_WIDE_PTR ) return true;
  if( x.chplType && x.chplType->symbol->hasEitherFlag(FLAG_WIDE_REF,FLAG_WIDE_CLASS) ) return true;
  return false;
}

// This function takes in something already code-generated that should be some
// sort of wide thing (isLVPtr == GEN_WIDE_PTR, or wide ref or wide class).
// It returns the local reference type and sets *wideRefTypeOut
// to the wide reference type.
static
Type* getRefTypesForWideThing(GenRet wide, Type** wideRefTypeOut)
{
  Type* ret = NULL;
  Type* wideRefType = NULL;
  if( wide.chplType ) {
    // Set the resulting Chapel type.
    if( wide.isLVPtr == GEN_WIDE_PTR ) {
      // wide lv-pointer, e.g. to int,
      // so we return a reference to int.
      ret = getOrMakeRefTypeDuringCodegen(wide.chplType);
      wideRefType = getOrMakeWideTypeDuringCodegen(ret);
    } else {
      // local lv-pointer or value; in such cases they are wide
      // only if they are a wide reference or a wide class.
      // Then the wide type is the current Chapel type.
      if( wide.chplType->symbol->hasEitherFlag(FLAG_WIDE_REF,FLAG_WIDE_CLASS) ) {
        ret = wide.chplType->getField("addr")->typeInfo();
        wideRefType = wide.chplType;
      } else {
        INT_ASSERT(0); // Not a wide thing.
      }
    }
  }
  if( wideRefTypeOut ) *wideRefTypeOut = wideRefType;
  return ret;
}

// This function casts a wide pointer to a void* wide pointer (ie wide_ptr_t)
// for use with packed wide pointers.
static GenRet codegenCastWideToVoid(GenRet wide) {

  INT_ASSERT(wide.isLVPtr == GEN_WIDE_PTR ||
             (wide.chplType &&
              wide.chplType->symbol->hasEitherFlag(FLAG_WIDE_REF,FLAG_WIDE_CLASS)));

  // If we have a local pointer to a wide reference,
  // codegen value it.
  if( wide.isLVPtr == GEN_PTR ) {
    wide = codegenValue(wide);
  }

  // If we don't already have a wide reference - that is, if
  // wide.isLVPtr == GEN_WIDE_PTR - convert it to a Chapel reference in order
  // to create a temporary variable and have fewer cases below.
  if( wide.isLVPtr == GEN_WIDE_PTR ) {
    wide = codegenAddrOf(wide);
    // The result is wide.isLVPtr == GEN_VAL but wide.chplType is a wide ref
  }

  return codegenCast("wide_ptr_t", wide);
}

// Extract a field of a wide string/ptr, returning an lvalue-pointer to the that
// field if we have a pointer to the wide string/ptr.  We need this function
// because codegenRaddr and friends now work with void wide pointer data-types
// (and wide strings are not the same as other wide types), and because
// codegenFieldPtr doesn't work to extract wide string fields (since it thinks
// it's supposed to be extracting fields from the class rather than from the
// wide ptr).
//
// Works for wide strings or wide pointers.
//
// field is WIDE_GEP_LOC, WIDE_GEP_ADDR, or WIDE_GEP_SIZE.
static GenRet codegenWideThingField(GenRet ws, int field)
{
  GenRet ret;
  GenInfo* info = gGenInfo;

  INT_ASSERT(field == WIDE_GEP_LOC ||
             field == WIDE_GEP_ADDR ||
             field == WIDE_GEP_SIZE );

  if( field == WIDE_GEP_SIZE ) {
    ret.chplType = SIZE_TYPE;
  } else if( field == WIDE_GEP_LOC ) {
    ret.chplType = LOCALE_ID_TYPE;
  } else if( field == WIDE_GEP_ADDR ) {
    // get the local reference type
    // this will probably be overwritten by the caller,
    // but it is used below in the LLVM code.
    ret.chplType = getRefTypesForWideThing(ws, NULL);
  }

  const char* fname = wide_fields[field];

  if( info->cfile ) {
    if (ws.isLVPtr == GEN_PTR) {
      ret.isLVPtr = GEN_PTR;
      ret.c += "&((" + ws.c + ")->" + fname + ")";
    } else {
      // This case handles GEN_WIDE_PTR or GEN_VAL
      // we don't have an l-value for this one.
      // Could be wide lv-ptr or GEN_VAL wide ref.
      ret.isLVPtr = GEN_PTR;
      ret.c += "&((" + ws.c + ")." + fname + ")";
    }
  } else {
#ifdef HAVE_LLVM
    if (ws.val->getType()->isPointerTy()){
      ret.isLVPtr = GEN_PTR;
      ret.val = info->builder->CreateConstInBoundsGEP2_32(
#if HAVE_LLVM_VER >= 37
                                          NULL,
#endif
                                          ws.val, 0, field);
    } else {
      ret.isLVPtr = GEN_VAL;
      ret.val = info->builder->CreateExtractValue(ws.val, field);
    }
    assert(ret.val);
#endif
  }

  return ret;
}

// Generates code to load the remote address from a wide address.
// Always returns the address portion of the wide pointer as a value.
// The .chplType of the result will be a reference or class type.
GenRet codegenRaddr(GenRet wide)
{
  GenRet ret;
  Type* wideRefType = NULL;
  Type* type = NULL;
 
  type = getRefTypesForWideThing(wide, &wideRefType);

  if( widePointersStruct ) {
    ret = codegenValue(codegenWideThingField(wide, WIDE_GEP_ADDR));
  } else {
    if( fLLVMWideOpt ) {
#ifdef HAVE_LLVM
      GenInfo* info = gGenInfo;
      if (wide.isLVPtr == GEN_PTR) wide = codegenValue(wide);
      GenRet wideTy = wideRefType; // get the LLVM type for the wide ref.
      llvm::PointerType *addrType = llvm::cast<llvm::PointerType>(wideTy.type);

      // call GLOBAL_FN_GLOBAL_ADDR dummy function 
      llvm::Function* fn = getAddrFn(info->module, &info->globalToWideInfo,
                                     addrType);
      INT_ASSERT(fn);
      ret.val = info->builder->CreateCall(fn, wide.val);
#endif
    } else {
      // Packed wide pointers
      ret = codegenCallExpr("chpl_wide_ptr_get_address",
                            codegenCastWideToVoid(wide));
    }
    ret = codegenCast(type, ret);
  }
  ret.chplType = type;
  return ret;
}

// Generates code to load the remote locale from a wide address
static GenRet codegenRlocale(GenRet wide)
{
  GenRet ret;
  Type* type = LOCALE_ID_TYPE;

  if( widePointersStruct ) {
    ret = codegenWideThingField(wide, WIDE_GEP_LOC);
  } else {
    if( fLLVMWideOpt ) {
#ifdef HAVE_LLVM
      Type* wideRefType = NULL;
      GenInfo* info = gGenInfo;
      getRefTypesForWideThing(wide, &wideRefType);
      if (wide.isLVPtr == GEN_PTR) wide = codegenValue(wide);
      GenRet wideTy = wideRefType; // get the LLVM type for the wide ref.
      llvm::PointerType *addrType = llvm::cast<llvm::PointerType>(wideTy.type);

      // call GLOBAL_FN_GLOBAL_LOCID dummy function 
      llvm::Function* fn = getLocFn(info->module, &info->globalToWideInfo, addrType);
      INT_ASSERT(fn);
      ret.val = info->builder->CreateCall(fn, wide.val);
#endif
    } else {

      // Packed wide pointers
      ret = codegenCallExpr("chpl_wide_ptr_get_localeID",
                            codegenCastWideToVoid(wide));
#ifdef HAVE_LLVM
      GenInfo* info = gGenInfo;
      if (!info->cfile) {
        assert(ret.val);
        GenRet expectType = LOCALE_ID_TYPE;
        ret.val = convertValueToType(ret.val, expectType.type);
        assert(ret.val);
      }
#endif
    }
  }
  ret.chplType = type;
  return ret;
}

static GenRet codegenRnode(GenRet wide){
  GenRet ret;
  Type* type = NODE_ID_TYPE;

  if( widePointersStruct ) {
    ret = codegenCallExpr("chpl_nodeFromLocaleID",
                          codegenAddrOf(codegenValuePtr(
                              codegenWideThingField(wide, WIDE_GEP_LOC))),
                          /*ln*/codegenZero(), /*fn*/codegenZero32());
  } else {
    if( fLLVMWideOpt ) {
#ifdef HAVE_LLVM
      Type* wideRefType = NULL;
      GenInfo* info = gGenInfo;
      getRefTypesForWideThing(wide, &wideRefType);
      if (wide.isLVPtr == GEN_PTR) wide = codegenValue(wide);
      GenRet wideTy = wideRefType; // get the LLVM type for the wide ref.
      llvm::PointerType *addrType = llvm::cast<llvm::PointerType>(wideTy.type);

      // call GLOBAL_FN_GLOBAL_NODEID dummy function 
      llvm::Function* fn = getNodeFn(info->module, &info->globalToWideInfo, addrType);
      INT_ASSERT(fn);
      ret.val = info->builder->CreateCall(fn, wide.val);
#endif
    } else {
      // Packed wide pointers
      ret = codegenCallExpr("chpl_wide_ptr_get_node",
                            codegenCastWideToVoid(wide));
    }
  }

  ret.chplType = type;
  return ret;
}

static const int field_normal = 0;
static const int field_cid = 1;
static const int field_uid = 2;
static const int field_other = 3;

// Generates code to produce a pointer to the member (ie a field).
// Does not normally do any loads,stores,puts,or gets;
//  just does address arithmetic. The exception is if it has
//  to read an lvalue or when we have a reference to a class.
//
// This function handles the following cases:
//  1 base.chplType is a Chapel class
//  2 base.chplType is a Chapel wide class
//  3 base.chplType is a Chapel record and base.isLVPtr is set
//  4 base.chplType is a Chapel union and base.isLVPtr is set
//  5 base.chplType is a Chapel reference or wide reference type to a record
//  6 base.chplType is a Chapel reference or wide reference type to a union
//  7 base.chplType is a Chapel reference or wide reference to
//    a class or wide class (* causes a load)
//
//  In addition, it handles some special cases which are not reflected
//   in the Chapel type system, like getting the class ID or union ID
//   fields.
//
//  In any case, returns a GEN_PTR or GEN_WIDE_PTR to the field.
//
//  This is equivalent to C (assuming x has ptr type e.g. struct mystruct*)
//    & x->myfield
//
static
GenRet codegenFieldPtr(
    GenRet base,
    const char *c_field_name,
    const char* chpl_field_name,
    int special /* field_normal,field_cid, or field_uid */ ) {
  GenInfo* info = gGenInfo;
  GenRet ret;
  Type* baseType = base.chplType;
  AggregateType* ct = NULL;
  Type* castType = NULL;
  
  if( special == field_normal ) {
    INT_ASSERT(baseType);
  }

  if( baseType ) {
    // Reduce the Chapel reference or wide reference cases
    // to GEN_PTR or GEN_WIDE_PTR cases.
    if (baseType->symbol->hasEitherFlag(FLAG_REF,FLAG_WIDE_REF)) {
      base = codegenDeref(base);
      return codegenFieldPtr(base, c_field_name, chpl_field_name, special);
    }
  }

  if( ! fLLVMWideOpt ) {
    // Reduce GEN_WIDE_PTR or FLAG_WIDE_CLASS cases to local versions
    // and rebuild addresses.
    if( base.isLVPtr == GEN_WIDE_PTR ||
        (baseType && baseType->symbol->hasFlag(FLAG_WIDE_CLASS)) ) {
      GenRet addr;
      addr = codegenRaddr(base);
      addr = codegenFieldPtr(addr, c_field_name, chpl_field_name, special);
      ret = codegenWideAddrWithAddr(base, addr);
      return ret;
    }
  }

  if( baseType ) {
    // At this point, baseType should be a record, union, class, or wide class
    // All of these types are in the AggregateType AST node.
    ct = toAggregateType(baseType);
    INT_ASSERT(ct);

    if ( isClass(ct) ) {
      // ok, we have a class type. We should codegenValue
      // to make sure we have no extra indirection.
      base = codegenValue(base);
    } else if ( baseType->symbol->hasFlag(FLAG_WIDE_CLASS)) {
      // Get the local version of the class (because it has the fields)
      base = codegenValue(base);
      baseType = baseType->getField("addr")->typeInfo();
      ct = toAggregateType(baseType);
    } else {
      // Must be a record or union type, and we must have an
      // lvalue-ptr to one of them.
      INT_ASSERT(isRecord(ct) || isUnion(ct));
      INT_ASSERT( base.isLVPtr != GEN_VAL );
    }
  }

  // No Chapel field name? it must be special.
  if( !chpl_field_name && !special ) special = field_other;

  if( special ) {
    if( special == field_cid ) {
      INT_ASSERT( ct && isClass(ct) );
      ret.chplType = CLASS_ID_TYPE;
      castType = dtObject;
    } else if( special == field_uid ) {
      ret.chplType = UNION_ID_TYPE;
    } else {
      ret.chplType = NULL;
    }
  } else if( ct ) {
    // The field might be in a base class, so we
    // cast to the right base class type. If the field
    // is in the class, there is no need to cast.
    Symbol* fieldSymbol = ct->getField(chpl_field_name);
    if( isClass(ct) ) {
      castType = fieldSymbol->defPoint->parentSymbol->typeInfo();
      if( castType == ct ) castType = NULL;
    }
    ret.chplType = fieldSymbol->typeInfo();
  }

  if( fLLVMWideOpt && castType && isWide(base) ) {
    // for fLLVMWideOpt
    castType = getOrMakeWideTypeDuringCodegen(castType);
  }

  ret.isLVPtr = GEN_PTR;
  // with LLVMWideOpt, we might return a wide ptr.
  if( fLLVMWideOpt && isWide(base) ) ret.isLVPtr = GEN_WIDE_PTR;

  if (isClass(ct) ) {
    base = codegenValue(base);
  } else {
    // not a class. base is a lvalue pointer.
    if( !fLLVMWideOpt ) INT_ASSERT(base.isLVPtr == GEN_PTR);
    else INT_ASSERT(base.isLVPtr != GEN_VAL);
  }
  if( info->cfile ) {
    ret.c = '&';
    ret.c += "(";
    if( castType ) ret.c += codegenCast(castType,base).c;
    else ret.c += "(" + base.c + ")";
    ret.c += "->";
    if (isUnion(ct) && !special)
      ret.c += "_u.";
    ret.c += c_field_name;
    ret.c += ")";
  } else {
#ifdef HAVE_LLVM
    // LLVM codegen
    llvm::Value* baseValue = base.val;

    // cast if needed
    if (castType) {
      llvm::Type* castTypeLLVM = castType->codegen().type;
      baseValue = convertValueToType(base.val, castTypeLLVM, !base.isUnsigned);
      INT_ASSERT(baseValue);
    }

    AggregateType *cBaseType = toAggregateType(baseType);

    // We need the LLVM type of the field we're getting
    INT_ASSERT(ret.chplType);
    GenRet retType = ret.chplType;

    if( isUnion(ct) && !special ) {
      // Get a pointer to the union data then cast it to the right type
      ret.val = info->builder->CreateConstInBoundsGEP2_32(
#if HAVE_LLVM_VER >= 37
          NULL,
#endif
          baseValue, 0, cBaseType->getMemberGEP("_u"));
      llvm::PointerType* ty =
        llvm::PointerType::get(retType.type,
                               baseValue->getType()->getPointerAddressSpace());
      // Now cast it to the right type.
      ret.val = convertValueToType(ret.val, ty, false);
      INT_ASSERT(ret.val);
    } else {
      // Normally, we just use a GEP.
      ret.val = info->builder->CreateConstInBoundsGEP2_32(
#if HAVE_LLVM_VER >= 37
          NULL,
#endif
          baseValue, 0, cBaseType->getMemberGEP(c_field_name));
    }
#endif
  }
  return ret;
}

void DefExpr::prettyPrint(std::ostream *o) {
  *o << "<DefExprType>";
}

static
GenRet codegenFieldPtr(GenRet base, Expr* field) {
  const char* cname = NULL;
  const char* name = NULL;
  if(DefExpr *de = toDefExpr(field)) {
    cname = de->sym->cname;
    name = de->sym->name;
  } else if(SymExpr *se = toSymExpr(field)) {
    cname = se->var->cname;
    name = se->var->name;
  } else if(NamedExpr *ne = toNamedExpr(field)) {
    cname = name = ne->name;
  } else {
    INT_FATAL("Unknown field in codegenFieldPtr");
  }
  return codegenFieldPtr(base, cname, name, field_normal);
}

static
GenRet codegenFieldCidPtr(GenRet base) {
  GenRet ret = codegenFieldPtr(base, "chpl__cid", NULL, field_cid);
  //if( ! ret.chplType ) ret.chplType = CLASS_ID_TYPE;
  return ret;
}

static
GenRet codegenFieldUidPtr(GenRet base) {
  GenRet ret = codegenFieldPtr(base, "_uid", NULL, field_uid);
  //if( ! ret.chplType ) ret.chplType = UNION_ID_TYPE;
  return ret;
}


// Generates code to produce a pointer an array element.
//
// Handles the following cases:
//  1 base.chplType is a data class (ie _ddata)
//  2 base.chplType is a wide data class
//  3 base.chplType is a homogeneous tuple (aka star tuple) and isLVPtr != 0
//  4 base.chplType is a Chapel reference or wide reference
//    to a data class, wide data class, or homogeneous tuple.
//
// In any case, returns a GEN_PTR or GEN_WIDE_PTR to the field.
//
// This is equivalent to C (assuming ptr is a pointer type)
//   ptr + i
// If ddataPtr is true, we return a pointer to the element.  This is
//  currently only used for the PRIM_ARRAY_SHIFT_BASE_POINTER case.
//
static
GenRet codegenElementPtr(GenRet base, GenRet index, bool ddataPtr=false) {
  GenRet ret;
  GenInfo* info = gGenInfo;
  Type* baseType = NULL;
  Type* eltType = NULL;
  std::string addr;
  bool isStarTuple = false;

  INT_ASSERT(base.chplType);

  // Handle references to arrays or star tuples
  // by converting them to isLVPtr != GEN_VAL
  if( base.chplType->symbol->hasEitherFlag(FLAG_REF,FLAG_WIDE_REF) ) {
    base = codegenDeref(base);
  }

  baseType = base.chplType;

  // Now we should either have:
  //  - wide data class
  //  - data class
  //  - star tuple with isLVPtr != 0

  if( ! fLLVMWideOpt ) {
    // Convert wide pointer operations to the local counterparts.
    if( base.isLVPtr == GEN_WIDE_PTR ||
        baseType->symbol->hasFlag(FLAG_WIDE_CLASS) ) {
      GenRet newAddr = codegenElementPtr(codegenRaddr(base), index, ddataPtr);
      if (ddataPtr) {
        GenRet ret = codegenWideAddrWithAddr(base, newAddr, baseType);
        // Tell the compiler this is a ddata pointer not a ref to an element
        ret.isLVPtr = GEN_PTR;
        ret.chplType = base.chplType;
        ret.isUnsigned = true;
        return ret;
      } else {
        return codegenWideAddrWithAddr(base, newAddr);
      }
    }
  }

  ret.isLVPtr = GEN_PTR;
  if( fLLVMWideOpt && isWide(base) ) ret.isLVPtr = GEN_WIDE_PTR;

  if( baseType->symbol->hasFlag(FLAG_STAR_TUPLE) ) {
    eltType = baseType->getField("x1")->typeInfo();
    isStarTuple = true;
    // Star tuples should only be passed by reference here...
    INT_ASSERT(base.isLVPtr != GEN_VAL);
  } else if( baseType->symbol->hasFlag(FLAG_DATA_CLASS) ) {
    eltType = getDataClassType(baseType->symbol)->typeInfo();
    isStarTuple = false;
  }

  if (ddataPtr) {
    // Tell the compiler this is a ddata pointer not a ref to an element
    ret.chplType = baseType;
    ret.isUnsigned = true;
  } else {
    ret.chplType = eltType;
  }

  index = codegenValue(index);
  if( !isStarTuple ) base = codegenValue(base);

  if( info->cfile ) {
    base = codegenValue(base); // even for tuple, for style.
    ret.c = "(" + base.c + " + " + index.c + ")";
  } else {
#ifdef HAVE_LLVM
    // in LLVM, arrays are not pointers and cannot be used in
    // calls to CreateGEP, CreateCall, CreateStore, etc.
    // so references to arrays must be used instead
    // (i.e. if it is a reference to an array, do not deref)
    std::vector<llvm::Value *> GEPLocs;

    // add zero as first index if tuple
    if (isStarTuple){
      GEPLocs.push_back(
          llvm::Constant::getNullValue(
            llvm::IntegerType::getInt64Ty(info->module->getContext())));
    }
    GEPLocs.push_back(index.val);

    ret.val = info->builder->CreateInBoundsGEP(base.val, GEPLocs);
#endif
  }

  return ret;
}

#ifdef HAVE_LLVM

llvm::Value* createTempVarLLVM(llvm::Type* type)
{
  char name[32];
  sprintf(name, "chpl_macro_tmp_%d", codegen_tmp++);
  return createTempVarLLVM(type, name);
}

#endif

static
GenRet createTempVar(const char* ctype)
{
  GenInfo* info = gGenInfo;
  GenRet ret;
  char name[32];
  sprintf(name, "chpl_macro_tmp_%d", codegen_tmp++);
  
  ret.isLVPtr = GEN_PTR;
  if( info->cfile ) {
    // Add a temporary variable
    info->cLocalDecls.push_back(std::string(ctype) + " " + name);
    ret.c = std::string("&") + name;
  } else {
#ifdef HAVE_LLVM
    llvm::Type* llTy = info->lvt->getType(ctype);
    INT_ASSERT(llTy);
    ret.val = createTempVarLLVM(llTy, name);
#endif
  }
  return ret;
}

// use this function for chplTypes
static GenRet createTempVar(Type* t)
{
  GenInfo* info = gGenInfo;
  GenRet ret;
  if( info->cfile ) {
    // Just use the C-name.
    ret = createTempVar(t->symbol->cname);
  } else {
#ifdef HAVE_LLVM
    // We need to code-generate the type in the event
    // that it does not exist. That happens for some
    // types that are constructed during code generation
    // (to do with references and references pointers)
    // It's not a problem for C since the type will
    // be added to the header before the C compiler runs.
    GenRet tmp = t;
    llvm::Type* llTy = tmp.type;
    INT_ASSERT(llTy);
    ret.isLVPtr = GEN_PTR;
    ret.val = createTempVarLLVM(llTy);
#endif
  }
  ret.chplType = t;
  return ret;
}

GenRet createTempVarWith(GenRet v)
{
  GenInfo* info = gGenInfo;
  Type* t = v.chplType;
  INT_ASSERT(t);
  GenRet ret = createTempRef(t);
  ret.isUnsigned = v.isUnsigned;
  // now store into the temp var the value we have.
  if( info->cfile ) {
    std::string stmt = codegenValue(ret).c + " = " + codegenValue(v).c + ";\n";
    info->cStatements.push_back(stmt);
  } else {
#ifdef HAVE_LLVM
    codegenStoreLLVM(codegenValue(v), ret);
#endif
  }
  return ret;
}


// For C code generation
// Codegen *(ptr), but we optimize away
// & or &(something)
// if GenRet is a wide pointer, we will emit a 'get'.
// For a star tuple, if we have a reference to a star tuple,
// returns the base address.
GenRet codegenValue(GenRet r)
{
  GenInfo* info = gGenInfo;
  GenRet ret = r;
  ret.isLVPtr = GEN_VAL;

  if( r.isLVPtr == GEN_VAL ) return ret;
  if( r.isLVPtr == GEN_WIDE_PTR && !fLLVMWideOpt) {
    // with fLLVMWideOpt, we can just load directly below.
    assert(r.chplType);
 
    // Emit a temporary.
    // Assign from wide pointer value into temporary
    // Return local pointer to temporary
    ret = createTempRef(r.chplType);
    codegenAssign(ret, r);
    return codegenValue(ret);
  }

  // At this point r.isPtr == GEN_PTR.
  if( r.chplType ) {
    // If we have a Chapel type, propagate it.
    ret.chplType = r.chplType;
    // NOT value type if it's a reference, since
    // codegenValue on a Chapel reference just returns the pointer!
  }

  if( info->cfile ) {
    INT_ASSERT(r.c.length() > 0);
    if( r.c[0] == '&' ) {
      if( r.c[1] == '(' && r.c[r.c.length()-1] == ')' ) {
        // we have &(something)
        ret.c = r.c.substr(2, r.c.length()-3);
      } else {
        // we have &something
        ret.c = r.c.substr(1, r.c.length()-1);
      }
    } else if( r.c[0] == '(' && r.c[r.c.length()-1] == ')') {
      // we have (something)
      ret.c = "*" + r.c;
    } else {
      ret.c = "*(" + r.c + ")";
    }
  } else {
#ifdef HAVE_LLVM
    if (r.isLVPtr) {
      // But don't dereference star tuples (since C views these as arrays)
      if( r.chplType && r.chplType->symbol->hasFlag(FLAG_STAR_TUPLE) ) {
        ret.val = r.val;
        ret.isLVPtr = r.isLVPtr;
      } else ret.val = codegenLoadLLVM(r); // TODO - is r pointer to const?
    } else {
      ret.val = r.val;
    }
#endif
  }
  return ret;
}

// Create a temporary
// value holding r and return a pointer to it.
// If r is already a pointer, do nothing.
// Does not handle homogeneous tuples.
// Does not handle wide pointers.
GenRet codegenValuePtr(GenRet r)
{
  GenRet ret = r;

  // In codegen, 'nil' has to be treated like literal value.  Specifically,
  // in remote puts, it has to be copied into a temporary first, and the address
  // of the temporary used as the local buffer address in chpl_gen_comm_put().
  if( ret.isLVPtr == GEN_PTR && r.chplType != dtNil)
    return ret;

  if( r.chplType ) {
    bool isStarTuple = r.chplType->symbol->hasFlag(FLAG_STAR_TUPLE);
    INT_ASSERT(!isStarTuple);
  } 

  INT_ASSERT(r.isLVPtr != GEN_WIDE_PTR);
  ret = createTempVarWith(r);
  return ret;
}


// Converts an L-value pointer into a
// pointer value, so that it can for example
// be stored in another pointer.
static GenRet codegenAddrOf(GenRet r)
{
  GenRet ret = r;

  if (r.isLVPtr == GEN_WIDE_PTR) {
    if(r.chplType) {
      Type* refType = getOrMakeRefTypeDuringCodegen(r.chplType);
      ret.chplType = getOrMakeWideTypeDuringCodegen(refType);
    }
    ret.isLVPtr = GEN_VAL;
    return ret;
  } else if( r.isLVPtr == GEN_PTR ) {
    if(r.chplType) ret.chplType = getOrMakeRefTypeDuringCodegen(r.chplType);
    ret.isLVPtr = GEN_VAL;
  } else {
    INT_FATAL("misuse of codegenAddrOf");
  }

  return ret;
}
// Converts an L-value pointer into a
// pointer value, so that it can for example
// be stored in another pointer.
// If we start with a wide pointer, we just discard
// the locale portion (ie assume it is local).
static
GenRet codegenLocalAddrOf(GenRet r)
{
  if (r.isLVPtr == GEN_WIDE_PTR) {
    return codegenRaddr(r);
  }
  return codegenAddrOf(r);
}



GenRet codegenLocalDeref(GenRet r)
{
  GenRet ret;
  // LocalDeref on a wide pointer should just give
  // the address field as a reference.
  if( r.chplType && r.chplType->symbol->hasFlag(FLAG_WIDE_REF) ) {
    ret = codegenRaddr(r);
    return ret;
  }
  // For some reason, ArgSymbol might not have a real Chapel
  // reference type, so we have this function as a workaround
  // (instead of running codegenDeref with chplType=type->refType )
  ret = codegenValue(r);
  ret.isLVPtr = GEN_PTR;
  if( r.chplType ) ret.chplType = r.chplType->getValType();
  return ret;
}

// codegenValue(r) to remove & or add * (if & already removed) and sets isLVPtr
GenRet codegenDeref(GenRet r)
{
  GenRet ret;

  INT_ASSERT(r.chplType);
  if (r.chplType->symbol->hasEitherFlag(FLAG_WIDE_REF, FLAG_WIDE_CLASS)) {
    ret = codegenValue(r);
    ret.isLVPtr = GEN_WIDE_PTR;
    ret.chplType = r.chplType->getValType();
  } else if ( r.chplType->symbol->hasFlag(FLAG_REF) ){
    return codegenLocalDeref(r);
  } else {
    //when an svec member value is returned and it is actually an address
    INT_ASSERT(0); // not a reference.
  }

  return ret;
}

static
GenRet codegenEquals(GenRet a, GenRet b)
{
  GenInfo* info = gGenInfo;
  GenRet ret;
  GenRet av = codegenValue(a);
  GenRet bv = codegenValue(b);
  ret.chplType = dtBool;
  if( info->cfile ) ret.c = "(" + av.c + " == " + bv.c + ")";
  else {
#ifdef HAVE_LLVM
   // if type mismatch, create cast on RHS
   if (av.val->getType() != bv.val->getType()){
     bv.val = convertValueToType(bv.val, av.val->getType(), !bv.isUnsigned);
     INT_ASSERT(bv.val);
   }
   if( av.val->getType()->isFPOrFPVectorTy() ) {
     ret.val = info->builder->CreateFCmpOEQ(av.val, bv.val);
   } else {
     ret.val = info->builder->CreateICmpEQ(av.val, bv.val);
   }
#endif
  }
  return ret;
}

static
GenRet codegenNotEquals(GenRet a, GenRet b)
{
  GenInfo* info = gGenInfo;
  GenRet ret;
  GenRet av = codegenValue(a);
  GenRet bv = codegenValue(b);
  ret.chplType = dtBool;
  if( info->cfile ) ret.c = "(" + av.c + " != " + bv.c + ")";
  else {
#ifdef HAVE_LLVM
   // if type mismatch, create cast on RHS
   if (av.val->getType() != bv.val->getType()){
     bv.val = convertValueToType(bv.val, av.val->getType(), !bv.isUnsigned);   
     INT_ASSERT(bv.val);
   }
   if( av.val->getType()->isFPOrFPVectorTy() ) {
     ret.val = info->builder->CreateFCmpONE(av.val, bv.val);
   } else {
     ret.val = info->builder->CreateICmpNE(av.val, bv.val);
   }
#endif
  }
  return ret;
}

static
GenRet codegenLogicalOr(GenRet a, GenRet b)
{
  GenInfo* info = gGenInfo;
  GenRet ret;
  GenRet av = codegenValue(a);
  GenRet bv = codegenValue(b);
  ret.chplType = dtBool;
  if( info->cfile ) ret.c = "(" + av.c + " || " + bv.c + ")";
  else {
#ifdef HAVE_LLVM
    ret.val = info->builder->CreateOr(info->builder->CreateIsNotNull(av.val),
                                      info->builder->CreateIsNotNull(bv.val));
#endif
  }
  return ret;
}
static
GenRet codegenLogicalAnd(GenRet a, GenRet b)
{
  GenInfo* info = gGenInfo;
  GenRet ret;
  GenRet av = codegenValue(a);
  GenRet bv = codegenValue(b);
  ret.chplType = dtBool;
  if( info->cfile ) ret.c = "(" + av.c + " && " + bv.c + ")";
  else {
#ifdef HAVE_LLVM
    ret.val = info->builder->CreateAnd(info->builder->CreateIsNotNull(av.val),
                                       info->builder->CreateIsNotNull(bv.val));
#endif
  }
  return ret;
}

static
GenRet codegenAdd(GenRet a, GenRet b)
{
  GenInfo* info = gGenInfo;
  GenRet ret;
  GenRet av = codegenValue(a);
  GenRet bv = codegenValue(b);
  if( info->cfile ) ret.c = "(" + av.c + " + " + bv.c + ")";
  else {
#ifdef HAVE_LLVM
    bool a_signed = false;
    bool b_signed = false;
    if( av.chplType ) a_signed = is_signed(av.chplType);
    if( bv.chplType ) b_signed = is_signed(bv.chplType);

    if (av.chplType == dtComplex[COMPLEX_SIZE_64]) {
      ret = codegenCallExpr("complexAdd64", av, bv);
    } else if (av.chplType == dtComplex[COMPLEX_SIZE_128]) {
      ret = codegenCallExpr("complexAdd128", av, bv);
    } else if(av.val->getType()->isPointerTy() ||
              bv.val->getType()->isPointerTy()) {
      // Handle pointer arithmetic ( e.g. int8* + int64)
      // We must have one integer and one pointer, not two pointers.
      GenRet *ptr = NULL;
      GenRet *i = NULL;
      if(av.val->getType()->isPointerTy()) ptr = &av;
      else i = &av;
      if(bv.val->getType()->isPointerTy()) ptr = &bv;
      else i = &bv;

      // We must have a pointer and an integer.
      INT_ASSERT(ptr && i);

      // Emit a GEP instruction to do the addition.
      ret.isUnsigned = true; // returning a pointer, consider them unsigned
      ret.val = info->builder->CreateInBoundsGEP(ptr->val, i->val);
    } else {
      PromotedPair values =
        convertValuesToLarger(av.val, bv.val, a_signed, b_signed);
      if(values.a->getType()->isFPOrFPVectorTy()) {
        ret.val = info->builder->CreateFAdd(values.a, values.b);
      } else {
        ret.val = info->builder->CreateAdd(values.a, values.b);
      }
      ret.isUnsigned = !values.isSigned;
    }
#endif
  }
  return ret;
}

static
GenRet codegenSub(GenRet a, GenRet b)
{
  GenInfo* info = gGenInfo;
  GenRet ret;
  GenRet av = codegenValue(a);
  GenRet bv = codegenValue(b);
  if( info->cfile ) ret.c = "(" + av.c + " - " + bv.c + ")";
  else {
#ifdef HAVE_LLVM
    bool a_signed = false;
    bool b_signed = false;
    if( av.chplType ) a_signed = is_signed(av.chplType);
    if( bv.chplType ) b_signed = is_signed(bv.chplType);

    if (av.chplType == dtComplex[COMPLEX_SIZE_64]) {
      ret = codegenCallExpr("complexSubtract64", av, bv);
    } else if (av.chplType == dtComplex[COMPLEX_SIZE_128]) {
      ret = codegenCallExpr("complexSubtract128", av, bv);
    } else if(av.val->getType()->isPointerTy()) {
      // Handle pointer arithmetic by calling codegenAdd
      // with a negative value.
      INT_ASSERT(bv.val->getType()->isIntegerTy());
      GenRet negbv;
      negbv.val = info->builder->CreateNeg(bv.val);
      negbv.isUnsigned = false;
      ret = codegenAdd(av, negbv);
    } else {
      PromotedPair values =
        convertValuesToLarger(av.val, bv.val, a_signed, b_signed);
      if(values.a->getType()->isFPOrFPVectorTy()) {
        ret.val = info->builder->CreateFSub(values.a, values.b);
      } else {
        ret.val = info->builder->CreateSub(values.a, values.b);
      }
      ret.isUnsigned = !values.isSigned;
    }
#endif
  }
  return ret;
}

static
GenRet codegenNeg(GenRet a)
{
  GenInfo* info = gGenInfo;
  GenRet ret;
  GenRet av = codegenValue(a);
  if( info->cfile ) ret.c = "(-" + av.c + ")";
  else {
#ifdef HAVE_LLVM
    llvm::Value *value = av.val;
    if (av.chplType == dtComplex[COMPLEX_SIZE_64]) {
      ret = codegenCallExpr("complexUnaryMinus64", av);
    } else if (av.chplType == dtComplex[COMPLEX_SIZE_128]) {
      ret = codegenCallExpr("complexUnaryMinus128", av);
    } else if(value->getType()->isFPOrFPVectorTy()) {
      ret.val = info->builder->CreateFNeg(value);
    } else {
      ret.val = info->builder->CreateNeg(value);
    }
    ret.isUnsigned = false;
#endif
  }
  return ret;
}


static
GenRet codegenMul(GenRet a, GenRet b)
{
  GenInfo* info = gGenInfo;
  GenRet ret;
  GenRet av = codegenValue(a);
  GenRet bv = codegenValue(b);
  if( info->cfile ) ret.c = "(" + av.c + " * " + bv.c + ")";
  else {
#ifdef HAVE_LLVM
    bool a_signed = false;
    bool b_signed = false;
    if( av.chplType ) a_signed = is_signed(av.chplType);
    if( bv.chplType ) b_signed = is_signed(bv.chplType);
    if (av.chplType == dtComplex[COMPLEX_SIZE_64]) {
      ret = codegenCallExpr("complexMultiply64", av, bv);
    } else if (av.chplType == dtComplex[COMPLEX_SIZE_128]) {
      ret = codegenCallExpr("complexMultiply128", av, bv);
    } else {
      PromotedPair values =
        convertValuesToLarger(av.val, bv.val, a_signed, b_signed);
      if(values.a->getType()->isFPOrFPVectorTy()) {
        ret.val = info->builder->CreateFMul(values.a, values.b);
      } else {
        ret.val = info->builder->CreateMul(values.a, values.b);
      }
      ret.isUnsigned = !values.isSigned;
    }
#endif
  }
  return ret;
}


static
GenRet codegenDiv(GenRet a, GenRet b)
{
  GenInfo* info = gGenInfo;
  GenRet ret;
  GenRet av = codegenValue(a);
  GenRet bv = codegenValue(b);
  if( info->cfile ) ret.c = "(" + av.c + " / " + bv.c + ")";
  else {
#ifdef HAVE_LLVM
    if (av.chplType == dtComplex[COMPLEX_SIZE_64]) {
      ret = codegenCallExpr("complexDivide64", av, bv);
    } else if (av.chplType == dtComplex[COMPLEX_SIZE_128]) {
      ret = codegenCallExpr("complexDivide128", av, bv);
    } else {
      PromotedPair values =
        convertValuesToLarger(av.val, bv.val, 
                              is_signed(av.chplType), 
                              is_signed(bv.chplType));
      if(values.a->getType()->isFPOrFPVectorTy()) {
        ret.val = info->builder->CreateFDiv(values.a, values.b);
      } else {
        if(!values.isSigned) {
          ret.val = info->builder->CreateUDiv(values.a, values.b);
        } else {
          ret.val = info->builder->CreateSDiv(values.a, values.b);
        }
      }
    }
#endif
  }
  return ret;
}

static
GenRet codegenMod(GenRet a, GenRet b)
{
  GenInfo* info = gGenInfo;
  GenRet ret;
  GenRet av = codegenValue(a);
  GenRet bv = codegenValue(b);
  if( info->cfile ) ret.c = "(" + av.c + " % " + bv.c + ")";
  else {
#ifdef HAVE_LLVM
    PromotedPair values =
      convertValuesToLarger(av.val, bv.val,
                            is_signed(av.chplType), 
                            is_signed(bv.chplType));
    if(values.a->getType()->isFPOrFPVectorTy()) {
      ret.val = info->builder->CreateFRem(values.a, values.b);
    } else {
      if(!values.isSigned) {
        ret.val = info->builder->CreateURem(values.a, values.b);
      } else {
        ret.val = info->builder->CreateSRem(values.a, values.b);
      }
    }
#endif
  }
  return ret;
}


static
GenRet codegenLsh(GenRet a, GenRet b)
{
  GenInfo* info = gGenInfo;
  GenRet ret;
  GenRet av = codegenValue(a);
  GenRet bv = codegenValue(b);
  if( info->cfile ) ret.c = "(" + av.c + " << " + bv.c + ")";
  else {
#ifdef HAVE_LLVM
    llvm::Value* amt = convertValueToType(bv.val, av.val->getType(),
                                          is_signed(bv.chplType));
    ret.val = info->builder->CreateShl(av.val, amt);
#endif
  }
  return ret;
}

static
GenRet codegenRsh(GenRet a, GenRet b)
{
  GenInfo* info = gGenInfo;
  GenRet ret;
  GenRet av = codegenValue(a);
  GenRet bv = codegenValue(b);
  if( info->cfile ) ret.c = "(" + av.c + " >> " + bv.c + ")";
  else {
    
#ifdef HAVE_LLVM
    llvm::Value* amt = convertValueToType(bv.val, av.val->getType(),
                                          is_signed(bv.chplType));
    if(!is_signed(a.chplType)) {
      ret.val = info->builder->CreateLShr(av.val, amt);
    } else {
      ret.val = info->builder->CreateAShr(av.val, amt);
    }
#endif
  }
  return ret;
}

static
GenRet codegenAnd(GenRet a, GenRet b)
{
  GenInfo* info = gGenInfo;
  GenRet ret;
  GenRet av = codegenValue(a);
  GenRet bv = codegenValue(b);
  if( info->cfile ) ret.c = "(" + av.c + " & " + bv.c + ")";
  else {
#ifdef HAVE_LLVM
    PromotedPair values =
      convertValuesToLarger(av.val, bv.val,
                            is_signed(av.chplType), 
                            is_signed(bv.chplType));
    ret.val = info->builder->CreateAnd(values.a, values.b);
#endif
  }
  return ret;
}

static
GenRet codegenOr(GenRet a, GenRet b)
{
  GenInfo* info = gGenInfo;
  GenRet ret;
  GenRet av = codegenValue(a);
  GenRet bv = codegenValue(b);
  if( info->cfile ) ret.c = "(" + av.c + " | " + bv.c + ")";
  else {
#ifdef HAVE_LLVM
    PromotedPair values =
      convertValuesToLarger(av.val, bv.val,
                            is_signed(av.chplType), 
                            is_signed(bv.chplType));
    ret.val = info->builder->CreateOr(values.a, values.b);
#endif
  }
  return ret;
}

static
GenRet codegenXor(GenRet a, GenRet b)
{
  GenInfo* info = gGenInfo;
  GenRet ret;
  GenRet av = codegenValue(a);
  GenRet bv = codegenValue(b);
  if( info->cfile ) ret.c = "(" + av.c + " ^ " + bv.c + ")";
  else {
#ifdef HAVE_LLVM
    PromotedPair values =
      convertValuesToLarger(av.val, bv.val,
                            is_signed(av.chplType), 
                            is_signed(bv.chplType));
    ret.val = info->builder->CreateXor(values.a, values.b);
#endif
  }
  return ret;
}



static
GenRet codegenTernary(GenRet cond, GenRet ifTrue, GenRet ifFalse)
{
  GenInfo* info = gGenInfo;
  GenRet ret;
  Type* type = ifTrue.chplType;
  if( ! type ) type = ifFalse.chplType;
  ret.chplType = type;
#ifdef HAVE_LLVM
  bool ifTrueSigned = !ifTrue.isUnsigned;
  bool ifFalseSigned = !ifFalse.isUnsigned;
  if( ifTrue.chplType ) ifTrueSigned = is_signed(ifTrue.chplType);
  if( ifFalse.chplType ) ifFalseSigned = is_signed(ifFalse.chplType);
#endif

  if( info->cfile ) {
    ret.c = "(" + cond.c + ")?(" + ifTrue.c + "):(" + ifFalse.c + ")";
  } else {
#ifdef HAVE_LLVM
    llvm::Function *func = info->builder->GetInsertBlock()->getParent();

    llvm::BasicBlock *blockIfTrue =llvm::BasicBlock::Create(
        info->module->getContext(), "ternaryBlockIfTrue");
    llvm::BasicBlock *blockIfFalse = llvm::BasicBlock::Create(
        info->module->getContext(), "ternaryBlockIfFalse");
    llvm::BasicBlock *blockEnd = llvm::BasicBlock::Create(
        info->module->getContext(), "ternaryBlockEnd");

    GenRet ifTrueVal = codegenValue(ifTrue);
    GenRet ifFalseVal = codegenValue(ifFalse);
    PromotedPair values = convertValuesToLarger(
        ifTrueVal.val, ifFalseVal.val, ifTrueSigned, ifFalseSigned);

    char name[32];
    sprintf(name, "chpl_macro_tmp_tv_%d", codegen_tmp++);

    llvm::Value* tmp = createTempVarLLVM(values.a->getType(), name);

    info->builder->CreateCondBr(
        codegenValue(cond).val, blockIfTrue, blockIfFalse);

    func->getBasicBlockList().push_back(blockIfTrue);
    info->builder->SetInsertPoint(blockIfTrue);
    info->builder->CreateStore(values.a, tmp);
    info->builder->CreateBr(blockEnd);

    func->getBasicBlockList().push_back(blockIfFalse);
    info->builder->SetInsertPoint(blockIfFalse);
    info->builder->CreateStore(values.b, tmp);
    info->builder->CreateBr(blockEnd);

    func->getBasicBlockList().push_back(blockEnd);
    info->builder->SetInsertPoint(blockEnd);
    ret.val = info->builder->CreateLoad(tmp);
    ret.isUnsigned = !values.isSigned;
#endif
  }
  return ret;
}

// AKA == null
static
GenRet codegenIsZero(GenRet x)
{
  GenInfo* info = gGenInfo;
  GenRet ret;
  if (x.chplType->symbol->hasEitherFlag(FLAG_WIDE_REF,FLAG_WIDE_CLASS) ) {
    x = codegenRaddr(x);
    if (info->cfile) {
      ret.c = x.c;
      ret.c += " == nil";
    } else {
#ifdef HAVE_LLVM
      ret.val = info->builder->CreateIsNull(x.val);
#endif
    }
  } else {
    GenRet xv = codegenValue(x);
    if( info->cfile ) ret.c = "(! " + xv.c + ")";
    else {
#ifdef HAVE_LLVM
      ret.val = info->builder->CreateIsNull(xv.val);
#endif
    }
  }

  return ret;
}

// AKA != null
static
GenRet codegenIsNotZero(GenRet x)
{
  GenInfo* info = gGenInfo;
  GenRet ret;
  if (x.chplType->symbol->hasEitherFlag(FLAG_WIDE_REF,FLAG_WIDE_CLASS) ) {
    x = codegenRaddr(x);
    if (info->cfile) {
      ret.c = x.c;
      ret.c += " != nil";
    } else {
#ifdef HAVE_LLVM
      ret.val = info->builder->CreateIsNotNull(x.val);
#endif
    }
  } else { 
    GenRet xv = codegenValue(x);
    if( info->cfile ) ret.c = "(!(! " + xv.c + "))";
    else {
#ifdef HAVE_LLVM
      ret.val = info->builder->CreateIsNotNull(xv.val);
#endif
    }
  }
  return ret;
}

static
GenRet codegenDynamicCastCheck(GenRet cid, Type* type)
{
  GenRet ret = codegenEquals(cid, codegenUseCid(type));
  forv_Vec(Type, child, type->dispatchChildren) {
    ret = codegenLogicalOr(ret, codegenDynamicCastCheck(cid, child));
  }
  return ret;
}

#ifdef HAVE_LLVM
static 
void convertArgumentForCall(llvm::FunctionType *fnType,
                            GenRet arg,
                            std::vector<llvm::Value*> & outArgs)
{
  GenInfo* info = gGenInfo;

  llvm::Value* v = arg.val;
  llvm::Type* t = v->getType();


  bool isSigned = false;
  if( arg.chplType ) isSigned = is_signed(arg.chplType);

  llvm::Type* targetType = NULL;
  if( outArgs.size() < fnType->getNumParams() ) {
    targetType = fnType->getParamType(outArgs.size());
  }

  // Check that we're not casting between global address
  // space and local address space pointers (since that
  // would be invalid!)
  if( targetType ) {
    llvm::PointerType* tgtPtr = llvm::dyn_cast<llvm::PointerType>(targetType);
    llvm::PointerType* tPtr = llvm::dyn_cast<llvm::PointerType>(t);
    if( tgtPtr && tPtr ) {
      bool tgtGlobal =
        tgtPtr->getAddressSpace() == info->globalToWideInfo.globalSpace;
      bool tGlobal =
        tPtr->getAddressSpace() == info->globalToWideInfo.globalSpace;
      INT_ASSERT(tgtGlobal == tGlobal);
    }
  }

  llvm::Value* out;
  if( targetType ) out = convertValueToType(v, targetType, isSigned, false);
  else out = v; // no target type means we just emit it.

  if( out ) {
    // OK, we were able to emit it...
    outArgs.push_back(out);
  } else if( t->isEmptyTy() ) {
    // OK, just don't emit an argument at all.
  } else if( t->isStructTy() || t->isArrayTy() || t->isVectorTy() ) {
    // We might need to put the arguments in one-at-a-time,
    // in order to put up with structure expansion done by clang
    // (see canExpandIndirectArgument)
    // TODO - this should actually depend on the clang ABI,
    // or else we should find a way to disable the optimization in clang.
    //   It should be possible to get the necessary information from clang
    //   with cgModule->getTypes()->arrangeFunctionDeclaration(FunctionDecl)


    // Work with a prefix of the structure/vector argument.
    llvm::Type* int8_type;
    llvm::Type* int8_ptr_type;
    llvm::Type* dst_ptr_type;
    
    llvm::Value* arg_ptr;
    llvm::Value* arg_i8_ptr;
    llvm::Value* cur_ptr;
    llvm::Value* casted_ptr;
    llvm::Value* cur;
    int64_t offset = 0;
    int64_t cur_size = 0;
    int64_t arg_size = 0;

    int8_type = llvm::Type::getInt8Ty(info->llvmContext);
    int8_ptr_type = int8_type->getPointerTo();

    arg_size = getTypeSizeInBytes(info->targetData, t);
    assert(arg_size >= 0);

    // Allocate space on the stack...
    arg_ptr = createTempVarLLVM(info->builder, t, "");
    arg_i8_ptr = info->builder->CreatePointerCast(arg_ptr, int8_ptr_type, "");

    // Copy the value to the stack...
    info->builder->CreateStore(v, arg_ptr);

    while(offset < arg_size) {
      if( outArgs.size() >= fnType->getNumParams() ) {
        INT_FATAL("Could not convert arguments for call");
      }
      targetType = fnType->getParamType(outArgs.size());
      dst_ptr_type = targetType->getPointerTo();
      cur_size = getTypeSizeInBytes(info->targetData, targetType);

      assert(cur_size > 0);

      if( offset + cur_size > arg_size ) {
        INT_FATAL("Could not convert arguments for call");
      }

      // Now load cur_size bytes from pointer into the argument.
      cur_ptr = info->builder->CreateConstInBoundsGEP1_64(arg_i8_ptr,
                                                          offset);
      casted_ptr = info->builder->CreatePointerCast(cur_ptr, dst_ptr_type);

      cur = info->builder->CreateLoad(casted_ptr);
      
      outArgs.push_back(cur);

      //printf("offset was %i\n", (int) offset);
      offset = getTypeFieldNext(info->targetData, t, offset + cur_size - 1);
      //printf("offset now %i\n", (int) offset);
    }
  } else {
    INT_FATAL("Could not convert arguments for call");
  }
}

#endif

static
GenRet codegenArgForFormal(GenRet arg,
                           ArgSymbol* formal,
                           bool defaultToValues,
                           bool isExtern)
{
  // NOTE -- VMT call had add & if arg isRecord.
  if( formal ) {
    if (!isExtern &&
        formal->requiresCPtr() &&
        !formal->type->symbol->hasFlag(FLAG_REF)) { 
      if( arg.isLVPtr == GEN_VAL ) {
        arg = codegenValuePtr(arg);
      }
    } else {
      if( arg.isLVPtr != GEN_VAL ) {
        arg = codegenValue(arg);
      }
    }
  } else {
    if( defaultToValues ) {
      if( arg.isLVPtr != GEN_VAL ) {
        arg = codegenValue(arg);
      }
    } // otherwise, leave it be.
  }
  return arg;
}

// if fSym is non-NULL, we use that to decide what to dereference.
// Otherwise, if defaultToValues=true, we will codegenValue() the arguments,
//            and if it is false, they will pass by reference if they
//            are references.
static
GenRet codegenCallExpr(GenRet function,
                       std::vector<GenRet> & args,
                       FnSymbol* fSym,
                       bool defaultToValues)
{
  GenInfo* info = gGenInfo;
  GenRet ret;


  if( info->cfile ) {
    ret.c = function.c;
    ret.c += '(';
    bool first_actual = true;
    for( size_t i = 0; i < args.size(); i++ ) {
      {
        // Convert formals if we have fSym
        ArgSymbol* formal = NULL;
        bool isExtern = true;
        if( fSym ) {
          Expr* e = fSym->formals.get(i + 1);
          DefExpr* de = toDefExpr(e);
          formal = toArgSymbol(de->sym);
          INT_ASSERT(formal);
          if (!fSym->hasFlag(FLAG_EXTERN))
            isExtern = false;
        }
        args[i] =
          codegenArgForFormal(args[i], formal, defaultToValues, isExtern);
      }

      if (first_actual)
        first_actual = false;
      else
        ret.c += ", ";
      ret.c += args[i].c;
    }
    ret.c += ')';
  } else {
#ifdef HAVE_LLVM
    INT_ASSERT(function.val);
    llvm::Value *val = function.val;
    // Maybe function is bit-cast to a pointer?
    llvm::Function *func = llvm::dyn_cast<llvm::Function>(val);
    llvm::FunctionType *fnType;
    if (func){
      fnType = func->getFunctionType();
    } else {
      fnType = llvm::cast<llvm::FunctionType>(
          val->getType()->getPointerElementType());
    }

    std::vector<llvm::Value *> llArgs;
    llvm::Value* sret = NULL;

    // We might be doing 'structure return'
    if( fnType->getReturnType()->isVoidTy() &&
        fnType->getNumParams() >= 1 &&
        func && func->hasStructRetAttr() ) {
      // We must allocate a temporary to store the return value
      llvm::PointerType* ptrToRetTy = llvm::cast<llvm::PointerType>(
          fnType->getParamType(0));
      llvm::Type* retTy = ptrToRetTy->getElementType();
      sret = createTempVarLLVM(retTy);
      llArgs.push_back(sret);
    }

    for( size_t i = 0; i < args.size(); i++ ) {
      // If we are passing byval, get the pointer to the
      // argument
      if( llArgs.size() < fnType->getNumParams() &&
          func &&
          llvm_fn_param_has_attr(func,llArgs.size()+1,LLVM_ATTRIBUTE::ByVal) ){
        args[i] = codegenAddrOf(codegenValuePtr(args[i]));
        // TODO -- this is not working!
      }

      // Convert formals if we have fSym
      {
        ArgSymbol* formal = NULL;
        bool isExtern = true;
        if( fSym ) {
          Expr* e = fSym->formals.get(i + 1);
          DefExpr* de = toDefExpr(e);
          formal = toArgSymbol(de->sym);
          INT_ASSERT(formal);
          if (!fSym->hasFlag(FLAG_EXTERN))
            isExtern = false;
        }
        args[i] =
          codegenArgForFormal(args[i], formal, defaultToValues, isExtern);
      }

      // Handle structure expansion done by clang.
      convertArgumentForCall(fnType, args[i], llArgs);
    }
    
    if (func) { 
      ret.val = info->builder->CreateCall(func, llArgs);
    } else {
      ret.val = info->builder->CreateCall(val, llArgs);
    }

    if( sret ) {
      ret.val = codegenLoadLLVM(sret, fSym?(fSym->retType):(NULL));
    }
#endif
  }
  return ret;
}

static
GenRet codegenCallExpr(const char* fnName,
                       std::vector<GenRet> & args,
                       bool defaultToValues)
{
  GenInfo* info = gGenInfo;
  GenRet fn;
  if( info->cfile ) fn.c = fnName;
  else {
#ifdef HAVE_LLVM
    fn.val = getFunctionLLVM(fnName);
    INT_ASSERT(fn.val);
#endif
  }
  return codegenCallExpr(fn, args, NULL, defaultToValues);
}

static
void codegenCall(const char* fnName, std::vector<GenRet> & args, bool defaultToValues)
{
  GenInfo* info = gGenInfo;
  GenRet ret = codegenCallExpr(fnName, args, defaultToValues);
  if( info->cfile ) {
    info->cStatements.push_back(ret.c + ";\n");
  }
}

/* These overloads of codegenCall are a bit boring-looking,
 * but they make it much easier to write the primitive call
 * generation in Expr::codegen
 */
static
GenRet codegenCallExpr(const char* fnName)
{
  std::vector<GenRet> args;
  return codegenCallExpr(fnName, args);
}
static
GenRet codegenCallExpr(const char* fnName, GenRet a1)
{
  std::vector<GenRet> args;
  args.push_back(a1);
  return codegenCallExpr(fnName, args);
}
static
GenRet codegenCallExpr(const char* fnName, GenRet a1, GenRet a2)
{
  std::vector<GenRet> args;
  args.push_back(a1);
  args.push_back(a2);
  return codegenCallExpr(fnName, args);
}
static
GenRet codegenCallExpr(const char* fnName, GenRet a1, GenRet a2, GenRet a3)
{
  std::vector<GenRet> args;
  args.push_back(a1);
  args.push_back(a2);
  args.push_back(a3);
  return codegenCallExpr(fnName, args);
}
static
GenRet codegenCallExpr(const char* fnName, GenRet a1, GenRet a2, GenRet a3,
                       GenRet a4)
{
  std::vector<GenRet> args;
  args.push_back(a1);
  args.push_back(a2);
  args.push_back(a3);
  args.push_back(a4);
  return codegenCallExpr(fnName, args);
}
static
GenRet codegenCallExpr(const char* fnName, GenRet a1, GenRet a2, GenRet a3,
                       GenRet a4, GenRet a5)
{
  std::vector<GenRet> args;
  args.push_back(a1);
  args.push_back(a2);
  args.push_back(a3);
  args.push_back(a4);
  args.push_back(a5);
  return codegenCallExpr(fnName, args);
}


/* static
void codegenCall(const char* fnName)
{
  std::vector<GenRet> args;
  codegenCall(fnName, args);
}*/
static
void codegenCall(const char* fnName, GenRet a1)
{
  std::vector<GenRet> args;
  args.push_back(a1);
  codegenCall(fnName, args);
}
static
void codegenCall(const char* fnName, GenRet a1, GenRet a2)
{
  std::vector<GenRet> args;
  args.push_back(a1);
  args.push_back(a2);
  codegenCall(fnName, args);
}
static
void codegenCall(const char* fnName, GenRet a1, GenRet a2, GenRet a3)
{
  std::vector<GenRet> args;
  args.push_back(a1);
  args.push_back(a2);
  args.push_back(a3);
  codegenCall(fnName, args);
}
static
void codegenCall(const char* fnName, GenRet a1, GenRet a2, GenRet a3, GenRet a4)
{
  std::vector<GenRet> args;
  args.push_back(a1);
  args.push_back(a2);
  args.push_back(a3);
  args.push_back(a4);
  codegenCall(fnName, args);
}
static
void codegenCall(const char* fnName, GenRet a1, GenRet a2, GenRet a3,
                 GenRet a4, GenRet a5)
{
  std::vector<GenRet> args;
  args.push_back(a1);
  args.push_back(a2);
  args.push_back(a3);
  args.push_back(a4);
  args.push_back(a5);
  codegenCall(fnName, args);
}
static
void codegenCall(const char* fnName, GenRet a1, GenRet a2, GenRet a3,
                 GenRet a4, GenRet a5, GenRet a6)
{
  std::vector<GenRet> args;
  args.push_back(a1);
  args.push_back(a2);
  args.push_back(a3);
  args.push_back(a4);
  args.push_back(a5);
  args.push_back(a6);
  codegenCall(fnName, args);
}

static
void codegenCall(const char* fnName, GenRet a1, GenRet a2, GenRet a3,
                 GenRet a4, GenRet a5, GenRet a6, GenRet a7)
{
  std::vector<GenRet> args;
  args.push_back(a1);
  args.push_back(a2);
  args.push_back(a3);
  args.push_back(a4);
  args.push_back(a5);
  args.push_back(a6);
  args.push_back(a7);
  codegenCall(fnName, args);
}

/* Commented out to avoid an unused function, this probably should be varargs
static
void codegenCall(const char* fnName, GenRet a1, GenRet a2, GenRet a3,
                 GenRet a4, GenRet a5, GenRet a6, GenRet a7, GenRet a8)
{
  std::vector<GenRet> args;
  args.push_back(a1);
  args.push_back(a2);
  args.push_back(a3);
  args.push_back(a4);
  args.push_back(a5);
  args.push_back(a6);
  args.push_back(a7);
  args.push_back(a8);
  codegenCall(fnName, args);
}

static
void codegenCall(const char* fnName, GenRet a1, GenRet a2, GenRet a3,
                 GenRet a4, GenRet a5, GenRet a6, GenRet a7, GenRet a8,
                 GenRet a9)
{
  std::vector<GenRet> args;
  args.push_back(a1);
  args.push_back(a2);
  args.push_back(a3);
  args.push_back(a4);
  args.push_back(a5);
  args.push_back(a6);
  args.push_back(a7);
  args.push_back(a8);
  args.push_back(a9);
  codegenCall(fnName, args);
}*/
/*static
void codegenCall(const char* fnName, GenRet a1, GenRet a2, GenRet a3,
                 GenRet a4, GenRet a5, GenRet a6, GenRet a7, GenRet a8,
                 GenRet a9, GenRet a10)
{
  std::vector<GenRet> args;
  args.push_back(a1);
  args.push_back(a2);
  args.push_back(a3);
  args.push_back(a4);
  args.push_back(a5);
  args.push_back(a6);
  args.push_back(a7);
  args.push_back(a8);
  args.push_back(a9);
  args.push_back(a10);
  codegenCall(fnName, args);
}*/

static
void codegenCall(const char* fnName, GenRet a1, GenRet a2, GenRet a3,
                 GenRet a4, GenRet a5, GenRet a6, GenRet a7, GenRet a8,
                 GenRet a9, GenRet a10, GenRet a11)
{
  std::vector<GenRet> args;
  args.push_back(a1);
  args.push_back(a2);
  args.push_back(a3);
  args.push_back(a4);
  args.push_back(a5);
  args.push_back(a6);
  args.push_back(a7);
  args.push_back(a8);
  args.push_back(a9);
  args.push_back(a10);
  args.push_back(a11);
  codegenCall(fnName, args);
}

static
GenRet codegenZero()
{
  return new_IntSymbol(0, INT_SIZE_64)->codegen();
}

static
GenRet codegenZero32()
{
  return new_IntSymbol(0, INT_SIZE_32)->codegen();
}


/*
static
GenRet codegenOne()
{
  return new_IntSymbol(1, INT_SIZE_64)->codegen();
}
*/

static
GenRet codegenNullPointer()
{
  GenInfo* info = gGenInfo;
  GenRet ret;
  ret.chplType = dtNil;
  if( info->cfile ) {
    ret.c = "NULL";
  } else {
#ifdef HAVE_LLVM
    ret.val = llvm::Constant::getNullValue(info->builder->getInt8PtrTy());
#endif
  }
  return ret;
}

// Create a memcpy call copying size bytes from src to dest.
// If we are copying a single type known to the compiler (e.g. a whole
// record), pointedToType can contain the single element type. If we
// are copying (or possibly copying) multiple elements, pointedToType
// should be NULL. pointedToType is used to emit alias analysis information.
static 
void codegenCallMemcpy(GenRet dest, GenRet src, GenRet size,
                       Type* pointedToType) {
  GenInfo *info = gGenInfo;

  // Must call with two real pointer arguments
  //  (and not any lvalues)
  INT_ASSERT(dest.isLVPtr == GEN_VAL);
  INT_ASSERT(src.isLVPtr == GEN_VAL);

  if( info->cfile ) {
    codegenCall("memcpy", dest, src, size);
  } else {
#ifdef HAVE_LLVM

    // Caller should use e.g. codegenAddrOf, this function does
    // not operate on lvalues.
    dest = codegenValue(dest);
    src = codegenValue(src);
    size = codegenValue(size);

    llvm::Type *int8Ty = llvm::Type::getInt8Ty(info->llvmContext);
    llvm::Type *types[3];
    unsigned addrSpaceDest = llvm::cast<llvm::PointerType>(dest.val->getType())->getAddressSpace();
    unsigned addrSpaceSrc = llvm::cast<llvm::PointerType>(src.val->getType())->getAddressSpace();
    types[0] = llvm::PointerType::get(int8Ty, addrSpaceDest);
    types[1] = llvm::PointerType::get(int8Ty, addrSpaceSrc);
    types[2] = llvm::Type::getInt64Ty(info->llvmContext);
    //types[3] = llvm::Type::getInt32Ty(info->llvmContext);
    //types[4] = llvm::Type::getInt1Ty(info->llvmContext);

    llvm::Function *func = llvm::Intrinsic::getDeclaration(info->module, llvm::Intrinsic::memcpy, types);
    //llvm::FunctionType *fnType = func->getFunctionType();
    llvm::Value* llArgs[5];

    llArgs[0] = convertValueToType(dest.val, types[0], false);
    llArgs[1] = convertValueToType(src.val, types[1], false);
    llArgs[2] = convertValueToType(size.val, types[2], false);

    // LLVM memcpy intrinsic has additional arguments alignment, isvolatile
    // alignment
    llArgs[3] = llvm::ConstantInt::get(llvm::Type::getInt32Ty(info->module->getContext()), 0, false);
    // isVolatile?
    llArgs[4] = llvm::ConstantInt::get(llvm::Type::getInt1Ty(info->module->getContext()), 0, false);

    // We can't use IRBuilder::CreateMemCpy because that adds
    //  a cast to i8 (in address space 0).
    llvm::CallInst* CI = info->builder->CreateCall(func, llArgs);

    llvm::MDNode* tbaaTag = NULL;
    llvm::MDNode* tbaaStructTag = NULL;
    if( pointedToType ) {
      tbaaTag = pointedToType->symbol->llvmTbaaNode;
      tbaaStructTag = pointedToType->symbol->llvmTbaaStructNode;
    }
    // For structures, ONLY set the tbaa.struct metadata, since
    // generally speaking simple tbaa tags don't make sense for structs.
    if( tbaaStructTag )
      CI->setMetadata(llvm::LLVMContext::MD_tbaa_struct, tbaaStructTag);
    else if( tbaaTag )
      CI->setMetadata(llvm::LLVMContext::MD_tbaa, tbaaTag);
#endif
  }
}
#ifdef HAVE_LLVM
static
GenRet codegenSizeof(llvm::Type* type)
{
  GenRet ret;
  ret.chplType = SIZE_TYPE;
  ret.val = codegenSizeofLLVM(type);
  return ret;
}
#endif

static
GenRet codegenSizeof(const char* name)
{
  GenInfo* info = gGenInfo;
  GenRet ret;
  ret.chplType = SIZE_TYPE;
  if( info->cfile ) {
    ret.c = "sizeof(";
    ret.c += name;
    ret.c += ')';
  } else {
#ifdef HAVE_LLVM
    ret.val = codegenSizeofLLVM(getTypeLLVM(name));
#endif
  }
  return ret;
}


static
GenRet codegenSizeof(Type* t)
{
  return codegenSizeof(t->symbol->cname);
}

// dest dest must have isLVPtr set. This function implements
// part of codegenAssign.
static
void codegenCopy(GenRet dest, GenRet src, Type* chplType=NULL)
{
  assert( dest.isLVPtr );

  if( ! chplType ) chplType = src.chplType;
  if( ! chplType ) chplType = dest.chplType;

  // This does handle isLVPtr being wide but only
  // if we're using fLLVMWideOpt.
  if( ! fLLVMWideOpt ) {
    assert( dest.isLVPtr != GEN_WIDE_PTR );
    assert( src.isLVPtr != GEN_WIDE_PTR );
  }

#ifdef HAVE_LLVM
  GenInfo *info = gGenInfo;
  if( ! info->cfile ) {
    bool useMemcpy = false;

    if( chplType && chplType->symbol->llvmTbaaStructNode ) {
      // Always use memcpy for things for which we've developed LLVM
      // struct nodes for alias analysis, since as far as we know, we
      // can't use tbaa.struct for load/store.
      useMemcpy = true;
    } else if( src.isLVPtr ) {
      // Consider using memcpy instead of stack allocating a possibly
      // large structure.

      llvm::Type* ptrTy = src.val->getType();
      llvm::Type* eltTy = ptrTy->getPointerElementType();

      if( chplType && chplType->symbol->hasFlag(FLAG_STAR_TUPLE) ) {
        // Always use memcpy for star tuples.
        useMemcpy = true;
      } else if( isTypeSizeSmallerThan(info->targetData, eltTy, 
                                       256 /* max bytes to load/store */)) {
        // OK
      } else {
        useMemcpy = true;
      }
    }

    if( !useMemcpy ) {
      // Do it with store(load(src_ptr), dst_ptr)
      src = codegenValue(src);
      codegenStoreLLVM(src, dest);
      return;
    }
  }
#endif

  // Otherwise call memcpy.
  dest = codegenAddrOf(dest);
  if( ! src.isLVPtr ) src = codegenValuePtr(src);
  src = codegenAddrOf(src);
  GenRet size = codegenSizeof(chplType);
  codegenCallMemcpy(dest, src, size, chplType);
}

static bool
isTupleOfTuple(BaseAST *e) {
  return (e->typeInfo()->symbol->hasFlag(FLAG_STAR_TUPLE) &&
          toDefExpr(toAggregateType(e->typeInfo())->fields.head)->sym->
               type->symbol->hasFlag(FLAG_TUPLE));
}


// MPF - perhaps this should always call codegenValue
// and return isLVPtr = GEN_VAL.
GenRet codegenCast(Type* t, GenRet value, bool Cparens)
{
  GenInfo* info = gGenInfo;
  GenRet ret;
  ret.chplType = t;
  ret.isLVPtr = value.isLVPtr;
  ret.isUnsigned = ! is_signed(t);

  // If we are casting to bool, set it to != 0.
  if( is_bool_type(t) ) {
    // NOTE: We have to limit this special treatment for bool cast to
    // --no-llvm compilations. LLVM bool operations return single bit
    // integers whereas bool type is 8-bits. So we still need explicit
    // cast. Engin
    if(info->cfile) {
      return codegenNotEquals(value, codegenZero());
    }
    else {
#ifdef HAVE_LLVM
      llvm::Type* castType = t->codegen().type;

      llvm::IntegerType* castTypeInt =
        llvm::dyn_cast<llvm::IntegerType>(castType);

      llvm::IntegerType* valueTypeInt =
        llvm::dyn_cast<llvm::IntegerType>(value.val->getType());

      if(castTypeInt->getBitWidth() < valueTypeInt->getBitWidth()) {
        return codegenNotEquals(value, codegenZero());
      }
#endif
    }
  }

  // if we are casting a C99 wide pointer, parens around the value
  // will result in an error, hence the Cparens parameter
  // e.g. ((chpl____wide_DefaultRectangularArr_locale_1_int64_t_F)(
  //         { .locale = chpl_nodeID, .addr = nil }))
  // won't compile
 
  if (info->cfile){
    ret.c = "((" + t->codegen().c + ")";
    if (Cparens){
      ret.c += "(";
    }
    ret.c += value.c;
    if (Cparens){
      ret.c += ")";
    }
    ret.c += ")";
  } else {
#ifdef HAVE_LLVM
    llvm::Type* castType = t->codegen().type;

    ret.val = convertValueToType(value.val, castType, !value.isUnsigned);
    INT_ASSERT(ret.val);
#endif
  }
  return ret;
}


static
GenRet codegenCast(const char* typeName, GenRet value, bool Cparens)
{
  GenInfo* info = gGenInfo;
  GenRet ret;
  ret.isLVPtr = value.isLVPtr;
  ret.chplType = getNamedType(std::string(typeName));
     
  if( info->cfile ) {
    ret.c = "((";
    ret.c += typeName; 
    ret.c += ")";
    
    if (Cparens){
      ret.c += "(";
    }
    ret.c += value.c;
    if (Cparens){
      ret.c += ")";
    }
    ret.c += ")";

    /*ret.c = "((";
    ret.c += typeName;
    ret.c += ")(";
    ret.c += value.c;
    ret.c += "))";*/
  } else {
#ifdef HAVE_LLVM
    GenRet really = codegenValue(value);
    llvm::Type* castType = getTypeLLVM(typeName);
    ret.val = convertValueToType(really.val, castType, !really.isUnsigned);
    INT_ASSERT(ret.val);
#endif
  }
  return ret;
}

static
GenRet codegenCastToVoidStar(GenRet value)
{
  GenInfo* info = gGenInfo;
  GenRet ret;

  if( info->cfile ) {
    ret.c = "((void*)(";
    ret.c += value.c;
    ret.c += "))";
  } else {
#ifdef HAVE_LLVM
    llvm::Type* castType = info->builder->getInt8PtrTy();
    ret.val = convertValueToType(value.val, castType, !value.isUnsigned);
    INT_ASSERT(ret.val);
#endif
  }
  return ret;
}

static
GenRet codegenCastPtrToInt(Type* toType, GenRet value)
{
  GenInfo* info = gGenInfo;

  if( info->cfile ) {
    return codegenCast(toType, value);
  } else {
    GenRet ret;
#ifdef HAVE_LLVM
    llvm::Type* castType = toType->codegen().type;

    ret.val = info->builder->CreatePtrToInt(value.val, castType);
    ret.isLVPtr = GEN_VAL;
    ret.chplType = toType;
    ret.isUnsigned = ! is_signed(toType);
#endif
    return ret;
  }
}


// Generates code to perform an "assignment" operation, given
//  a destination pointer and a value.
// That's basically
//  (*)to_ptr = (*)from
// but for a homogeneous tuple, we will copy element-by-element
// or possibly call memcpy (in order to copy more that the first element).
// 
// If to_ptr or from_ptr is a wide reference type (but not both),
// we will generate a PUT or a GET.
//
// from_type is used (in C) to create a temporary in case that
// is needed.
// 
// This function will always copy some value. If that is not
// desired, other functions should be used.
//
// This function should have lvalues according to what should
// be copied; that is to_ptr should have isLVPtr set, and from
// can optionally have isLVPtr set.
static
void codegenAssign(GenRet to_ptr, GenRet from)
{
  GenInfo* info = gGenInfo;

  // To must be a pointer.
  INT_ASSERT(to_ptr.isLVPtr);

  // Both can't be wide
  INT_ASSERT(!(to_ptr.isLVPtr == GEN_WIDE_PTR && from.isLVPtr == GEN_WIDE_PTR));

  Type* type = from.chplType;
  if( ! type ) type = to_ptr.chplType;
  INT_ASSERT(type);

  bool isStarTuple = type->symbol->hasFlag(FLAG_STAR_TUPLE);
  int starTupleLength = 0;
  if( isStarTuple ) starTupleLength = toAggregateType(type)->fields.length;

  // if from is a wide ptr a ref to dtNil, set from to
  // a nil pointer of the correct type.
  if (from.chplType && to_ptr.chplType){
    AggregateType* ct = toAggregateType(from.chplType);
    if (ct && ct->symbol->hasEitherFlag(FLAG_WIDE_REF, FLAG_WIDE_CLASS)) {
      Symbol* valField = ct->getField("addr");
      if (valField && valField->getValType() == dtNil) {
         from = codegenAddrOf(
             codegenWideHere(codegenNullPointer(), to_ptr.chplType));
      }
    }
    if (from.chplType == dtNil)
    {
      if (to_ptr.chplType->symbol->hasEitherFlag(FLAG_WIDE_REF, FLAG_WIDE_CLASS))
      {
        from = codegenWideHere(codegenNullPointer(), to_ptr.chplType);
        type = to_ptr.chplType->getValType();
        from.isLVPtr = GEN_VAL;
      }
    }
  }

  if( (to_ptr.isLVPtr != GEN_WIDE_PTR && from.isLVPtr != GEN_WIDE_PTR )) {
    // Neither is wide.
    if( isStarTuple ) {
      // Homogeneous tuples are pointers even when GEN_VAL is set.
      // Homogeneous tuples are copied specially
      if ( !fNoTupleCopyOpt &&
           starTupleLength <= tuple_copy_limit &&
           !isTupleOfTuple(type) ) {
          // tuple copy optimization
          int i = 0;
          for_fields(field, toAggregateType(type)) {
            GenRet to_i =
              codegenElementPtr(to_ptr, new_IntSymbol(i, INT_SIZE_64));
            GenRet from_i =
              codegenElementPtr(from, new_IntSymbol(i, INT_SIZE_64));
            codegenAssign(to_i, from_i);
            i++;
          }
      } else {
        // tuple copy but use memcpy
        // to is already a pointer.
        codegenCopy(to_ptr, from, type);
      }
    } else {
      // not a homogeneous tuple copy
      if( info->cfile ) {
        std::string stmt = codegenValue(to_ptr).c + " = ";
        stmt += codegenValue(from).c;
        stmt += ";\n";
        info->cStatements.push_back(stmt);
      } else {
#ifdef HAVE_LLVM
        // LLVM codegen assignment (non-wide, non-tuple)
        assert(from.val);
        GenRet value = codegenValue(from);
        assert(value.val);
       
        codegenStoreLLVM(value, to_ptr, type);
#endif
      }
    }
  } else {
    // both should not be wide
    if (from.isLVPtr == GEN_WIDE_PTR && to_ptr.isLVPtr == GEN_WIDE_PTR){
      INT_FATAL("Cannot assign two wide pointers");
    }

    // One of the types is a wide pointer type, so we have to
    // call get or put.
    if( from.isLVPtr == GEN_WIDE_PTR ) { // GET
      INT_ASSERT(type);
      // would also be nice to call createTempVarWith to
      // store a temporary wide pointer so we don't get 
      // code like:
      //  chpl_comm_get(..., 
      //        ((wide type) {.locale = ..., .addr = ...}).locale, 
      //        ((wide type) {.locale = ..., .addr = ...}).addr, 
      //         ...);

      // Generate a GET
      if (forceWidePtrsForLocal()) {
        // We're actually doing local compilation, so just do a copy
        codegenCopy(to_ptr, codegenDeref(codegenRaddr(from)), type);
      } else {
        if (fLLVMWideOpt) {
          // LLVM pass will translate it to a get after some opts
          // We already know to is a pointer (wide or not).
          // Make sure that from is a pointer
          codegenCopy(to_ptr, from, type);
        } else {
          codegenCall("chpl_gen_comm_get",
                      codegenCastToVoidStar(to_ptr),
                      codegenRnode(from),
                      codegenRaddr(from),
                      codegenSizeof(type),
                      genTypeStructureIndex(type->symbol),
                      info->lineno, gFilenameLookupCache[info->filename] );
        }
      }
    } else { // PUT
      if (forceWidePtrsForLocal()) {
        // We're actually doing local compilation, so just do a copy
        codegenCopy(codegenDeref(codegenRaddr(to_ptr)), from, type);
      } else {
        // Generate a PUT
        // to is already a pointer.
        if (fLLVMWideOpt) {
          // LLVM pass will translate it to a put after some opts
          // We already know to is a pointer (wide or not).
          // Make sure that from is a pointer
          codegenCopy(to_ptr, from, type);
        } else {
          codegenCall("chpl_gen_comm_put",
                      codegenCastToVoidStar(codegenValuePtr(from)),
                      codegenRnode(to_ptr),
                      codegenRaddr(to_ptr),
                      codegenSizeof(type),
                      genTypeStructureIndex(type->symbol),
                      info->lineno, gFilenameLookupCache[info->filename]);
        }
      }
    }
  }
}


static GenRet 
codegenExprMinusOne(Expr* expr)
{
  int64_t i;
  IF1_int_type width = INT_SIZE_64;
  if( get_width(expr->typeInfo()) <= 8 ) width = INT_SIZE_8;
  else if( get_width(expr->typeInfo()) <= 16 ) width = INT_SIZE_16;
  else if( get_width(expr->typeInfo()) <= 32 ) width = INT_SIZE_32;

  if (get_int(expr, &i)) {
    return new_IntSymbol(i-1, width)->codegen();
  } else {
    return codegenSub(expr, new_IntSymbol(1, width));
  }
}

static void callExprHelper(CallExpr* call, BaseAST* arg) {
  if (!arg)
    return;
  if (toSymbol(arg) || toExpr(arg))
    call->insertAtTail(arg);
  else
    INT_FATAL(call, "Bad argList in CallExpr constructor");
}


/************************************* | **************************************
*                                                                             *
*                                                                             *
************************************** | *************************************/

CallExpr::CallExpr(BaseAST* base,
                   BaseAST* arg1,
                   BaseAST* arg2,
                   BaseAST* arg3,
                   BaseAST* arg4,
                   BaseAST* arg5) :
  Expr(E_CallExpr),
  primitive(NULL),
  baseExpr(NULL),
  argList(),
  partialTag(false),
  methodTag(false),
  square(false)
{
  if (Symbol* b = toSymbol(base)) {
    baseExpr = new SymExpr(b);
  } else if (Expr* b = toExpr(base)) {
    baseExpr = b;
  } else {
    INT_FATAL(this, "Bad baseExpr in CallExpr constructor");
  }

  callExprHelper(this, arg1);
  callExprHelper(this, arg2);
  callExprHelper(this, arg3);
  callExprHelper(this, arg4);
  callExprHelper(this, arg5);

  argList.parent = this;

  gCallExprs.add(this);
}


CallExpr::CallExpr(PrimitiveOp* prim,
                   BaseAST*     arg1,
                   BaseAST*     arg2,
                   BaseAST*     arg3,
                   BaseAST*     arg4,
                   BaseAST*     arg5) :
  Expr(E_CallExpr),
  primitive(prim),
  baseExpr(NULL),
  argList(),
  partialTag(false),
  methodTag(false),
  square(false) {
  callExprHelper(this, arg1);
  callExprHelper(this, arg2);
  callExprHelper(this, arg3);
  callExprHelper(this, arg4);
  callExprHelper(this, arg5);

  argList.parent = this;

  gCallExprs.add(this);
}

CallExpr::CallExpr(PrimitiveTag prim,
                   BaseAST*     arg1,
                   BaseAST*     arg2,
                   BaseAST*     arg3,
                   BaseAST*     arg4,
                   BaseAST*     arg5) :
  Expr(E_CallExpr),
  primitive(primitives[prim]),
  baseExpr(NULL),
  argList(),
  partialTag(false),
  methodTag(false),
  square(false) {
  callExprHelper(this, arg1);
  callExprHelper(this, arg2);
  callExprHelper(this, arg3);
  callExprHelper(this, arg4);
  callExprHelper(this, arg5);

  argList.parent = this;

  gCallExprs.add(this);
}


CallExpr::CallExpr(const char* name,
                   BaseAST*    arg1,
                   BaseAST*    arg2,
                   BaseAST*    arg3,
                   BaseAST*    arg4,
                   BaseAST*    arg5) :
  Expr(E_CallExpr),
  primitive(NULL),
  baseExpr(new UnresolvedSymExpr(name)),
  argList(),
  partialTag(false),
  methodTag(false),
  square(false) {
  callExprHelper(this, arg1);
  callExprHelper(this, arg2);
  callExprHelper(this, arg3);
  callExprHelper(this, arg4);
  callExprHelper(this, arg5);

  argList.parent = this;

  gCallExprs.add(this);
}


CallExpr::~CallExpr() {
}


bool CallExpr::isEmpty() const {
  return primitive == NULL && baseExpr == NULL;
}

bool CallExpr::isPrimitive() const {
  return primitive != NULL;
}

bool CallExpr::isPrimitive(PrimitiveTag primitiveTag) const {
  return primitive && primitive->tag == primitiveTag;
}

bool CallExpr::isPrimitive(const char* primitiveName) const {
  return primitive && !strcmp(primitive->name, primitiveName);
}

Expr* CallExpr::getFirstChild() {
  Expr* retval = NULL;

  if (baseExpr)
    retval = baseExpr;

  else if (argList.head)
    retval = argList.head;

  return retval;
}

Expr* CallExpr::getFirstExpr() {
  Expr* retval = NULL;

  if (baseExpr != NULL)
    retval = baseExpr->getFirstExpr();

  else if (argList.head != NULL)
    retval = argList.head->getFirstExpr();

  else
    retval = this;

  return retval;
}

Expr* CallExpr::getNextExpr(Expr* expr) {
  Expr* retval = this;

  if (expr == baseExpr && argList.head != NULL)
    retval = argList.head->getFirstExpr();

  return retval;
}

void CallExpr::verify() {
  Expr::verify();

  if (astTag != E_CallExpr) {
    INT_FATAL(this, "Bad CallExpr::astTag");
  }

  if (! parentExpr)
    INT_FATAL(this, "Every CallExpr is expected to have a parentExpr");

  if (argList.parent != this)
    INT_FATAL(this, "Bad AList::parent in CallExpr");

  if (baseExpr && baseExpr->parentExpr != this)
    INT_FATAL(this, "Bad baseExpr::parent in CallExpr");

  if (normalized && isPrimitive(PRIM_RETURN)) {
    FnSymbol* fn  = toFnSymbol(parentSymbol);
    SymExpr*  sym = toSymExpr(get(1));

    if (!fn)
      INT_FATAL(this, "Return is not in a function.");

    if (fn->body->body.last() != this)
      INT_FATAL(this, "Return is in middle of function.");

    if (!sym)
      INT_FATAL(this, "Return does not return a symbol.");
  }

  for_actuals(actual, this) {
    if (actual->parentExpr != this)
      INT_FATAL(this, "Bad CallExpr::argList::parentExpr");

    if (isSymExpr(actual)                      &&
        toSymExpr(actual)->var == gMethodToken &&
        actual != this->get(1))
      INT_FATAL(this,
                "If present, the method token must be the first argument.");
  }

  if (primitive) {
    if (!(PRIM_UNKNOWN <= primitive->tag && primitive->tag < NUM_KNOWN_PRIMS))
      INT_FATAL(this, "invalid primitive->tag");

    switch (primitive->tag) {
    case PRIM_BLOCK_PARAM_LOOP:
    case PRIM_BLOCK_WHILEDO_LOOP:
    case PRIM_BLOCK_DOWHILE_LOOP:
    case PRIM_BLOCK_FOR_LOOP:
    case PRIM_BLOCK_BEGIN:
    case PRIM_BLOCK_COBEGIN:
    case PRIM_BLOCK_COFORALL:
    case PRIM_BLOCK_ON:
    case PRIM_BLOCK_BEGIN_ON:
    case PRIM_BLOCK_COBEGIN_ON:
    case PRIM_BLOCK_COFORALL_ON:
    case PRIM_BLOCK_LOCAL:
      if (toBlockStmt(parentExpr)) {

      } else {
        INT_FATAL(this, "blockInfo-type CallExpr not in a BlockStmt");
      }
      break;
    case PRIM_BLOCK_UNLOCAL:
      INT_FATAL("PRIM_BLOCK_UNLOCAL between passes");
      break;
    case PRIM_TYPE_INIT:
      // A "type init" call is always expected to have a parent.
      INT_ASSERT(toCallExpr(this->parentExpr));
      break;
    default:
      break; // do nothing
    }
  }

  verifyNotOnList(baseExpr);
}

CallExpr* CallExpr::copyInner(SymbolMap* map) {
  CallExpr* _this = 0;

  if (primitive)
    _this = new CallExpr(primitive);
  else
    _this = new CallExpr(COPY_INT(baseExpr));

  for_actuals(expr, this)
    _this->insertAtTail(COPY_INT(expr));

  _this->primitive  = primitive;
  _this->partialTag = partialTag;
  _this->methodTag  = methodTag;
  _this->square     = square;

  return _this;
}


void CallExpr::replaceChild(Expr* oldAst, Expr* newAst) {
  if (oldAst == baseExpr) {
    baseExpr = newAst;
  } else {
    INT_FATAL(this, "Unexpected case in CallExpr::replaceChild");
  }
}


void CallExpr::insertAtHead(BaseAST* ast) {
  Expr *toInsert;

  if (Symbol* a = toSymbol(ast))
    toInsert = new SymExpr(a);
  else
    toInsert = toExpr(ast);

  argList.insertAtHead(toInsert);

  parent_insert_help(this, toInsert);
}


void CallExpr::insertAtTail(BaseAST* ast) {
  Expr *toInsert;

  if (Symbol* a = toSymbol(ast))
    toInsert = new SymExpr(a);
  else
    toInsert = toExpr(ast);

  argList.insertAtTail(toInsert);

  parent_insert_help(this, toInsert);
}

// MDN 2016/01/29: This will become a predicate
FnSymbol* CallExpr::isResolved() const {
  return resolvedFunction();
}


FnSymbol* CallExpr::resolvedFunction() const {
  FnSymbol* retval = NULL;

  // A PRIM-OP
  if (primitive != NULL) {
    INT_ASSERT(baseExpr  == NULL);

  // A Chapel call
  } else if (baseExpr != NULL) {
    if (isUnresolvedSymExpr(baseExpr) == true) {

    } else if (SymExpr* base = toSymExpr(baseExpr)) {
      if (FnSymbol* fn = toFnSymbol(base->var)) {
        retval = fn;

      // Probably an array index
      } else if (isArgSymbol(base->var)  == true ||
                 isVarSymbol(base->var)  == true) {

      // A type specifier
      } else if (isTypeSymbol(base->var) == true) {

      } else {
        INT_ASSERT(false);
      }

    } else if (CallExpr* subCall = toCallExpr(baseExpr)) {
      // Confirm that this is a partial call
      INT_ASSERT(subCall->partialTag == true);

    } else {
      INT_ASSERT(false);
    }

  // The CallExpr has been purged during resolve
  } else {
    INT_ASSERT(false);
  }

  return retval;
}


FnSymbol* CallExpr::theFnSymbol() const {
  FnSymbol* retval = NULL;

  if (SymExpr* base = toSymExpr(baseExpr))
    retval = toFnSymbol(base->var);

  return retval;
}


bool CallExpr::isNamed(const char* name) {
  if (SymExpr* base = toSymExpr(baseExpr))
    if (strcmp(base->var->name, name) == 0)
      return true;

  if (UnresolvedSymExpr* base = toUnresolvedSymExpr(baseExpr))
    if (strcmp(base->unresolved, name) == 0)
      return true;

  return false;
}


int CallExpr::numActuals() const {
  return argList.length;
}


Expr* CallExpr::get(int index) const {
  return argList.get(index);
}


FnSymbol* CallExpr::findFnSymbol(void) {
  FnSymbol* fn = NULL;

  if (SymExpr* variable = toSymExpr(baseExpr))
    fn = toFnSymbol(variable->var);

  if (!fn)
    INT_FATAL(this, "Cannot find FnSymbol in CallExpr");

  return fn;
}


QualifiedType CallExpr::qualType(void) {
  if (primitive)
    return primitive->returnInfo(this);

  else if (isResolved())
    return QualifiedType(isResolved()->retType);

  else
    return QualifiedType(dtUnknown);
}

void CallExpr::prettyPrint(std::ostream *o) {
  if (FnSymbol* fn = theFnSymbol()) {
    if      (fn->hasFlag(FLAG_BEGIN_BLOCK))
      *o << "begin";
    else if (fn->hasFlag(FLAG_ON_BLOCK))
      *o << "on";
  }

  bool array   = false;
  bool unusual = false;

  if (baseExpr != NULL) {
    if (UnresolvedSymExpr *expr = toUnresolvedSymExpr(baseExpr)) {
      if (strcmp(expr->unresolved, "*") == 0){
        unusual = true;
        argList.first()->prettyPrint(o);
        *o << "*(";
        argList.last()->prettyPrint(o);
        *o << ")";
      } else if (strcmp(expr->unresolved, "chpl_build_bounded_range") == 0) {
        // Note that this code path is only used by chpldoc to create function
        // return signatures and the only place a range will show up is in a
        // fully specified array, in which case the range must be fully bounded
        argList.first()->prettyPrint(o);
        *o << "..";
        argList.last()->prettyPrint(o);
        unusual = true;
      } else if (strcmp(expr->unresolved,
                        "chpl__ensureDomainExpr") == 0) {
        unusual = true;
        for_alist(expr, argList) {
          if (expr != argList.first()) {
            *o << ", ";
          }
          expr->prettyPrint(o);
        }
      } else if (strcmp(expr->unresolved,
                        "chpl__buildArrayRuntimeType") == 0) {
        *o << "[";
        array = true;
      } else if (strcmp(expr->unresolved,
                        "chpl__buildDomainRuntimeType") == 0) {
        *o << "domain(";
        argList.last()->prettyPrint(o);
        *o << ")";
        unusual = true;
      } else if (strcmp(expr->unresolved,
                        "_build_tuple") != 0) {
        baseExpr->prettyPrint(o);
      }
    } else {
      baseExpr->prettyPrint(o);
    }
  } else if (primitive != NULL) {
    if (primitive->tag == PRIM_INIT ||
      primitive->tag == PRIM_TYPE_INIT) {
      unusual = true;
      argList.head->prettyPrint(o);
    }
  }

  if (!array && !unusual)
    *o << "(";

  if (!unusual) {
    for_alist(expr, argList) {
      if (expr != argList.first()) {
        if (array && expr == argList.last()) {
          *o << "] ";
        } else {
          *o << ", ";
        }
      }
      expr->prettyPrint(o);
    }

    if (array && argList.first() == argList.last())
      *o << "]";
  }

  if (!array && !unusual) {
    *o << ")";
  }
}

void CallExpr::accept(AstVisitor* visitor) {
  if (visitor->enterCallExpr(this) == true) {

    if (baseExpr)
      baseExpr->accept(visitor);

    for_alist(next_ast, argList)
      next_ast->accept(visitor);

    visitor->exitCallExpr(this);
  }
}

//
// Codegen assignments like a += b, a -= b, a *= b, etc.
//   op is the C string for the operator (e.g., " += ")
//   codegenOp is a function pointer to the codegenAdd()-style
//     routine that would be used to generate the operator
//     itself in a normal context (used by LLVM)
//
static
void codegenOpAssign(GenRet a, GenRet b, const char* op,
                     GenRet (*codegenOp)(GenRet a, GenRet b))
{
  GenInfo* info = gGenInfo;

  // deref 'a' if it is a 'ref' argument
  GenRet ap;
  if (a.chplType->symbol->hasFlag(FLAG_REF) ||
      a.chplType->symbol->hasFlag(FLAG_WIDE_REF) ||
      a.chplType->symbol->hasFlag(FLAG_WIDE_CLASS)) {
    ap = codegenDeref(a);
  } else {
    ap = a;
  }
  GenRet bv = codegenValue(b);  // get the value of 'b'

  bool aIsRemote = ap.isLVPtr == GEN_WIDE_PTR;
  GenRet aLocal;              // a guaranteed-local copy of a

  // For a wide pointer, we copy in and copy out...
  if( aIsRemote ) {
    // copy in -- will result in a chpl_comm_get(...)
    aLocal = createTempVar(ap.chplType);
    codegenAssign(aLocal, ap);
  } else {
    // otherwise, it's already local
    aLocal = ap;
  }

  if( info->cfile ) {
    // generate the local C statement
    std::string stmt = codegenValue(aLocal).c + op + bv.c + ";\n";
    info->cStatements.push_back(stmt);
  } else {
    // LLVM version of a += b is just a = a + b.
    codegenAssign(aLocal, codegenOp(codegenValue(ap), bv));
  }

  if( aIsRemote ) {
    // copy out -- will result in a chpl_comm_put(...)
    codegenAssign(ap, aLocal);
  }
}

static GenRet codegen_prim_get_real(GenRet arg, Type* type, bool real) {
  GenRet ret;
  const char* realOrImag;
  char fnName[21];
  if (real) {
    realOrImag = "Real";
  } else {
    realOrImag = "Imag";
  }
  if (type == dtComplex[COMPLEX_SIZE_64]->refType) {
    snprintf(fnName, 21, "complex64Get%sRef", realOrImag);
    ret = codegenCallExpr(fnName, arg);
  } else if (type == dtComplex[COMPLEX_SIZE_128]->refType) {
    snprintf(fnName, 21, "complex128Get%sRef", realOrImag);
    ret = codegenCallExpr(fnName, arg);
  } else if (type == dtComplex[COMPLEX_SIZE_64]) {
    snprintf(fnName, 21, "complex64Get%sRef", realOrImag);
    ret = codegenCallExpr(fnName, codegenAddrOf(arg));
  } else if (type == dtComplex[COMPLEX_SIZE_128]) {
    snprintf(fnName, 21, "complex128Get%sRef", realOrImag);
    ret = codegenCallExpr(fnName, codegenAddrOf(arg));
  } else {
    INT_FATAL("Unsupported type in PRIM_GET_REAL");
  }
  return ret;
}

/* Notes about code generation:
 *  Intermediate expressions are returned from Expr::codegen
 *  Local variables, array elements, tuple elements, and fields
 *    are always generated as the address of that value (ie lvalues
 *    are pointers)
 *  Expressions may be actual values, not addresses
 *  Chapel includes class instances - which may be remote or local.
 *   Note that the variable in question for a class instance *is*
 *    a wide (or not) reference (to the allocated object), but these
 *    references are considered "values" rather than "lvalue pointers"
 *    by the code generator. Thus a "reference to AGGREGATE_CLASS" is
 *    actually a reference to a reference.. Note also that an "ARRAY"
 *    in the code generator is actually an instance of the e.g. _ddata
 *    class (and so the pointer to the data is again treated as a value).
 *    Lastly, Chapel references are considered "values" rather
 *    than "lvalue pointers", similarly to class instances, so that
 *    the generated code can set what a reference is pointing to
 *    (even though that is not allowed in Chapel).
 */
GenRet CallExpr::codegen() {
  SET_LINENO(this);

  FnSymbol* fn = isResolved();
  GenRet    ret;

  // Note (for debugging), function name is in parentSymbol->cname.
  if (id == breakOnCodegenID)
    gdbShouldBreakHere();

  if (getStmtExpr() && getStmtExpr() == this)
    codegenStmt(this);

  if (primitive                                          != NULL)  {
    ret = codegenPrimitive();

  } else if (fn->hasFlag(FLAG_ON_BLOCK)                  == true)  {
    codegenInvokeOnFun();

  } else if (fn->hasFlag(FLAG_BEGIN_BLOCK)               == true)  {
    codegenInvokeTaskFun("chpl_taskListAddBegin");

  } else if (fn->hasFlag(FLAG_COBEGIN_OR_COFORALL_BLOCK) == true)  {
    codegenInvokeTaskFun("chpl_taskListAddCoStmt");

  } else if (fn->hasFlag(FLAG_NO_CODEGEN)                == false) {
    std::vector<GenRet> args(numActuals());
    GenRet              base = baseExpr->codegen();
    int                 i    = 0;

    for_formals_actuals(formal, actual, this) {
      SymExpr* se         = toSymExpr(actual);
      Type*    actualType = actual->typeInfo();
      GenRet   arg        = actual;

      if (se && isFnSymbol(se->var)) {
        if(this->theFnSymbol()->hasFlag(FLAG_EXTERN)) {
          arg = codegenCast("c_fn_ptr", arg);
        }
        else {
          arg = codegenCast("chpl_fn_p", arg);
        }
      }

      // If actual is special primitive arg will be modified
      // Otherwise, arg is untouched
      codegenIsSpecialPrimitive(formal, actual, arg);
      // Handle passing strings to externs
      //should this be else if?
      if (fn->hasFlag(FLAG_EXTERN)) {
        if (actualType->symbol->hasFlag(FLAG_WIDE_REF) == true ||
            arg.isLVPtr                                == GEN_WIDE_PTR) {
          arg = codegenRaddr(codegenValue(arg));

        } else if (isRefExternStarTuple(formal, actual) == true) {
          // In C, a fixed-size-array lvalue is already a pointer,
          // so we deref here. But for LLVM, if we deref we will
          // end up passing the tuple by value, which is not right.
          if (gGenInfo->cfile != NULL)
            arg = codegenDeref(arg);
        }
      }

      args[i] = arg;
      i       = i + 1;
    }

    if (gGenInfo->cfile != NULL) {
      ret = codegenCallExpr(base, args, fn, true);

      if (getStmtExpr() && getStmtExpr() == this)
        gGenInfo->cStatements.push_back(ret.c + ";\n");

    } else {
      // handle any special cases for which
      // bool isBuiltinExternCFunction(const char* cname) returns true.
      //
      // special case: for CallExpr sizeof(..)
      if (fn->hasFlag(FLAG_EXTERN)   == true &&
          strcmp(fn->name, "sizeof") == 0) {
#ifdef HAVE_LLVM
        if (args[0].type)
          return codegenSizeof(args[0].type);
        else
          return codegenSizeof(codegenValue(args[0]).val->getType());
#endif
      }

      ret = codegenCallExpr(base, args, fn, true);

#ifdef HAVE_LLVM
      // We might have to convert the return from the function
      // if clang did some structure-expanding.
      if (this->typeInfo() != dtVoid) {
        GenRet ty = this->typeInfo();

        INT_ASSERT(ty.type);

        if (ty.type != ret.val->getType()) {
          llvm::Value* converted = convertValueToType(ret.val,
                                                      ty.type,
                                                      false,
                                                      true);

          INT_ASSERT(converted);

          ret.val = converted;
        }
      }
#endif
    }
  }

  return ret;
}

GenRet CallExpr::codegenPrimitive() {
  SET_LINENO(this);

  GenRet ret;

  switch (primitive->tag) {
  case PRIM_UNKNOWN:
    ret = codegenBasicPrimitiveExpr();
    break;

  case PRIM_ARRAY_SET:
  case PRIM_ARRAY_SET_FIRST: {
    // get(1): (wide?) base pointer
    // get(2): index
    // get(3): value
    // get(4): src-line
    // get(5): src-file

    // Used to handle FLAG_WIDE_CLASS/FLAG_STAR_TUPLE specially,
    // but these should be taken care of by codegenElementPtr and
    // codegenAssign now.
    GenRet elementPtr = codegenElementPtr(get(1), get(2));

    codegenAssign(elementPtr, get(3));

    break;
  }

  case PRIM_ARRAY_SHIFT_BASE_POINTER: {
    // get(1): local return value
    // get(2): _ddata instance
    // get(3): integral amount to shift by
    GenRet ret     = get(1);
    GenRet addr    = get(2);
    GenRet shifted = codegenElementPtr(addr, get(3), true);

    if (ret.isLVPtr != GEN_WIDE_PTR) {
      codegenAssign(ret, codegenAddrOf(shifted));
    } else {
      codegenWideAddrWithAddr(ret, shifted, ret.chplType);
    }

    break;
  }

  case PRIM_ARRAY_ALLOC: {
    // get(1): return symbol
    // get(2): element type
    // get(3): number of elements
    GenRet dst = get(1);
    GenRet alloced;

    INT_ASSERT(dst.isLVPtr);

    if (get(1)->typeInfo()->symbol->hasFlag(FLAG_WIDE_CLASS)) {
      Symbol* addr    = get(1)->typeInfo()->getField("addr");
      Type*   eltType = getDataClassType(addr->type->symbol)->typeInfo();
      GenRet  locale  = codegenRlocale(dst);
      GenRet  call    = codegenCallExpr("chpl_wide_array_alloc",
                                        codegenRnode(dst),
                                        codegenValue(get(3)),
                                        codegenSizeof(eltType),
                                        get(4),
                                        get(5));

      call.chplType = get(1)->typeInfo();
      alloced       = codegenAddrOf(codegenWideAddr(locale,
                                                    call,
                                                    call.chplType));

    } else {
      Type* eltType = getDataClassType(get(1)->typeInfo()->symbol)->typeInfo();

      alloced = codegenCallExpr("chpl_array_alloc",
                                codegenValue(get(3)),
                                codegenSizeof(eltType),
                                get(4),
                                get(5));
    }

    codegenAssign(dst, alloced);

    break;
  }

  case PRIM_ARRAY_FREE: {
    if (fNoMemoryFrees == false) {
      GenRet data = get(1);

      if (get(1)->typeInfo()->symbol->hasFlag(FLAG_WIDE_CLASS)) {
        GenRet node = codegenRnode(data);
        GenRet ptr  = codegenRaddr(data);

        codegenCall("chpl_wide_array_free", node, ptr, get(2), get(3));
      } else {
        codegenCall("chpl_array_free", data, get(2), get(3));
      }
    }

    break;
  }

  case PRIM_ARRAY_FREE_ELTS: {
    if (fNoMemoryFrees == false) {
      // This used to run a macro like this:
      // for(i = 0; i < (x)->size; i++) call
      INT_FATAL("PRIM_ARRAY_FREE_ELTS");
    }

    break;
  }

  case PRIM_NOOP:
    break;

  case PRIM_MOVE:
    ret = codegenPrimMove();
    break;

  // We list the special cases handled in the PRIM_MOVE switch above,
  // so we don't trigger the "should these still be in the AST?" error.
  case PRIM_DEREF:
  case PRIM_GET_SVEC_MEMBER_VALUE:
  case PRIM_GET_MEMBER_VALUE:
  case PRIM_GET_PRIV_CLASS:
  case PRIM_ARRAY_GET:
  case PRIM_ARRAY_GET_VALUE:
  case PRIM_ON_LOCALE_NUM:
  case PRIM_GET_REAL:
  case PRIM_GET_IMAG:
    codegenIsSpecialPrimitive(NULL, this, ret);
    break;

  case PRIM_WIDE_GET_LOCALE: {
    if (get(1)->typeInfo()->symbol->hasFlag(FLAG_WIDE_REF) ||
        get(1)->typeInfo()->symbol->hasFlag(FLAG_WIDE_CLASS)) {
      ret = codegenRlocale(get(1));
    } else {
      ret = codegenGetLocaleID();
    }

    break;
  }

  case PRIM_WIDE_GET_NODE: {
    if (get(1)->typeInfo()->symbol->hasFlag(FLAG_WIDE_REF) ||
        get(1)->typeInfo()->symbol->hasFlag(FLAG_WIDE_CLASS)) {
      ret = codegenRnode(get(1));
    } else {
      ret = codegenGetNodeID();
    }

    break;
  }

  case PRIM_WIDE_GET_ADDR: {
    if (get(1)->typeInfo()->symbol->hasFlag(FLAG_WIDE_REF) ||
        get(1)->typeInfo()->symbol->hasFlag(FLAG_WIDE_CLASS)) {
      ret = codegenRaddr(get(1));
    } else {
      ret = codegenValue(get(1));
    }

    // _wide_get_addr promises to return a uint.  Hence the cast.
    ret            = codegenCastPtrToInt(dtUInt[INT_SIZE_64], ret);

    break;
  }

  case PRIM_ADDR_OF: {
    ret = codegenAddrOf(get(1));
    break;
  }

  case PRIM_REF_TO_STRING: {
    if (get(1)->typeInfo()->symbol->hasFlag(FLAG_WIDE_REF) ||
        get(1)->typeInfo()->symbol->hasFlag(FLAG_WIDE_CLASS)) {
      GenRet wide = get(1);

      ret = codegenCallExpr("chpl_wideRefToString",
                            codegenRnode(wide),
                            codegenRaddr(wide));
    } else {
      ret = codegenCallExpr("chpl_refToString", get(1));
    }

    break;
  }

  case PRIM_RETURN: {
    if (typeInfo() == dtVoid) {

      if (gGenInfo->cfile) {
        ret.c = "return";
      } else {
#ifdef HAVE_LLVM
        ret.val = gGenInfo->builder->CreateRetVoid();
#endif
      }
    } else {
      ret = codegenValue(get(1));

      if (gGenInfo->cfile) {
        ret.c = "return " + ret.c;
      } else {
#ifdef HAVE_LLVM
        ret = codegenCast(ret.chplType, codegenValue(get(1)));
        ret.val = gGenInfo->builder->CreateRet(ret.val);
#endif
      }
    }

    break;
  }

  case PRIM_UNARY_MINUS:
    ret = codegenNeg(get(1));
    break;

  case PRIM_UNARY_PLUS: {
    GenRet tmp = codegenValue(get(1));

    if (gGenInfo->cfile)
      ret.c = "(+ " + tmp.c + ")";
    else
      ret = tmp; // nothing is necessary.

    break;
  }

  case PRIM_UNARY_NOT: {
    GenRet tmp = codegenValue(get(1));

    if (gGenInfo->cfile) {
      ret.c = "(~ " + tmp.c + ")";
    } else {
#ifdef HAVE_LLVM
      ret.val = gGenInfo->builder->CreateNot(tmp.val);
#endif
    }

    break;
  }

  case PRIM_UNARY_LNOT:
    ret = codegenIsZero(get(1));
    break;

  case PRIM_ADD:
    ret = codegenAdd(get(1), get(2));
    break;

  case PRIM_SUBTRACT:
    ret = codegenSub(get(1), get(2));
    break;

  case PRIM_MULT:
    ret = codegenMul(get(1), get(2));
    break;

  case PRIM_DIV:
    ret = codegenDiv(get(1), get(2));
    break;

  case PRIM_MOD:
    ret = codegenMod(get(1), get(2));
    break;

  case PRIM_LSH:
    ret = codegenLsh(get(1), get(2));
    break;

  case PRIM_RSH:
    ret = codegenRsh(get(1), get(2));
    break;

  case PRIM_PTR_EQUAL:
  case PRIM_EQUAL:
    if (get(1)->typeInfo()->symbol->hasFlag(FLAG_WIDE_CLASS) &&
        get(2)->typeInfo()->symbol->hasFlag(FLAG_WIDE_CLASS)) {
      // TODO: The locale model will eventually have to provide a function
      // to compare wide addresses.  Ditto for the NOTEQUAL case below.
      GenRet a      = get(1);
      GenRet b      = get(2);
      GenRet addrNe = codegenNotEquals(codegenRaddr(a), codegenRaddr(b));
      GenRet locNe  = codegenNotEquals(codegenRnode(a), codegenRnode(b));
      GenRet rh     = codegenLogicalAnd(codegenIsNotZero(codegenRaddr(a)),
                                        locNe);
      GenRet ne     = codegenLogicalOr(addrNe, rh);

      ret = codegenIsZero(ne);

    } else if (get(1)->typeInfo()->symbol->hasFlag(FLAG_WIDE_CLASS) &&
               get(2)->typeInfo() == dtNil) {
      ret = codegenIsZero(get(1));

    } else if (get(2)->typeInfo()->symbol->hasFlag(FLAG_WIDE_CLASS) &&
               get(1)->typeInfo() == dtNil) {
      ret = codegenIsZero(get(2));

    } else {
      ret = codegenEquals(get(1), get(2));
    }

    break;

  case PRIM_PTR_NOTEQUAL:
  case PRIM_NOTEQUAL:
    if (get(1)->typeInfo()->symbol->hasFlag(FLAG_WIDE_CLASS) &&
        get(2)->typeInfo()->symbol->hasFlag(FLAG_WIDE_CLASS)) {
      // TODO: The locale model will eventually have to provide a function
      // to compare wide addresses.  Ditto for the EQUAL case above.
      GenRet a      = get(1);
      GenRet b      = get(2);
      GenRet addrNe = codegenNotEquals(codegenRaddr(a), codegenRaddr(b));
      GenRet locNe  = codegenNotEquals(codegenRnode(a), codegenRnode(b));
      GenRet rh     = codegenLogicalAnd(codegenIsNotZero(codegenRaddr(a)),
                                        locNe);

      ret = codegenLogicalOr(addrNe, rh);

    } else if (get(1)->typeInfo()->symbol->hasFlag(FLAG_WIDE_CLASS) &&
               get(2)->typeInfo() == dtNil) {
      ret = codegenIsNotZero(get(1));

    } else if (get(2)->typeInfo()->symbol->hasFlag(FLAG_WIDE_CLASS) &&
               get(1)->typeInfo() == dtNil) {
      ret = codegenIsNotZero(get(2));

    } else {
      ret = codegenNotEquals(get(1), get(2));
    }

    break;

  case PRIM_LESSOREQUAL: {
    GenRet a = codegenValue(get(1));
    GenRet b = codegenValue(get(2));

    if (gGenInfo->cfile) {
      ret.c = "(" + a.c + " <= " + b.c + ")";
    } else {
#ifdef HAVE_LLVM
      PromotedPair values = convertValuesToLarger(
                                   a.val,
                                   b.val,
                                   is_signed(get(1)->typeInfo()),
                                   is_signed(get(2)->typeInfo()));

      if (values.a->getType()->isFPOrFPVectorTy()) {
        ret.val = gGenInfo->builder->CreateFCmpOLE(values.a, values.b);

      } else if (!values.isSigned) {
        ret.val = gGenInfo->builder->CreateICmpULE(values.a, values.b);

      } else {
        ret.val = gGenInfo->builder->CreateICmpSLE(values.a, values.b);
      }
#endif
    }

    break;
  }

  case PRIM_GREATEROREQUAL: {
    GenRet a = codegenValue(get(1));
    GenRet b = codegenValue(get(2));

    if (gGenInfo->cfile) {
      ret.c = "(" + a.c + " >= " + b.c + ")";
    } else {
#ifdef HAVE_LLVM
      PromotedPair values = convertValuesToLarger(
                                   a.val,
                                   b.val,
                                   is_signed(get(1)->typeInfo()),
                                   is_signed(get(2)->typeInfo()));

      if (values.a->getType()->isFPOrFPVectorTy()) {
        ret.val = gGenInfo->builder->CreateFCmpOGE(values.a, values.b);

      } else if (!values.isSigned) {
        ret.val = gGenInfo->builder->CreateICmpUGE(values.a, values.b);

      } else {
        ret.val = gGenInfo->builder->CreateICmpSGE(values.a, values.b);
      }
#endif
    }

    break;
  }

  case PRIM_LESS: {
    GenRet a = codegenValue(get(1));
    GenRet b = codegenValue(get(2));

    if (gGenInfo->cfile) {
      ret.c = "(" + a.c + " < " + b.c + ")";
    } else {
#ifdef HAVE_LLVM
      PromotedPair values = convertValuesToLarger(
                                   a.val,
                                   b.val,
                                   is_signed(get(1)->typeInfo()),
                                   is_signed(get(2)->typeInfo()));

      if (values.a->getType()->isFPOrFPVectorTy()) {
        ret.val = gGenInfo->builder->CreateFCmpOLT(values.a, values.b);

      } else if (!values.isSigned) {
        ret.val = gGenInfo->builder->CreateICmpULT(values.a, values.b);

      } else {
        ret.val = gGenInfo->builder->CreateICmpSLT(values.a, values.b);
      }
#endif
    }

    break;
  }

  case PRIM_GREATER: {
    GenRet a = codegenValue(get(1));
    GenRet b = codegenValue(get(2));

    if (gGenInfo->cfile) {
      ret.c = "(" + a.c + " > " + b.c + ")";
    } else {
#ifdef HAVE_LLVM
      PromotedPair values = convertValuesToLarger(
                                   a.val,
                                   b.val,
                                   is_signed(get(1)->typeInfo()),
                                   is_signed(get(2)->typeInfo()));

      if (values.a->getType()->isFPOrFPVectorTy()) {
        ret.val = gGenInfo->builder->CreateFCmpOGT(values.a, values.b);

      } else if (!values.isSigned) {
        ret.val = gGenInfo->builder->CreateICmpUGT(values.a, values.b);

      } else {
        ret.val = gGenInfo->builder->CreateICmpSGT(values.a, values.b);
      }
#endif
    }

    break;
  }

  case PRIM_AND:
    ret = codegenAnd(get(1), get(2));
    break;

  case PRIM_OR:
    ret = codegenOr(get(1), get(2));
    break;

  case PRIM_XOR:
    ret = codegenXor(get(1), get(2));
    break;

  case PRIM_ASSIGN: {
    Expr*       lhs        = get(1);
    Expr*       rhs        = get(2);
    TypeSymbol* lhsTypeSym = lhs->typeInfo()->symbol;
    TypeSymbol* rhsTypeSym = rhs->typeInfo()->symbol;

    // PRIM_ASSIGN differs from PRIM_MOVE in that PRIM_ASSIGN always copies
    // objects.  PRIM_MOVE can be used to copy a pointer (i.e. reference)
    // into another pointer, but if you try this with PRIM_ASSIGN, instead
    // it will overwrite what the LHS points to with what the RHS points to.

    // TODO:  Works but may be slow.
    // (See the implementation of PRIM_MOVE above for several peephole
    // optimizations depending on specifics of the RHS expression.)

    // PRIM_ASSIGN expects either a narrow or wide pointer as its LHS arg.
    if (lhsTypeSym->hasFlag(FLAG_WIDE_CLASS) &&
        rhsTypeSym->hasFlag(FLAG_WIDE_CLASS)) {
      codegenAssign(lhs, rhs);

    } else if (lhsTypeSym->hasFlag(FLAG_WIDE_CLASS) == true &&
               rhsTypeSym->hasFlag(FLAG_WIDE_CLASS) == false) {
      codegenAssign(lhs, codegenAddrOf(codegenWideHere(rhs)));

    } else if (lhsTypeSym->hasFlag(FLAG_REF)      ||
               lhsTypeSym->hasFlag(FLAG_WIDE_REF) ||
               lhsTypeSym->hasFlag(FLAG_WIDE_CLASS)) {
      if (rhsTypeSym->hasFlag(FLAG_REF))
        codegenAssign(codegenDeref(lhs), codegenDeref(rhs));
      else
        codegenAssign(codegenDeref(lhs), rhs);

    } else {
      codegenAssign(lhs, rhs);
    }

    break;
  }

  case PRIM_ADD_ASSIGN:
    codegenOpAssign(get(1), get(2), " += ", codegenAdd);
    break;

  case PRIM_SUBTRACT_ASSIGN:
    codegenOpAssign(get(1), get(2), " -= ", codegenSub);
    break;

  case PRIM_MULT_ASSIGN:
    codegenOpAssign(get(1), get(2), " *= ", codegenMul);
    break;

  case PRIM_DIV_ASSIGN:
    codegenOpAssign(get(1), get(2), " /= ", codegenDiv);
    break;

  case PRIM_MOD_ASSIGN:
    codegenOpAssign(get(1), get(2), " %= ", codegenMod);
    break;

  case PRIM_LSH_ASSIGN:
    codegenOpAssign(get(1), get(2), " <<= ", codegenLsh);
    break;

  case PRIM_RSH_ASSIGN:
    codegenOpAssign(get(1), get(2), " >>= ", codegenRsh);
    break;

  case PRIM_AND_ASSIGN:
    codegenOpAssign(get(1), get(2), " &= ", codegenAnd);
    break;

  case PRIM_OR_ASSIGN:
    codegenOpAssign(get(1), get(2), " |= ", codegenOr);
    break;

  case PRIM_XOR_ASSIGN:
    codegenOpAssign(get(1), get(2), " ^= ", codegenXor);
    break;

  case PRIM_POW:
    ret = codegenCallExpr("pow", get(1), get(2));
    break;

  case PRIM_MIN: {
    Type* t = get(1)->typeInfo();

    if (is_arithmetic_type( t)) {
      if (is_int_type( t)) {
        ret = codegenUseGlobal("MIN_INT" + numToString(get_width(t)));

      } else if (is_uint_type( t)) {
        ret = codegenUseGlobal("MIN_UINT" + numToString(get_width(t)));

      } else if (is_real_type( t)) {
        std::string width = numToString(get_width(t));

        ret = codegenNeg(codegenUseGlobal("MAX_FLOAT" + width));

      } else if (is_imag_type( t)) {
        std::string width = numToString(get_width(t));

        ret = codegenNeg(codegenUseGlobal("MAX_FLOAT" + width));

      } else if (is_complex_type( t)) {
        std::string width     = numToString(get_width(t));
        std::string halfWidth = numToString(get_width(t) / 2);

        std::string fname     = "_chpl_complex" + width;
        std::string maxFloat  = "MAX_FLOAT"     + halfWidth;

        ret = codegenCallExpr(fname.c_str(),
                              codegenNeg(codegenUseGlobal(maxFloat)),
                              codegenNeg(codegenUseGlobal(maxFloat)));

      } else {
        INT_FATAL( t, "cannot do min on supplied type");
      }

    } else {
      INT_FATAL( t, "not arithmetic type");
    }

    break;
  }

  case PRIM_MAX: {
    Type* t = get(1)->typeInfo();

    if (is_arithmetic_type( t)) {
      if (is_int_type( t)) {
        ret = codegenUseGlobal("MAX_INT" + numToString(get_width(t)));

      } else if (is_uint_type( t)) {
        ret = codegenUseGlobal("MAX_UINT" + numToString(get_width(t)));

      } else if (is_real_type( t)) {
        ret = codegenUseGlobal("MAX_FLOAT" + numToString(get_width(t)));

      } else if (is_imag_type( t)) {
        ret = codegenUseGlobal("MAX_FLOAT" + numToString(get_width(t)));

      } else if (is_complex_type( t)) {
        std::string width     = numToString(get_width(t));
        std::string halfWidth = numToString(get_width(t) / 2);

        std::string fname     = "_chpl_complex" + width;
        std::string maxFloat  = "MAX_FLOAT"     + halfWidth;



        ret = codegenCallExpr(fname.c_str(),
                              codegenUseGlobal(maxFloat),
                              codegenUseGlobal(maxFloat));
      } else {
        INT_FATAL( t, "cannot do max on supplied type");
      }

    } else {
      INT_FATAL( t, "not arithmetic type");
    }

    break;
  }

  case PRIM_SETCID: {
    // get(1) is the object
    // (type=chpl__class_id,
    //  tid=CHPL_TYPE_int32_t,
    //  wide=get(1),
    //  local=chpl__cid_<type>,
    //  stype=dtObject->typeInfo(),
    //  sfield=chpl__cid,
    //  ln=get(2),
    //  fn=get(3))
    //
    if (get(1)->typeInfo()->symbol->hasFlag(FLAG_NO_OBJECT)    == true &&
        get(1)->typeInfo()->symbol->hasFlag(FLAG_OBJECT_CLASS) == false) {
      // Don't set cid for an extern class.
      // This should probably be an error in the future.

    } else {
      Type* classType;

      if (get(1)->typeInfo()->symbol->hasFlag(FLAG_WIDE_CLASS)) {
        classType = get(1)->typeInfo()->getField("addr")->type;
      } else {
        classType = get(1)->typeInfo();
      }

      GenRet ref = codegenFieldCidPtr(get(1));

      codegenAssign(ref, codegenUseCid(classType));
    }

    break;
  }

  case PRIM_GETCID: {
    INT_ASSERT(get(1)->typeInfo() != dtNil);

    if (get(1)->typeInfo()->symbol->hasFlag(FLAG_NO_OBJECT)   == true &&
       get(1)->typeInfo()->symbol->hasFlag(FLAG_OBJECT_CLASS) == false) {
      INT_ASSERT(0);
    }

    GenRet ref = codegenFieldCidPtr(get(1));

    ret = codegenValue(ref);

    break;
  }

  case PRIM_TESTCID: {
    // get(1) is an object to test, get(2) we just use the type of it.
    INT_ASSERT(get(1)->typeInfo() != dtNil);

    if (get(1)->typeInfo()->symbol->hasFlag(FLAG_NO_OBJECT)   == true &&
       get(1)->typeInfo()->symbol->hasFlag(FLAG_OBJECT_CLASS) == false) {
      INT_ASSERT(0);
    }

    GenRet ref = codegenFieldCidPtr(get(1));

    ret = codegenEquals(ref, codegenUseCid(get(2)->typeInfo()));

    break;
  }

  case PRIM_SET_UNION_ID: {
    // get(1)->_uid = get(2)
    GenRet ref = codegenFieldUidPtr(get(1));

    codegenAssign(ref, get(2));

    break;
  }

  case PRIM_GET_UNION_ID: {
    // returns uid from get(1)
    GenRet ref = codegenFieldUidPtr(get(1));

    ret = codegenValue(ref);

    break;
  }

  case PRIM_SET_SVEC_MEMBER: {
    // set tuple base=get(1) at index=get(2) to value=get(3)
    GenRet ptr = codegenElementPtr(get(1), codegenExprMinusOne(get(2)));

    codegenAssign(ptr, get(3));

    break;
  }

  case PRIM_GET_MEMBER: {
    // base=get(1) field symbol=get(2)
    ret = codegenFieldPtr(get(1), get(2));

    // Used to only do addrOf if
    // !get(2)->typeInfo()->symbol->hasFlag(FLAG_REF)
    // but that unnaturally depends on the type of the field.
    ret = codegenAddrOf(ret);

    break;
  }

  case PRIM_GET_SVEC_MEMBER: {
    // get tuple base=get(1) at index=get(2)
    Type* tupleType = get(1)->getValType();

    ret = codegenElementPtr(get(1), codegenExprMinusOne(get(2)));

    if (tupleType->getField("x1")->type->symbol->hasFlag(FLAG_REF) == false)
      ret = codegenAddrOf(ret);

    break;
  }

  case PRIM_SET_MEMBER: {
    // base=get(1) field=get(2) value=get(3)
    GenRet ptr = codegenFieldPtr(get(1), get(2));
    GenRet val = get(3);

    codegenAssign(ptr, val);

    break;
  }

  case PRIM_CHECK_NIL: {
    GenRet ptr = get(1);

    if (get(1)->typeInfo()->symbol->hasFlag(FLAG_WIDE_CLASS))
      ptr = codegenRaddr(ptr);

    codegenCall("chpl_check_nil",
                ptr,
                gGenInfo->lineno,
                gFilenameLookupCache[gGenInfo->filename]);

    break;
  }

  case PRIM_LOCAL_CHECK: {
    // arguments are (wide ptr, line, function/file, error string)
    Symbol* lhsType = get(1)->typeInfo()->symbol;

    if (lhsType->hasEitherFlag(FLAG_WIDE_REF, FLAG_WIDE_CLASS) == true) {
      const char* error = NULL;
      Symbol*     addr  = get(1)->typeInfo()->getField("addr");

      if (lhsType->hasFlag(FLAG_WIDE_CLASS)              == true &&
          addr->typeInfo()->symbol->hasFlag(FLAG_EXTERN) == true) {
        error = "cannot pass non-local extern class to extern procedure";

      } else {
        error = "cannot access remote data in local block";
      }

      GenRet filename = GenRet(get(3));

      codegenCall("chpl_check_local",
                  codegenRnode(get(1)),
                  get(2),
                  filename,
                  error);
    }

    break;
  }

  case PRIM_GET_SERIAL:
    ret = codegenCallExpr("chpl_task_getSerial");
    break;

  case PRIM_SET_SERIAL:
    codegenCall("chpl_task_setSerial", codegenValue(get(1)));
    break;

  case PRIM_CHPL_COMM_GET:
  case PRIM_CHPL_COMM_PUT:
  case PRIM_CHPL_COMM_ARRAY_GET:
  case PRIM_CHPL_COMM_ARRAY_PUT: {
    // args are:
    //   localvar, locale, remote addr, get(4)==size, line, file
    //                                  get(4)==len  for array_get/put
    const char* fn;
    TypeSymbol* dt;
    bool isget = true;

    if (primitive->tag == PRIM_CHPL_COMM_GET ||
        primitive->tag == PRIM_CHPL_COMM_ARRAY_GET) {
      fn = "chpl_gen_comm_get";
    } else {
      fn = "chpl_gen_comm_put";
      isget = false;
    }

    GenRet localAddr = codegenValuePtr(get(1));

    // destination data array
    if (get(1)->typeInfo()->symbol->hasFlag(FLAG_WIDE_REF)) {
      Symbol* sym = get(1)->typeInfo()->getField("addr", true);

      INT_ASSERT(sym);
      dt        = sym->typeInfo()->getValType()->symbol;
      localAddr = codegenRaddr(localAddr);

    } else {
      dt = get(1)->typeInfo()->getValType()->symbol;

      if (get(1)->typeInfo()->symbol->hasFlag(FLAG_REF)) {
        localAddr = codegenDeref(localAddr);
      }

      // c_ptr/ddata are already addresses, so dereference one level.
      if (dt->hasFlag(FLAG_DATA_CLASS)) {
        localAddr = codegenValue(localAddr);
      }
    }

    GenRet locale;

    if (get(2)->typeInfo()->symbol->hasEitherFlag(FLAG_WIDE_REF,FLAG_REF)) {
      locale = codegenValue(codegenDeref(get(2)));
    } else {
      locale = codegenValue(get(2));
    }

    // source data array
    GenRet   remoteAddr = get(3);
    TypeSymbol *t = get(3)->typeInfo()->symbol;


    if        (t->hasFlag(FLAG_WIDE_REF)   == true)  {
      remoteAddr = codegenRaddr(remoteAddr);

    } else if (t->hasFlag(FLAG_DATA_CLASS) == true)  {
      remoteAddr = codegenValue(remoteAddr);

    } else if (t->hasFlag(FLAG_REF)        == false) {
      remoteAddr = codegenAddrOf(remoteAddr);
    }

    GenRet len;
    GenRet size;

    if (get(4)->typeInfo()->symbol->hasEitherFlag(FLAG_WIDE_REF, FLAG_REF)) {
      len = codegenValue(codegenDeref(get(4)));
    } else {
      len = codegenValue(get(4));
    }

    if (primitive->tag == PRIM_CHPL_COMM_ARRAY_PUT ||
        primitive->tag == PRIM_CHPL_COMM_ARRAY_GET) {
      GenRet eltSize = codegenSizeof(dt->typeInfo());

      size = codegenMul(eltSize, len);
    } else {
      size = len;
    }

    if (!fLLVMWideOpt) {
      codegenCall(fn,
                  codegenCastToVoidStar(localAddr),
                  locale,
                  remoteAddr,
                  size,
                  genTypeStructureIndex(dt),
                  get(5),
                  get(6));

    } else {
      // Figure out the locale-struct value to put into the wide address
      // (instead of just using the node number)
      GenRet lc = codegenLocaleForNode(locale);

      if (localAddr.isLVPtr == GEN_PTR)
        localAddr = codegenAddrOf(localAddr);

      if (localAddr.isLVPtr == GEN_WIDE_PTR)
        localAddr = codegenRaddr(localAddr);

      if (isget) {
        codegenCallMemcpy(localAddr,
                          codegenAddrOf(codegenWideAddr(lc, remoteAddr)),
                          size,
                          NULL);
      } else {
        codegenCallMemcpy(codegenAddrOf(codegenWideAddr(lc, remoteAddr)),
                          localAddr,
                          size,
                          NULL);
      }
    }

    break;
  }

  case PRIM_CHPL_COMM_REMOTE_PREFETCH: {
    // args are:
    //   locale, remote addr, get(3)==size, line, file

    // Get the locale
    GenRet locale;

    if (get(1)->typeInfo()->symbol->hasEitherFlag(FLAG_WIDE_REF, FLAG_REF)) {
      locale = codegenValue(codegenDeref(get(1)));
    } else {
      locale = codegenValue(get(1));
    }

    // source data array
    GenRet   remoteAddr = get(2);
    SymExpr* sym        = toSymExpr(get(2));

    INT_ASSERT(sym);

    if (sym->typeInfo()->symbol->hasFlag(FLAG_WIDE_REF)) {
      remoteAddr = codegenRaddr(remoteAddr);

    } else if (sym->typeInfo()->symbol->hasFlag(FLAG_REF) == false) {
      remoteAddr = codegenAddrOf(remoteAddr);
    }

    GenRet len;

    if (get(3)->typeInfo()->symbol->hasEitherFlag(FLAG_WIDE_REF, FLAG_REF)) {
      len = codegenValue(codegenDeref(get(3)));
    } else {
      len = codegenValue(get(3));
    }

    codegenCall("chpl_gen_comm_prefetch",
                locale,
                remoteAddr,
                len,
                -1,
                get(4),
                get(5));

    break;
  }

  // Strided versions of get and put
  case PRIM_CHPL_COMM_PUT_STRD:
  case PRIM_CHPL_COMM_GET_STRD: {
    // args are: localvar, dststr addr, locale, remote addr, srcstr addr
    // count addr, strlevels, elem
    const char* fn;
    TypeSymbol* dt;

    if (primitive->tag == PRIM_CHPL_COMM_GET_STRD) {
      fn = "chpl_gen_comm_get_strd";
    } else {
      fn = "chpl_gen_comm_put_strd";
    }

    GenRet localAddr = codegenValuePtr(get(1));

    // destination data array
    if (get(1)->typeInfo()->symbol->hasFlag(FLAG_WIDE_REF)) {
      Symbol* sym = get(1)->typeInfo()->getField("addr", true);

      INT_ASSERT(sym);
      dt        = sym->typeInfo()->getValType()->symbol;
      localAddr = codegenRaddr(localAddr);
    } else {
      dt = get(1)->typeInfo()->getValType()->symbol;

      if (get(1)->typeInfo()->symbol->hasFlag(FLAG_REF)) {
        localAddr = codegenDeref(localAddr);
      }
    }

    // destination strides local array
    GenRet dststr = codegenValuePtr(get(2));

    if (get(2)->typeInfo()->symbol->hasFlag(FLAG_WIDE_REF)) {
      Symbol* sym = get(2)->typeInfo()->getField("addr", true);

      INT_ASSERT(sym);

      dststr = codegenRaddr(dststr);
    } else if (get(2)->typeInfo()->symbol->hasFlag(FLAG_REF)) {
      dststr = codegenDeref(dststr);
    }

    // locale id
    GenRet locale;

    if (get(3)->typeInfo()->symbol->hasEitherFlag(FLAG_WIDE_REF, FLAG_REF)) {
      locale = codegenValue(codegenDeref(get(3)));
    } else {
      locale = codegenValue(get(3));
    }

    // source data array
    GenRet   remoteAddr = get(4);
    TypeSymbol* remoteAddrType = get(4)->typeInfo()->symbol;

    if (remoteAddrType->hasFlag(FLAG_WIDE_REF) == true) {
      remoteAddr = codegenRaddr(remoteAddr);
    } else if (remoteAddrType->hasFlag(FLAG_REF) == false) {
      remoteAddr = codegenAddrOf(remoteAddr);
    }

    // source strides local array
    GenRet srcstr = codegenValuePtr(get(5));

    if (get(5)->typeInfo()->symbol->hasFlag(FLAG_WIDE_REF)) {
      Symbol* sym = get(5)->typeInfo()->getField("addr", true);

      INT_ASSERT(sym);

      srcstr = codegenRaddr(srcstr);
    } else {
      if (get(5)->typeInfo()->symbol->hasFlag(FLAG_REF)) {
        srcstr = codegenDeref(srcstr);
      }
    }

    // count local array
    GenRet count = codegenValuePtr(get(6));

    if (get(6)->typeInfo()->symbol->hasFlag(FLAG_WIDE_REF)) {
      Symbol* sym = get(6)->typeInfo()->getField("addr", true);

      INT_ASSERT(sym);

      count = codegenRaddr(count);
    } else if (get(6)->typeInfo()->symbol->hasFlag(FLAG_REF)) {
      count = codegenDeref(count);
    }

    // stridelevels
    GenRet stridelevels;

    if (get(7)->typeInfo()->symbol->hasEitherFlag(FLAG_WIDE_REF, FLAG_REF)) {
      stridelevels = codegenValue(codegenDeref(get(7)));
    } else {
      stridelevels = codegenValue(get(7));
    }

    // eltSize
    GenRet eltSize = codegenSizeof(dt->typeInfo());

    codegenCall(fn,
                codegenCastToVoidStar(localAddr),
                codegenCastToVoidStar(dststr),
                locale,
                remoteAddr,
                codegenCastToVoidStar(srcstr),
                codegenCastToVoidStar(count),
                stridelevels,
                eltSize,
                genTypeStructureIndex(dt),
                get(8),
                get(9));

    break;
  }

  case PRIM_SIZEOF: {
    Type*  type = get(1)->typeInfo();
    GenRet size;

      // If wide, get the value type.
    if (type->symbol->hasFlag(FLAG_WIDE_CLASS) ||
        type->symbol->hasFlag(FLAG_WIDE_REF))
      type = toAggregateType(type)->getField("addr", true)->typeInfo();


    // If Chapel class or record
    if (AggregateType* ct = toAggregateType(type)) {
      size = codegenSizeof(ct->classStructName(true));
    } else {
      size = codegenSizeof(type);
    }

    ret = size;

    break;
  }

  case PRIM_CAST: {
    if (typeInfo()->symbol->hasFlag(FLAG_WIDE_CLASS) ||
        typeInfo()->symbol->hasFlag(FLAG_WIDE_REF)) {

      GenRet tmp = get(2);

      ret = codegenWideAddrWithAddr(tmp,
                                    codegenCast(get(1)->typeInfo(),
                                                codegenRaddr(tmp)));
    } else {
      Type* dst = get(1)->typeInfo();
      Type* src = get(2)->typeInfo();

      // C standard promotes small ints to full int when they are involved in
      // arithmetic operations. When we don't denormalize the AST, small integer
      // arithmetic is always assigned to a temporary of the suitable size,
      // which truncates the integer appropriately. OTOH, if we denormalize the
      // AST then we have to make sure that are cast to appropriate size.
      //
      // TODO We use a wide brush by casting all integer operations. It should
      // be enough to cast integers that are smaller than standard C int for
      // target architecture. However, there was no easy way of obtaining that
      // at the time of writing this piece. Engin
      if (dst == src && !(is_int_type(dst) || is_uint_type(dst)) ) {
        ret = get(2);

      } else if ((is_int_type(dst) || is_uint_type(dst)) && src == dtTaskID) {
        GenRet v = codegenValue(get(2));

        // cast like this: (type) (intptr_t) v
        ret = codegenCast(typeInfo(), codegenCast("intptr_t", v));

      } else if (isRecord(typeInfo()) || isUnion(typeInfo())) {
        INT_FATAL("TODO - don't like type-punning record/union");

      } else {
        GenRet v = codegenValue(get(2));

        ret = codegenCast(typeInfo(), v);
      }
    }

    break;
  }

  case PRIM_DYNAMIC_CAST: {
    if (typeInfo()->symbol->hasFlag(FLAG_WIDE_CLASS))
      INT_FATAL(this, "wide class dynamic cast is not normal");

    GenRet tmp   = codegenFieldCidPtr(get(2));
    GenRet value = codegenValue(tmp);
    GenRet ok    = codegenDynamicCastCheck(value, typeInfo());
    GenRet cast  = codegenCast(typeInfo(), codegenValue(get(2)));
    GenRet nul   = codegenCast(typeInfo(), codegenNullPointer());

    ret = codegenTernary(ok, cast, nul);

    break;
  }

  case PRIM_HEAP_REGISTER_GLOBAL_VAR: {
    GenRet idx          = codegenValue(get(1));
    GenRet var          = get(2);
    GenRet ptr_wide_ptr = codegenAddrOf(var);

#ifdef HAVE_LLVM
    if( fLLVMWideOpt ) {
      // With fLLVMWideOpt, ptr_wide_ptr is actually pointing
      // to a global pointer at this point, and we can't call
      // a C function on a global type (since it won't exist
      // by the time we are linking - it will have been lowered
      // to a wide type). So add the call to convert it to
      // wide (which makes the IR type check but will just
      // get removed in the eventual code).
      llvm::Type* ptr_wide_ptr_ty = ptr_wide_ptr.val->getType();

      // call GLOBAL_FN_GLOBAL_TO_WIDE dummy function
      llvm::Function* fn = getGlobalToWideFn(gGenInfo->module,
                                             &gGenInfo->globalToWideInfo,
                                             ptr_wide_ptr_ty);

      INT_ASSERT(fn);

      ptr_wide_ptr.val = gGenInfo->builder->CreateCall(fn, ptr_wide_ptr.val);
    }
#endif

    codegenCall("chpl_heap_register_global_var",
                idx,
                codegenCast("ptr_wide_ptr_t", ptr_wide_ptr));

    break;
  }

  case PRIM_HEAP_BROADCAST_GLOBAL_VARS:
    codegenCall("chpl_gen_comm_broadcast_global_vars", get(1));
    break;

  case PRIM_PRIVATE_BROADCAST:
    codegenCall("chpl_comm_broadcast_private",
                get(1),
                codegenSizeof(get(2)->typeInfo()),
                genTypeStructureIndex(get(2)->typeInfo()->symbol));
    break;

  case PRIM_INT_ERROR:
    codegenCall("chpl_internal_error",
                new_CStringSymbol("compiler generated error"));
    break;

  case PRIM_STRING_COPY: {
    GenRet cpyFrom = get(1)->codegen();

    if (get(1)->typeInfo()->symbol->hasFlag(FLAG_WIDE_CLASS)) {
      cpyFrom.isLVPtr = GEN_VAL; // Prevent &(char*) syntax.
      ret             = codegenCallExpr("chpl_wide_string_copy",
                                        cpyFrom,
                                        get(2),
                                        get(3));
    } else
      ret = codegenBasicPrimitiveExpr();

    break;
  }

  case PRIM_CAST_TO_VOID_STAR: {
    Type*  t = get(1)->typeInfo();
    GenRet ptr;

    if (t->symbol->hasEitherFlag(FLAG_WIDE_REF, FLAG_WIDE_CLASS))
      // Get the local address.
      // Assume that we have already tested to ensure that this wide pointer
      // is local.  That is, caller should have called chpl_check_local.
      ptr = codegenRaddr(get(1));
    else
      ptr = codegenValue(get(1));

    ret = codegenCastToVoidStar(ptr);

    break;
  }

  case PRIM_RT_ERROR:
  case PRIM_RT_WARNING:
    ret = codegenBasicPrimitiveExpr();
    break;

  case PRIM_START_RMEM_FENCE:
  case PRIM_FINISH_RMEM_FENCE:
    ret = codegenBasicPrimitiveExpr();
    break;

  case PRIM_NEW_PRIV_CLASS: {
    GenRet arg = get(1);
    GenRet pid = codegenValue(get(2));

    if (get(1)->typeInfo()->symbol->hasFlag(FLAG_WIDE_CLASS))
      arg = codegenRaddr(arg);

    codegenCall("chpl_newPrivatizedClass", arg, pid);

    break;
  }

  case PRIM_WARNING:
    // warning issued, continue codegen
    break;

  case PRIM_FTABLE_CALL: {
    //
    // indirect function call via a function pointer
    //
    GenRet index = codegenValue(get(1));
    GenRet fngen;

    // Generate a cast based upon the arguments.
    if (gGenInfo->cfile){
      std::string str = "((void(*)(";

      str += get(2)->typeInfo()->symbol->cname;

      if (argMustUseCPtr(get(2)->typeInfo()))
        str += "*";

      str += ",";
      str += get(3)->typeInfo()->symbol->cname;

      if (argMustUseCPtr(get(3)->typeInfo()))
        str += "*";

      str += "))*chpl_ftable[" + index.c + "])";

      fngen.c = str;

    } else {
#ifdef HAVE_LLVM
      GenRet             ftable = gGenInfo->lvt->getValue("chpl_ftable");
      llvm::Value*       fnPtrPtr;
      llvm::Instruction* fnPtr;
      llvm::Value*       GEPLocs[2];

      GEPLocs[0] = llvm::Constant::getNullValue(llvm::IntegerType::getInt64Ty(gGenInfo->module->getContext()));
      GEPLocs[1] = index.val;
      fnPtrPtr   = gGenInfo->builder->CreateInBoundsGEP(ftable.val, GEPLocs);
      fnPtr      = gGenInfo->builder->CreateLoad(fnPtrPtr);

      // Tell TBAA ftable ptrs don't alias other things, are constant
      fnPtr->setMetadata(llvm::LLVMContext::MD_tbaa, gGenInfo->tbaaFtableNode);

      // Generate an LLVM function type based upon the arguments.
      std::vector<llvm::Type*> argumentTypes;
      llvm::Type*              returnType;

      returnType = llvm::Type::getVoidTy(gGenInfo->module->getContext());

      llvm::Type*              argt   = NULL;
      llvm::FunctionType*      fnType = NULL;

      argt = get(2)->typeInfo()->codegen().type;

      if (argMustUseCPtr(get(2)->typeInfo()))
        argt = argt->getPointerTo();

      argumentTypes.push_back(argt);

      argt = get(3)->typeInfo()->codegen().type;

      if (argMustUseCPtr(get(3)->typeInfo()))
        argt = argt->getPointerTo();

      argumentTypes.push_back(argt);

      fnType = llvm::FunctionType::get(returnType,
                                       argumentTypes,
                                       /* is var arg */ false);

      // OK, now cast to the fnType.
      fngen.val = gGenInfo->builder->CreateBitCast(fnPtr,
                                                   fnType->getPointerTo());
#endif
    }

    std::vector<GenRet> args;
    GenRet              arg = get(2);

    if (argMustUseCPtr(get(2)->typeInfo()))
      arg = codegenLocalAddrOf(arg);

    args.push_back(arg);

    arg = get(3);

    if (argMustUseCPtr(get(3)->typeInfo()))
      arg = codegenLocalAddrOf(arg);

    args.push_back(arg);

    ret = codegenCallExpr(fngen, args, NULL, true);

    break;
  }

  case PRIM_VIRTUAL_METHOD_CALL: {
    GenRet    fnPtr;
    GenRet    index;
    FnSymbol* fn        = NULL;
    int       startArgs = 3;    // Where actual arguments begin.
    SymExpr*  se        = toSymExpr(get(1));  // the function symbol

    INT_ASSERT(se);
    fn = toFnSymbol(se->var);
    INT_ASSERT(fn);

    {
      GenRet  i           = codegenValue(get(2));    // the cid
      int64_t fnId       = virtualMethodMap.get(fn);
      GenRet j           = new_IntSymbol(fnId,    INT_SIZE_64);
      GenRet maxVMTConst = new_IntSymbol(gMaxVMT, INT_SIZE_64);

      INT_ASSERT(gMaxVMT >= 0);

      // indexExpr = maxVMT * i + j
      index = codegenAdd(codegenMul(maxVMTConst, i), j);
    }

    if (gGenInfo->cfile){
      fnPtr.c = std::string("chpl_vmtable") + "[" + index.c + "]";
    } else {
#ifdef HAVE_LLVM
      GenRet       table = gGenInfo->lvt->getValue("chpl_vmtable");
      llvm::Value* fnPtrPtr;
      llvm::Value* GEPLocs[1];
      //GEPLocs[0] = llvm::Constant::getNullValue(
      //    llvm::IntegerType::getInt64Ty(gGenInfo->module->getContext()));
      GEPLocs[0] = index.val;
      fnPtrPtr = gGenInfo->builder->CreateInBoundsGEP(table.val, GEPLocs);
      llvm::Instruction* fnPtrV = gGenInfo->builder->CreateLoad(fnPtrPtr);
      // Tell TBAA vmtable loads don't alias anything else, are constant
      fnPtrV->setMetadata(llvm::LLVMContext::MD_tbaa,
                          gGenInfo->tbaaVmtableNode);
      fnPtr.val = fnPtrV;
#endif
    }

    // the function expression to call.
    std::vector<GenRet> args;
    GenRet              fngen = fn->codegenCast(fnPtr);
    int                 i     = startArgs;

    for_formals(arg, fn) {
      args.push_back(get(i++));
    }

    ret = codegenCallExpr(fngen, args, fn, true);

    break;
  }

  case PRIM_LOOKUP_FILENAME:
    ret = codegenBasicPrimitiveExpr();
    break;

  case NUM_KNOWN_PRIMS:
    INT_FATAL(this, "impossible");
    break;

  default:
    INT_FATAL(this, "primitive codegen fail; should it still be in the AST?");

    if (gGenInfo->cfile) {
      std::string stmt;

      stmt += "/* ERR ";
      stmt += primitive->name;
      stmt += "*/";

      gGenInfo->cStatements.push_back(stmt);
    }
  }

  if (gGenInfo->cfile       &&
      getStmtExpr()         &&
      getStmtExpr() == this &&
      ret.c.length() > 0)
    gGenInfo->cStatements.push_back(ret.c + ";\n");

  return ret;
}

GenRet CallExpr::codegenPrimMove() {
  GenRet ret;

  GenRet specRet;
  if (get(1)->typeInfo() == dtVoid) {
    ret = get(2)->codegen();

  // Is the RHS a primop with special case handling?
  } else if (codegenIsSpecialPrimitive(get(1), get(2), specRet)) {

    // TODO The special treatment for PRIM_GET_REAL and PRIM_GET_IMAG can be
    // removed
    CallExpr* rhsCe = toCallExpr(get(2));
    if(rhsCe->isPrimitive(PRIM_GET_REAL) || rhsCe->isPrimitive(PRIM_GET_IMAG)) {

      if (gGenInfo->cfile) {
        std::string stmt = codegenValue(get(1)).c + " = ";

        stmt += specRet.c;
        stmt += ";\n";

        gGenInfo->cStatements.push_back(stmt);
      } else {
#ifdef HAVE_LLVM
        codegenStoreLLVM(specRet, get(1));
#endif
      }
    }
    else {
      codegenAssign(get(1), specRet);
    }

  } else if (get(1)->typeInfo()->symbol->hasFlag(FLAG_WIDE_CLASS) == true  &&
             get(2)->typeInfo()->symbol->hasFlag(FLAG_WIDE_CLASS) == false) {
    codegenAssign(get(1), codegenAddrOf(codegenWideHere(get(2))));

  } else if (get(1)->typeInfo()->symbol->hasFlag(FLAG_WIDE_REF)   == true  &&
             get(2)->typeInfo()->symbol->hasFlag(FLAG_REF)        == true)  {
    codegenAssign(get(1), codegenAddrOf(codegenWideHere(get(2))));

  } else if (get(1)->typeInfo()->symbol->hasFlag(FLAG_WIDE_REF)   == true  &&
             get(2)->typeInfo()->symbol->hasFlag(FLAG_WIDE_REF)   == false &&
             get(2)->typeInfo()->symbol->hasFlag(FLAG_REF)        == false) {
    GenRet to_ptr = codegenDeref(get(1));

    codegenAssign(to_ptr, get(2));

  } else if (get(1)->typeInfo()->symbol->hasFlag(FLAG_REF)        == true  &&
             get(2)->typeInfo()->symbol->hasFlag(FLAG_WIDE_REF)   == true)  {
    if (get(1)->getValType() != get(2)->getValType()) {
      GenRet narrowRef   = codegenRaddr(get(2));
      GenRet wideThing   = codegenDeref(narrowRef);
      GenRet narrowThing = codegenWideThingField(wideThing, WIDE_GEP_ADDR);

      codegenAssign(get(1), codegenAddrOf(narrowThing));
    } else {
      codegenAssign(get(1), codegenRaddr(get(2)));
    }

  } else if (get(1)->typeInfo()->symbol->hasFlag(FLAG_WIDE_CLASS) == false &&
             get(1)->typeInfo()->symbol->hasFlag(FLAG_REF)        == false &&
             get(2)->typeInfo()->symbol->hasFlag(FLAG_WIDE_CLASS) == true)  {
    codegenAssign(get(1), codegenRaddr(get(2)));

  } else if (get(1)->typeInfo()->symbol->hasFlag(FLAG_REF)        == true  &&
             get(2)->typeInfo()->symbol->hasFlag(FLAG_REF)        == false) {
    codegenAssign(codegenDeref(get(1)), get(2));

  } else {
    codegenAssign(get(1), get(2));
  }

  return ret;
}

/*
 * Some primitives require special attention depending on where they are used.
 * This generally involves casting the result of the primitive to the type of
 * the target.
 *
 * This function is used by codegenPrimMove, CallExpr::codegen(for matching
 * formal/actual types) and codegenPrimitive
 *
 * Returns true if `e` is a special primitive, and sets ret.
 * Returns false and doesn't change ret, otherwise
 */
static bool codegenIsSpecialPrimitive(BaseAST* target, Expr* e, GenRet& ret) {
  bool      retval = false;
  CallExpr* call = toCallExpr(e);

  if(!call) return false;

  if (call->primitive) {
    switch (call->primitive->tag) {
    case PRIM_GET_REAL:
    case PRIM_GET_IMAG: {
      bool isReal = call->primitive->tag == PRIM_GET_REAL;

      if (call->get(1)->typeInfo()->symbol->hasFlag(FLAG_WIDE_REF)) {
        // move(wide_real, prim_get_real(wide_complex));
        // turns into: wide_real.locale = wide_complex.locale;
        //             wide_real.addr = prim_get_real(wide_complex.addr);
        Type*  cplxType = call->get(1)->typeInfo()->getRefType();

        GenRet t1       = createTempVar(cplxType);
        codegenAssign(t1, codegenRaddr(call->get(1)));

        GenRet t2;
        if(target) {
          t2 = createTempVar(target->typeInfo()->getRefType());
        }
        else {
          t2 = createTempVar(cplxType);
        }

        codegenAssign(t2, codegen_prim_get_real(t1, cplxType, isReal));
        ret             = codegenWideAddr(codegenRlocale(call->get(1)),
                                          codegenDeref(t2));

      } else {
        ret = codegen_prim_get_real(call->get(1),
            call->get(1)->typeInfo(), isReal);
      }

      retval = true;
      break;
    }

    case PRIM_DEREF: {
      if (call->get(1)->typeInfo()->symbol->hasFlag(FLAG_WIDE_REF) ||
          call->get(1)->typeInfo()->symbol->hasFlag(FLAG_WIDE_CLASS)) {
        Type* valueType;

        if (call->get(1)->typeInfo()->symbol->hasFlag(FLAG_WIDE_REF))
          valueType = call->get(1)->getValType();
        else
          valueType = call->get(1)->typeInfo()->getField("addr")->type;

        if(target) {
          INT_ASSERT(valueType == target->typeInfo());
        }

        ret = codegenDeref(call->get(1));

      } else if (target && target->typeInfo()->symbol->hasFlag(FLAG_STAR_TUPLE)) {
        // star tuple retval in codegenAssign
        ret = codegenDeref(call->get(1));

      } else {
        ret = codegenDeref(call->get(1));
      }

      retval = true;
      break;
    }

    case PRIM_GET_MEMBER_VALUE: {
      SymExpr* se = toSymExpr(call->get(2));


      if (target && call->get(1)->typeInfo()->symbol->hasFlag(FLAG_WIDE_CLASS)) {
        if (se->var->hasFlag(FLAG_SUPER_CLASS)) {
          // We're getting the super class pointer.
          GenRet srcwide  = call->get(1);
          Type*  addrType = target->typeInfo()->getField("addr")->type;
          GenRet addr     = codegenCast(addrType, codegenRaddr(srcwide));
          GenRet ref      = codegenAddrOf(codegenWideAddrWithAddr(srcwide,
                                                                  addr));

          ret = ref;
        } else {
          ret = codegenFieldPtr(call->get(1), se);
        }

      } else if (call->get(1)->typeInfo()->symbol->hasFlag(FLAG_WIDE_REF)) {
        ret = codegenFieldPtr(call->get(1), se);

      } else if (call->get(2)->typeInfo()->symbol->hasFlag(FLAG_STAR_TUPLE)) {
        ret = codegenFieldPtr(call->get(1), se);

      } else if (se->var->hasFlag(FLAG_SUPER_CLASS)) {
        // We're getting the super class pointer.
        GenRet ref = codegenFieldPtr(call->get(1), se);

        // Now we have a field pointer to object->super, but
        // the pointer to super *is* actually the value of
        // the super class. So we just set isPtr to Value.
        ref.isLVPtr = GEN_VAL;

        ret = ref;

      } else {
        ret = codegenFieldPtr(call->get(1), se);
      }

      retval = true;
      break;
    }

    case PRIM_GET_MEMBER: {
      /* Get a pointer to a member */
      SymExpr* se = toSymExpr(call->get(2));

      if (call->get(1)->typeInfo()->symbol->hasFlag(FLAG_WIDE_CLASS) ||
          call->get(1)->typeInfo()->symbol->hasFlag(FLAG_WIDE_REF)   ||
          call->typeInfo()->symbol->hasFlag(FLAG_STAR_TUPLE)) {

        ret = codegenAddrOf(codegenFieldPtr(call->get(1), se));

        retval = true;

      } else if (target && (target->getValType() != call->get(2)->typeInfo())) {
        // get a narrow reference to the actual 'addr' field
        // of the wide pointer
        GenRet getField = codegenFieldPtr(call->get(1), se);

        ret = codegenAddrOf(codegenWideThingField(getField, WIDE_GEP_ADDR));

        retval = true;
      }

      break;
    }

    case PRIM_GET_SVEC_MEMBER: {
      if (call->get(1)->typeInfo()->symbol->hasFlag(FLAG_WIDE_REF)) {
        /* Get a pointer to the i'th element of a homogeneous tuple */
        GenRet elemPtr = codegenElementPtr(call->get(1),
                                           codegenExprMinusOne(call->get(2)));

        INT_ASSERT( elemPtr.isLVPtr == GEN_WIDE_PTR );

        elemPtr = codegenAddrOf(elemPtr);

        //codegenAssign(get(1), elemPtr);
        ret = elemPtr;

        retval = true;

      } else if (target && (target->getValType() != call->getValType())) {
        GenRet getElem = codegenElementPtr(call->get(1),
                                           codegenExprMinusOne(call->get(2)));


        ret =  codegenAddrOf(codegenWideThingField(getElem, WIDE_GEP_ADDR));

        retval = true;
      }

      break;
    }

    case PRIM_GET_SVEC_MEMBER_VALUE: {
      /* Get the i'th value from a homogeneous tuple */

      //there was an if/else block checking if call->get(1) is wide or narrow,
      //however if/else blocks were identical. It may not be in the future.
      ret =  codegenElementPtr(call->get(1), codegenExprMinusOne(call->get(2)));

      retval = true;
      break;
    }

    case PRIM_ARRAY_GET: {
      /* Get a pointer to the i'th array element */
      // ('_array_get' array idx)
      GenRet elem = codegenElementPtr(call->get(1), call->get(2));
      GenRet ref  = codegenAddrOf(elem);

      if (call->get(1)->typeInfo()->symbol->hasFlag(FLAG_WIDE_CLASS)) {
        ret = ref;

      } else if (target && target->typeInfo()->symbol->hasEitherFlag(FLAG_WIDE_REF,
                                                           FLAG_WIDE_CLASS)) {
        // resulting reference is wide, but the array is local.
        // This can happen with c_ptr for extern integration...
        ret =  codegenAddrOf(codegenWideHere(ref));

      } else {
        ret = ref;
      }

      retval = true;
      break;
    }

    case PRIM_ARRAY_GET_VALUE: {
      ret =  codegenElementPtr(call->get(1), call->get(2));

      retval = true;
      break;
    }

    case PRIM_GET_UNION_ID: {
      if (call->get(1)->typeInfo()->symbol->hasFlag(FLAG_WIDE_REF)) {
        ret = codegenFieldUidPtr(call->get(1));
        retval = true;
      }

      break;
    }

    case PRIM_TESTCID: {
      // set get(1) to
      //   call->get(1)->chpl_class_id == chpl__cid_"rhs->get(2)"
      if (call->get(1)->typeInfo()->symbol->hasFlag(FLAG_WIDE_CLASS)) {
        GenRet tmp = codegenFieldCidPtr(call->get(1));
        GenRet cid = codegenUseCid(call->get(2)->typeInfo());

        ret = codegenEquals(tmp, cid);
        retval = true;
      }

      break;
    }

    case PRIM_GETCID: {
      if (call->get(1)->typeInfo()->symbol->hasFlag(FLAG_WIDE_CLASS)) {
        GenRet tmp = codegenFieldCidPtr(call->get(1));

        ret = tmp;
        retval = true;
      }

      break;
    }

    case PRIM_CAST: {
      if (call->typeInfo()->symbol->hasFlag(FLAG_WIDE_CLASS) ||
          call->typeInfo()->symbol->hasFlag(FLAG_WIDE_REF)) {
        GenRet tmp = call->get(2);

        tmp = codegenWideAddrWithAddr(tmp,
                                      codegenCast(call->get(1)->typeInfo(),
                                                  codegenRaddr(tmp)));

        ret = codegenAddrOf(tmp);
        retval = true;
      }

      break;
    }

    case PRIM_DYNAMIC_CAST: {
      if (call->typeInfo()->symbol->hasFlag(FLAG_WIDE_CLASS)) {
        Type*  type         = call->typeInfo()->getField("addr")->type;
        GenRet wideFrom     = codegenValue(call->get(2));
        GenRet wideFromAddr = codegenRaddr(wideFrom);
        GenRet value        = codegenValue(codegenFieldCidPtr(wideFrom));
        GenRet ok           = codegenDynamicCastCheck(value, type);
        GenRet cast         = codegenCast(type, wideFromAddr);
        GenRet nul          = codegenCast(type, codegenNullPointer());
        GenRet addr         = codegenTernary(ok, cast, nul);
        GenRet wide         = codegenAddrOf(codegenWideAddrWithAddr(
                                                       wideFrom,
                                                       addr,
                                                       call->typeInfo()));

        ret = wide;
        retval = true;
      }

      break;
    }

    case PRIM_GET_PRIV_CLASS: {
      GenRet r = codegenCallExpr("chpl_getPrivatizedClass", call->get(2));

      if (target && (target->typeInfo()->symbol->hasFlag(FLAG_WIDE_CLASS))) {
        r = codegenAddrOf(codegenWideHere(r, target->typeInfo()));
      }

      ret = r;

      retval = true;
      break;
    }

    case PRIM_ON_LOCALE_NUM: {
      // This primitive expects an argument of type chpl_localeID_t.
      INT_ASSERT(call->get(1)->typeInfo() == dtLocaleID);

      ret = call->get(1);

      retval = true;
      break;
    }

    default:
      // OK, we did not handle the RHS as a special case.
      retval = false;
      break;
    }
  }

  return retval;
}

void CallExpr::codegenInvokeOnFun() {
  FnSymbol*           fn       = isResolved();
  GenRet              localeId = get(1);
  const char*         fname    = NULL;
  std::vector<GenRet> args(6);

  // get(1) is the locale
  // get(2) is a buffer containing bundled arguments
  // get(3) is a the size of the buffer
  // get(4) is a dummy class type for the argument bundle

  if (fn->hasFlag(FLAG_NON_BLOCKING))
    fname = "chpl_executeOnNB";

  else if (fn->hasFlag(FLAG_FAST_ON))
    fname = "chpl_executeOnFast";

  else
    fname = "chpl_executeOn";

  args[0] = codegenLocalAddrOf(localeId);
  args[1] = new_IntSymbol(ftableMap[fn], INT_SIZE_32);
  args[2] = get(2);
  args[3] = get(3);
  args[4] = fn->linenum();
  args[5] = new_IntSymbol(gFilenameLookupCache[fn->fname()], INT_SIZE_32);

  genComment(fn->cname, true);

  codegenCall(fname, args);
}

void CallExpr::codegenInvokeTaskFun(const char* name) {
  FnSymbol*           fn            = isResolved();
  GenRet              taskList      = codegenValue(get(1));
  GenRet              taskListNode;
  GenRet              taskBundle;

  std::vector<GenRet> args(7);

  // get(1) is a ref/wide ref to a task list value
  // get(2) is the node ID owning the task list
  // get(3) is a buffer containing bundled arguments
  // get(4) is the buffer's length (unused for task fns)
  // get(5) is a dummy class type for the argument bundle
  if (get(1)->typeInfo()->symbol->hasFlag(FLAG_WIDE_REF)) {
    taskList = codegenRaddr(taskList);
  }

  taskListNode = codegenValue(get(2));
  taskBundle   = codegenValue(get(3));

  args[0]      = new_IntSymbol(-2 /* c_sublocid_any */, INT_SIZE_32);
  args[1]      = new_IntSymbol(ftableMap[fn], INT_SIZE_64);
  args[2]      = codegenCastToVoidStar(taskBundle);
  args[3]      = taskList;
  args[4]      = codegenValue(taskListNode);
  args[5]      = fn->linenum();
  args[6]      = new_IntSymbol(gFilenameLookupCache[fn->fname()], INT_SIZE_32);

  genComment(fn->cname, true);

  codegenCall(name, args);
}

GenRet CallExpr::codegenBasicPrimitiveExpr() const {
  std::vector<GenRet> args;

  for_alist(actual, argList) {
    GenRet  gen  = actual;
    Symbol* type = actual->typeInfo()->symbol;

    // Make wide pointers/classes local
    if (type->hasFlag(FLAG_WIDE_CLASS) || type->hasFlag(FLAG_WIDE_REF))
      gen = codegenRaddr(gen);

    // Dereference reference or now-local wide reference
    if (type->hasFlag(FLAG_REF)        || type->hasFlag(FLAG_WIDE_REF))
      gen = codegenDeref(gen);

    gen = codegenValue(gen);

    args.push_back(gen);
  }

  return codegenCallExpr(primitive->name, args);
}

bool CallExpr::isRefExternStarTuple(Symbol* formal, Expr* actual) const {
  Symbol* formalSym  = formal->type->symbol;
  Symbol* formalVal  = formalSym->getValType()->symbol;

  Type*   actualType = actual->typeInfo();
  Symbol* actualSym  = actualType->symbol;

  bool  retval       = false;

  if (formalSym->hasFlag(FLAG_REF)        == true &&
      formalVal->hasFlag(FLAG_STAR_TUPLE) == true &&
      actualSym->hasFlag(FLAG_REF)        == true)
    retval = true;

  return retval;
}

/************************************* | **************************************
*                                                                             *
*                                                                             *
************************************** | *************************************/

ContextCallExpr::ContextCallExpr() :
  Expr(E_ContextCallExpr),
  options()
{
  options.parent = this;
  gContextCallExprs.add(this);
}

ContextCallExpr*
ContextCallExpr::copyInner(SymbolMap* map) {
  ContextCallExpr* _this = 0;
  _this = new ContextCallExpr();
  for_alist(expr, options)
    _this->options.insertAtTail(COPY_INT(expr));
  return _this;
}

CallExpr* getDesignatedCall(const ContextCallExpr* a) {
  return toCallExpr(a->options.tail);
}

void
ContextCallExpr::replaceChild(Expr* old_ast, Expr* new_ast) {
  INT_FATAL(this, "unexpected case in ContextCallExpr::replaceChild");
}

void
ContextCallExpr::verify() {
  Expr::verify();
  if (astTag != E_ContextCallExpr)
    INT_FATAL(this, "bad ContextCallExpr::astTag");
  for_alist(expr, options) {
    if (expr->parentExpr != this)
      INT_FATAL(this, "Bad ContextCallExpr::options::parentExpr");
    if (isContextCallExpr(expr))
      INT_FATAL(this, "ContextCallExpr cannot contain a ContextCallExpr");
    if (!isCallExpr(expr))
      INT_FATAL(this, "ContextCallExpr must contain only CallExpr");
  }
  // At present, a ContextCallExpr is only used to handle
  // ref/not-ref return intent functions. So there should always
  // be exactly 2 options.
  if (options.length != 2)
    INT_FATAL(this, "ContextCallExpr with > 2 options");
}

void ContextCallExpr::accept(AstVisitor* visitor) {
  if (visitor->enterContextCallExpr(this) == true) {

    for_alist(expr, options) {
      expr->accept(visitor);
    }

    visitor->exitContextCallExpr(this);
  }
}

QualifiedType ContextCallExpr::qualType() {
  CallExpr* mainCall = getDesignatedCall(this);
  if (mainCall)
    return mainCall->qualType();
  return QualifiedType(dtUnknown);
}

GenRet ContextCallExpr::codegen() {
  GenRet ret;
  INT_FATAL(this, "ContextCallExpr::codegen called");
  return ret;
}

void ContextCallExpr::prettyPrint(std::ostream *o) {
  *o << "(options";
  for_alist(expr, options) {
    *o << " ";
    expr->prettyPrint(o);
  }
  *o << " )";
}

Expr* ContextCallExpr::getFirstChild() {
  return options.head;
}

Expr* ContextCallExpr::getFirstExpr() {
  return options.head->getFirstExpr();
}


void ContextCallExpr::setRefRValueOptions(CallExpr* refCall,
                                          CallExpr* rvalueCall) {
  // Storing the ref call after the value call allows a
  // postorder traversal to skip the value call.
  // The order is important also - the first is always the value.

  options.insertAtTail(rvalueCall);
  parent_insert_help(this, rvalueCall);
  options.insertAtTail(refCall);
  parent_insert_help(this, refCall);
}

CallExpr* ContextCallExpr::getRefCall() {
  // This used to check for the call with RET_REF, but
  // the return tag might change during resolution. So
  // instead we rely on them always being in order.
  return toCallExpr(options.tail);
}

CallExpr* ContextCallExpr::getRValueCall() {
  return toCallExpr(options.head);
}

/************************************ | *************************************
*                                                                           *
*                                                                           *
************************************* | ************************************/

ForallExpr::ForallExpr(Expr* indices,
                       Expr* iteratorExpr,
                       Expr* expr,
                       Expr* cond,
                       bool maybeArrayType,
                       bool zippered) :
  Expr(E_ForallExpr),
  indices(indices),
  iteratorExpr(iteratorExpr),
  expr(expr),
  cond(cond),
  maybeArrayType(maybeArrayType),
  zippered(zippered)
{
  gForallExprs.add(this);
}

ForallExpr* ForallExpr::copyInner(SymbolMap* map) {
  return new ForallExpr(
    COPY_INT(indices),
    COPY_INT(iteratorExpr),
    COPY_INT(expr),
    COPY_INT(cond),
    maybeArrayType,
    zippered);
}

void ForallExpr::replaceChild(Expr* old_ast, Expr* new_ast) {
  if (old_ast == indices)
    indices = new_ast;
  else if (old_ast == iteratorExpr)
    iteratorExpr = new_ast;
  else if (old_ast == expr)
    expr = new_ast;
  else if (old_ast == cond)
    cond = new_ast;
  else
    INT_FATAL(this, "unexpected case in ForallExpr::replaceChild");
}

void
ForallExpr::verify() {
  Expr::verify();
  if (astTag != E_ForallExpr)
    INT_FATAL(this, "bad ForallExpr::astTag");
  INT_FATAL(this, "ForallExpr::verify() is not implemented");
}

void ForallExpr::accept(AstVisitor* visitor) {
  INT_FATAL(this, "ForallExpr::accept() is not implemented");
}

GenRet ForallExpr::codegen() {
  GenRet ret;
  INT_FATAL(this, "ForallExpr::codegen called");
  return ret;
}

Expr* ForallExpr::getFirstChild() {
  INT_FATAL(this, "ForallExpr::getFirstChild() is not implemented");
  return NULL;
}

Expr* ForallExpr::getFirstExpr() {
  INT_FATAL(this, "ForallExpr::getFirstExpr() is not implemented");
  return NULL;
}

/************************************ | *************************************
*                                                                           *
*                                                                           *
************************************* | ************************************/

NamedExpr::NamedExpr(const char* init_name, Expr* init_actual) :
  Expr(E_NamedExpr),
  name(init_name),
  actual(init_actual)
{
  gNamedExprs.add(this);
}


Expr* NamedExpr::getFirstChild() {
  return (actual != NULL) ? actual : NULL ;
}

Expr* NamedExpr::getFirstExpr() {
  return (actual != NULL) ? actual->getFirstExpr() : this;
}

void NamedExpr::verify() {
  Expr::verify();
  if (astTag != E_NamedExpr) {
    INT_FATAL(this, "Bad NamedExpr::astTag");
  }
  if (actual && actual->parentExpr != this)
    INT_FATAL(this, "Bad NamedExpr::actual::parentExpr");
  verifyNotOnList(actual);
}


NamedExpr*
NamedExpr::copyInner(SymbolMap* map) {
  return new NamedExpr(astr(name), COPY_INT(actual));
}


void NamedExpr::replaceChild(Expr* old_ast, Expr* new_ast) {
  if (old_ast == actual) {
    actual = new_ast;
  } else {
    INT_FATAL(this, "Unexpected case in NamedExpr::replaceChild");
  }
}


QualifiedType NamedExpr::qualType(void) {
  return actual->qualType();
}


GenRet NamedExpr::codegen() {
  GenRet ret;
  INT_FATAL(this, "NamedExpr::codegen not implemented");
  return ret;
}


void NamedExpr::prettyPrint(std::ostream *o) {
  *o << "<NamedExprType>";
}


void NamedExpr::accept(AstVisitor* visitor) {
  if (visitor->enterNamedExpr(this) == true) {

    if (actual)
      actual->accept(visitor);

    visitor->exitNamedExpr(this);
  }
}

/************************************ | *************************************
*                                                                           *
*                                                                           *
************************************* | ************************************/

bool
get_int(Expr *e, int64_t *i) {
  if (e) {
    if (SymExpr *l = toSymExpr(e)) {
      if (VarSymbol *v = toVarSymbol(l->var)) {
        if (v->immediate) {
          if (v->immediate->const_kind == NUM_KIND_INT) {
            *i = v->immediate->int_value();
            return true;
          }
        }
      }
    }
  }
  return false;
}

bool
get_uint(Expr *e, uint64_t *i) {
  if (e) {
    if (SymExpr *l = toSymExpr(e)) {
      if (VarSymbol *v = toVarSymbol(l->var)) {
        if (v->immediate) {
          if (v->immediate->const_kind == NUM_KIND_UINT) {
            *i = v->immediate->uint_value();
            return true;
          }
        }
      }
    }
  }
  return false;
}

bool
get_string(Expr *e, const char **s) {
  if (e) {
    if (SymExpr *l = toSymExpr(e)) {
      if (VarSymbol *v = toVarSymbol(l->var)) {
        if (v->immediate && v->immediate->const_kind == CONST_KIND_STRING) {
          *s = v->immediate->v_string;
          return true;
        }
      }
    }
  }
  return false;
}

const char*
get_string(Expr* e) {
  const char* s = NULL;
  if (!get_string(e, &s))
    INT_FATAL(e, "string literal expression expected");
  return s;
}

// This builds an allocation of enough space to hold a variable of the
// given type.
//
// This function should be used *before* resolution
CallExpr* callChplHereAlloc(Symbol *s, VarSymbol* md) {
  CallExpr* sizeExpr;
  VarSymbol* mdExpr;
  INT_ASSERT(!resolved);
  // Since the type is not necessarily known, resolution will fix up
  // this sizeof() call to take the resolved type of s as an argument
  sizeExpr = new CallExpr(PRIM_SIZEOF, new SymExpr(s));
  mdExpr = (md != NULL) ? md : newMemDesc(s->name);
  CallExpr* allocExpr = new CallExpr("chpl_here_alloc", sizeExpr, mdExpr);
  // Again, as we don't know the type yet, we leave it to resolution
  // to put in the cast to the proper type
  return allocExpr;
}

// This insert normalized call expressions for allocation of enough
// space to hold a variable of the given type.
//
// This function should be used *after* resolution
void insertChplHereAlloc(Expr *call, bool insertAfter, Symbol *sym,
                         Type* t, VarSymbol* md) {
  INT_ASSERT(resolved);
  AggregateType* ct = toAggregateType(toTypeSymbol(t->symbol)->type);
  Symbol* sizeTmp = newTemp("chpl_here_alloc_size", SIZE_TYPE);
  CallExpr *sizeExpr = new CallExpr(PRIM_MOVE, sizeTmp,
                                    new CallExpr(PRIM_SIZEOF,
                                                 (ct != NULL) ?
                                                 ct->symbol : t->symbol));
  VarSymbol* mdExpr = (md != NULL) ? md : newMemDesc(t->symbol->name);
  Symbol *allocTmp = newTemp("chpl_here_alloc_tmp", dtCVoidPtr);
  CallExpr* allocExpr = new CallExpr(PRIM_MOVE, allocTmp,
                                     new CallExpr(gChplHereAlloc,
                                                  sizeTmp, mdExpr));
  CallExpr* castExpr = new CallExpr(PRIM_MOVE, sym,
                                    new CallExpr(PRIM_CAST,
                                                 t->symbol, allocTmp));
  if (insertAfter) {
    call->insertAfter(castExpr);
    call->insertAfter(allocExpr);
    call->insertAfter(sizeExpr);
    call->insertAfter(new DefExpr(allocTmp));
    call->insertAfter(new DefExpr(sizeTmp));
  } else {
    call->insertBefore(new DefExpr(sizeTmp));
    call->insertBefore(new DefExpr(allocTmp));
    call->insertBefore(sizeExpr);
    call->insertBefore(allocExpr);
    call->insertBefore(castExpr);
  }
}


// Similar to callChplHereAlloc(), above but this can be called any time
CallExpr* callChplHereFree(BaseAST* p) {
  // Don't have a good way to do the following?
  //if (fNoMemoryFrees)
  //  return;

  if( p->typeInfo()->symbol->hasFlag(FLAG_DATA_CLASS))
    INT_FATAL(p->typeInfo()->symbol, "cannot delete data class");

  // Note: Prior to resolution, we do not have complete type info, and
  // so resolution will fix up this cast operation if a dereference is
  // needed
  CallExpr* castExpr = new CallExpr(PRIM_CAST_TO_VOID_STAR, p);
  if (!resolved)
    return new CallExpr("chpl_here_free", castExpr);
  else {
    return new CallExpr(gChplHereFree, castExpr);
  }
}

Expr* getNextExpr(Expr* expr) {
  Expr* retval = NULL;

  if (expr->next) {
    retval = expr->next->getFirstExpr();

  } else if (Expr* parent = expr->parentExpr) {
    retval = parent->getNextExpr(expr);

  }

  return retval;
}

static bool
isIdentifierChar(const char c) {
  return ((c >= 'a' && c <= 'z') ||
          (c >= 'A' && c <= 'Z') ||
          (c >= '0' && c <= '9') ||
          (c == '$') ||
          (c == '_') || (c == '.'));
}


/*********** new_Expr() ***********/
/*

new_Expr() lets you build AST more succinctly.

You can call new_Expr() directly, or implicitly by calling:

  BlockStmt::insertAtHead
  BlockStmt::insertAtTail
  FnSymbol::insertAtHead
  FnSymbol::insertAtTail
  Expr::insertBefore
  Expr::insertAfter
  Expr::replace

Synopsis:

  new_Expr(const char* format, ...)

The format string should contain a Chapel statement or expression.

SIMPLE CALLS

The code

  block->insertAtTail("foo()");

is equivalent to

  block->insertAtTail(new CallExpr("foo"));

USING SYMBOLS AND EXPRESSIONS

Symbols and expressions can be added to the newly created expressions
using %S and %E format flags.  For example, given:

  VarSymbol* tmp;
  CallExpr* call;

the code

  block->insertAtTail("foo(%S)", tmp);
  block->insertAtTail("foo(%E)", call);

is equivalent to

  block->insertAtTail(new CallExpr("foo", tmp));
  block->insertAtTail(new CallExpr("foo", call));

UNRESOLVED SYMBOLS

An unresolved symbol can be referenced via its name without quotes.
For example, the code

  block->insertAtTail("foo(bar)");

is equivalent to

  block->insertAtTail(new CallExpr("foo", new UnresolvedSymExpr("bar")));

PRIMITIVES

Primitives can be defined by enclosing the name of the primitive in
apostrophes.  So the code

  block->insertAtTail("'move'(%S, new CallExpr("foo"))");

is equivalent to

  block->insertAtTail(new CallExpr(PRIM_MOVE, tmp, new CallExpr("foo")));

STRING LITERALS

String literals are also supported by enclosing a string in
apostrophes.

BLOCK STATEMENTS

Finally, block statements and type block statements
(BlockStmt::blockTag == BLOCK_TYPE) are supported
via curly brackets and semicolons. For example:

  new_Expr("{TYPE 'move'(%S, iteratorIndex(%S)) }", followIdx, followIter);

METHOD CALLS

Note that AST represents method calls differently before and after normalize.

Here are examples before normalize:

  // localOp.accumulate(followIdx)
  new_Expr(".(%S, 'accumulate')(%S)", localOp, followIdx);

  // globalOp.generate()
  new_Expr(".(%S, 'generate')()", globalOp);

  // Paren-less calls are perhaps done so: localOp.identity
  new_Expr(".(%S, 'identity')", localOp);

After normalize method calls are represented as procedure calls with
the first argument being gMethodToken:

  // rvar.identity
  new_Expr("identity(%S,%S)", gMethodToken, rvar);

  // rvar.accumulate(svar)
  new_Expr("accumulate(%S,%S,%S)", gMethodToken, rvar, svar);

FINAL EXAMPLE

The code

  leadBlock->insertAtTail(new CallExpr(PRIM_MOVE, leadIter, new CallExpr("_getIterator", new CallExpr("_toLeader", iter))));

can be written as

  leadBlock->insertAtTail("'move'(%S, _getIterator(_toLeader(%S)))", leadIter, iter);

*/

Expr*
new_Expr(const char* format, ...) {
  va_list vl;
  va_start(vl, format);
  Expr* result = new_Expr(format, vl);
  va_end(vl);
  return result;
}

Expr*
new_Expr(const char* format, va_list vl) {
  std::stack<Expr*> stack;

  for (int i = 0; format[i] != '\0'; i++) {
    if (isIdentifierChar(format[i])) {
      int n = 1;
      while (isIdentifierChar(format[i+n]))
        n++;
      const char* str = asubstr(&format[i], &format[i+n]);
      i += n-1;
      if (!strcmp(str, "TYPE")) {
        if (stack.size() == 0) {
          INT_FATAL("You neglected to provide a \"{ TYPE ...\" for a block type statement.");
        } // Accessing the stack would result in unspecified behavior
        BlockStmt* block = toBlockStmt(stack.top());
        INT_ASSERT(block);
        block->blockTag = BLOCK_TYPE;
      } else {
        stack.push(new UnresolvedSymExpr(str));
      }
    } else if (format[i] == '\'') {
      int n = 1;
      while (format[i+n] != '\'')
        n++;
      const char* str = asubstr(&format[i+1], &format[i+n]);
      i += n;
      if (format[i+1] == '(') {
        PrimitiveOp* prim = primitives_map.get(str);
        INT_ASSERT(prim);
        stack.push(new CallExpr(prim));
        i++;
      } else {
        stack.push(new SymExpr(new_StringSymbol(str)));
      }
    } else if (format[i] == '%') {
      i++;
      if (format[i] == 'S')
        stack.push(new SymExpr(va_arg(vl, Symbol*)));
      else if (format[i] == 'E')
        stack.push(va_arg(vl, Expr*));
      else
        INT_FATAL("unknown format specifier in new_Expr");
    } else if (format[i] == '(') {
      Expr* expr = stack.top();
      stack.pop();
      INT_ASSERT(expr);
      stack.push(new CallExpr(expr));
      if (format[i+1] == ')') // handle empty calls
        i++;
    } else if (format[i] == ',') {
      Expr* expr = stack.top();
      stack.pop();
      INT_ASSERT(expr);
      if (stack.size() == 0) {
        INT_FATAL("There was nothing before the \',\'");
      } // Accessing the stack would result in unspecified behavior
      CallExpr* call = toCallExpr(stack.top());
      INT_ASSERT(call);
      call->insertAtTail(expr);
    } else if (format[i] == ')') {
      Expr* expr = stack.top();
      stack.pop();
      INT_ASSERT(expr);
      if (stack.size() == 0) {
        INT_FATAL("This closing parentheses is unmatched");
      } // Accessing the stack would result in unspecified behavior
      CallExpr* call = toCallExpr(stack.top());
      INT_ASSERT(call);
      call->insertAtTail(expr);
    } else if (format[i] == '{') {
      stack.push(new BlockStmt());
    } else if (format[i] == ';') {
      Expr* expr = stack.top();
      stack.pop();
      INT_ASSERT(expr);
      if (stack.size() == 0) {
        INT_FATAL("There was nothing before the \';\'");
      } // Accessing the stack would result in unspecified behavior
      BlockStmt* block = toBlockStmt(stack.top());
      INT_ASSERT(block);
      block->insertAtTail(expr);
    } else if (format[i] == '}') {
      Expr* expr = stack.top();
      stack.pop();
      INT_ASSERT(expr);
      if (stack.size() == 0) {
        INT_FATAL("This closing curly bracket is unmatched");
      } // Accessing the stack would result in unspecified behavior
      BlockStmt* block = toBlockStmt(stack.top());
      INT_ASSERT(block);
      block->insertAtTail(expr);
    }
  }

  INT_ASSERT(stack.size() == 1);
  return stack.top();
}<|MERGE_RESOLUTION|>--- conflicted
+++ resolved
@@ -99,11 +99,7 @@
 static void codegenCall(const char* fnName, GenRet a1, GenRet a2, GenRet a3, GenRet a4, GenRet a5);
 
 static GenRet codegenZero();
-<<<<<<< HEAD
 static GenRet codegenZero32();
-//static GenRet codegenOne();
-=======
->>>>>>> 884d692f
 static GenRet codegenNullPointer();
 static GenRet codegen_prim_get_real(GenRet, Type*, bool real);
 
