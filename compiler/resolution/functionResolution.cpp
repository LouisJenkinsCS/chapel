/*
 * Copyright 2004-2017 Cray Inc.
 * Other additional copyright holders may be indicated within.
 *
 * The entirety of this work is licensed under the Apache License,
 * Version 2.0 (the "License"); you may not use this file except
 * in compliance with the License.
 *
 * You may obtain a copy of the License at
 *
 *     http://www.apache.org/licenses/LICENSE-2.0
 *
 * Unless required by applicable law or agreed to in writing, software
 * distributed under the License is distributed on an "AS IS" BASIS,
 * WITHOUT WARRANTIES OR CONDITIONS OF ANY KIND, either express or implied.
 * See the License for the specific language governing permissions and
 * limitations under the License.
 */

#ifndef __STDC_FORMAT_MACROS
#define __STDC_FORMAT_MACROS
#endif
#ifndef __STDC_LIMIT_MACROS
#define __STDC_LIMIT_MACROS
#endif

#include "resolution.h"

#include "astutil.h"
#include "build.h"
#include "caches.h"
#include "callInfo.h"
#include "CForLoop.h"
#include "driver.h"
#include "expr.h"
#include "ForLoop.h"
#include "initializerResolution.h"
#include "iterator.h"
#include "ParamForLoop.h"
#include "passes.h"
#include "resolveIntents.h"
#include "scopeResolve.h"
#include "stlUtil.h"
#include "stmt.h"
#include "stringutil.h"
#include "symbol.h"
#include "TryStmt.h"
#include "typeSpecifier.h"
#include "view.h"
#include "WhileStmt.h"

#include "../ifa/prim_data.h"

#include <inttypes.h>
#include <map>
#include <sstream>
#include <string>
#include <vector>

// Allow disambiguation tracing to be controlled by the command-line option
// --explain-verbose.
#define ENABLE_TRACING_OF_DISAMBIGUATION 1

#ifdef ENABLE_TRACING_OF_DISAMBIGUATION
#define TRACE_DISAMBIGUATE_BY_MATCH(...)                    \
  if (developer && DC.explain) fprintf(stderr, __VA_ARGS__)
#else
#define TRACE_DISAMBIGUATE_BY_MATCH(...)
#endif

/// State information used during the disambiguation process.
class DisambiguationState {
public:
  /// Is fn1 more specific than fn2?
  bool fn1MoreSpecific;
  /// Is fn2 more specific than fn1?
  bool fn2MoreSpecific;

  /// Does fn1 require promotion?
  bool fn1Promotes;
  /// Does fn2 require promotion?
  bool fn2Promotes;

  /// 1 == fn1, 2 == fn2, -1 == conflicting signals
  int paramPrefers;

  /// Initialize the state to the starting values.
  DisambiguationState()
    : fn1MoreSpecific(false), fn2MoreSpecific(false),
      fn1Promotes(false), fn2Promotes(false), paramPrefers(0) {}

  /** Prints out information for tracing of the disambiguation process.
   *
   * \param DBMLoc A string representing the location in the DBM process the
   *               message is coming from.
   * \param DC     The disambiguation context.
   */
  void printSummary(const char* DBMLoc, const DisambiguationContext& DC) {
    if (this->fn1MoreSpecific) {
      TRACE_DISAMBIGUATE_BY_MATCH("\n%s: Fn %d is more specific than Fn %d\n", DBMLoc, DC.i, DC.j);
    } else {
      TRACE_DISAMBIGUATE_BY_MATCH("\n%s: Fn %d is NOT more specific than Fn %d\n", DBMLoc, DC.i, DC.j);
    }

    if (this->fn2MoreSpecific) {
      TRACE_DISAMBIGUATE_BY_MATCH("%s: Fn %d is more specific than Fn %d\n", DBMLoc, DC.j, DC.i);
    } else {
      TRACE_DISAMBIGUATE_BY_MATCH("%s: Fn %d is NOT more specific than Fn %d\n", DBMLoc, DC.j, DC.i);
    }
  }
};

//#
//# Global Variables
//#
bool resolved = false;
bool inDynamicDispatchResolution = false;
SymbolMap paramMap;

int explainCallLine;
bool tryFailure = false;

//#
//# Static Variables
//#
static ModuleSymbol* explainCallModule;

static Vec<CallExpr*> inits;
static Vec<FnSymbol*> resolvedFormals;
Vec<CallExpr*> callStack;

static Vec<CondStmt*> tryStack;

static Map<Type*,Type*> runtimeTypeMap; // map static types to runtime types
                                        // e.g. array and domain runtime types
static Map<Type*,FnSymbol*> valueToRuntimeTypeMap; // convertValueToRuntimeType
static Map<Type*,FnSymbol*> runtimeTypeToValueMap; // convertRuntimeTypeToValue

static std::map<std::string, std::pair<AggregateType*, FnSymbol*> > functionTypeMap; // lookup table/cache for function types and their representative parents
static std::map<FnSymbol*, FnSymbol*> functionCaptureMap; //lookup table/cache for function captures

// map of compiler warnings that may need to be reissued for repeated
// calls; the inner compiler warning map is from the compilerWarning
// function; the outer compiler warning map is from the function
// containing the compilerWarning function
// to do: this needs to be a map from functions to multiple strings in
//        order to support multiple compiler warnings are allowed to
//        be in a single function
static Map<FnSymbol*,const char*> innerCompilerWarningMap;
static Map<FnSymbol*,const char*> outerCompilerWarningMap;

std::map<Type*,FnSymbol*> autoCopyMap; // type to chpl__autoCopy function
Map<Type*,FnSymbol*> autoDestroyMap; // type to chpl__autoDestroy function
Map<Type*,FnSymbol*> unaliasMap; // type to chpl__unalias function


Map<FnSymbol*,FnSymbol*> iteratorLeaderMap; // iterator->leader map for promotion
Map<FnSymbol*,FnSymbol*> iteratorFollowerMap; // iterator->leader map for promotion
std::map<CallExpr*, CallExpr*> eflopiMap; // for-loops over par iterators

static char arrayUnrefName[] = "array_unref_ret_tmp";

//#
//# Static Function Declarations
//#
static bool hasRefField(Type *type);
static bool typeHasRefField(Type *type);
static FnSymbol* resolveUninsertedCall(Type* type, CallExpr* call,
                                       bool checkonly=false);
static bool hasUserAssign(Type* type);
static void resolveAutoCopyEtc(Type* type);
static void resolveOther();
static FnSymbol*
protoIteratorMethod(IteratorInfo* ii, const char* name, Type* retType);
static void protoIteratorClass(FnSymbol* fn);
static bool isInstantiatedField(Symbol* field);
static Symbol* determineQueriedField(CallExpr* call);
static void resolveSpecifiedReturnType(FnSymbol* fn);
static bool fits_in_int(int width, Immediate* imm);
static bool fits_in_uint(int width, Immediate* imm);
static bool canInstantiate(Type* actualType, Type* formalType);
static bool canParamCoerce(Type* actualType, Symbol* actualSym, Type* formalType);
static bool
moreSpecific(FnSymbol* fn, Type* actualType, Type* formalType);
static bool
computeActualFormalAlignment(FnSymbol* fn,
                             Vec<Symbol*>& formalIdxToActual,
                             Vec<ArgSymbol*>& actualIdxToFormal,
                             CallInfo& info);
static Type*
getInstantiationType(Type* actualType, Type* formalType);
static void
computeGenericSubs(SymbolMap &subs,
                   FnSymbol* fn,
                   Vec<Symbol*>& formalIdxToActual,
                   bool inInitRes);

static void
filterCandidate(Vec<ResolutionCandidate*>& candidates,
                ResolutionCandidate* currCandidate,
                CallInfo& info);

static void
filterCandidate(Vec<ResolutionCandidate*>& candidates,
                FnSymbol* fn,
                CallInfo& info);

static BlockStmt* getParentBlock(Expr* expr);
static bool
isMoreVisibleInternal(BlockStmt* block, FnSymbol* fn1, FnSymbol* fn2,
                      Vec<BlockStmt*>& visited);
static bool
isMoreVisible(Expr* expr, FnSymbol* fn1, FnSymbol* fn2);
static CallExpr* userCall(CallExpr* call);
static void issueCompilerError(CallExpr* call);
static void reissueCompilerWarning(const char* str, int offset);
BlockStmt* getVisibilityBlock(Expr* expr);
static void buildVisibleFunctionMap();
static BlockStmt*
getVisibleFunctions(BlockStmt* block,
                    const char* name,
                    Vec<FnSymbol*>& visibleFns,
                    Vec<BlockStmt*>& visited,
                    CallExpr* callOrigin);
static Expr* resolve_type_expr(Expr* expr);
static void makeNoop(CallExpr* call);
void resolveDefaultGenericType(CallExpr* call);
static Type* resolveDefaultGenericTypeSymExpr(SymExpr* se);

static void
gatherCandidates(Vec<ResolutionCandidate*>& candidates,
                 Vec<FnSymbol*>& visibleFns,
                 CallInfo& info);

static FnSymbol* resolveNormalCall(CallExpr* call, bool checkonly=false);
static void resolveTupleAndExpand(CallExpr* call);
static void resolveTupleExpand(CallExpr* call);
static void handleSetMemberTypeMismatch(Type* t, Symbol* fs, CallExpr* call,
                                        SymExpr* rhs);
static void resolveSetMember(CallExpr* call);
static void resolveInitVar(CallExpr* call);
static void resolveMove(CallExpr* call);
static void resolveFieldInit(CallExpr* call);
static void resolveNew(CallExpr* call);
static void resolveCoerce(CallExpr* call);
static bool formalRequiresTemp(ArgSymbol* formal);
static void addLocalCopiesAndWritebacks(FnSymbol* fn, SymbolMap& formals2vars);

static Expr* dropUnnecessaryCast(CallExpr* call);
static AggregateType* createAndInsertFunParentClass(CallExpr *call, const char *name);
static FnSymbol* createAndInsertFunParentMethod(CallExpr *call, AggregateType *parent, AList &arg_list, bool isFormal, Type *retType);
static std::string buildParentName(AList &arg_list, bool isFormal, Type *retType);
static AggregateType* createOrFindFunTypeFromAnnotation(AList &arg_list, CallExpr *call);
static Expr* createFunctionAsValue(CallExpr *call);
static Type* resolveTypeAlias(SymExpr* se);
static Expr* preFold(Expr* expr);
static void foldEnumOp(int op, EnumSymbol *e1, EnumSymbol *e2, Immediate *imm);
static bool isSubType(Type* sub, Type* super);
static bool isInstantiation(Type* sub, Type* super);
static bool isSubTypeOrInstantiation(Type* sub, Type* super);
static void insertValueTemp(Expr* insertPoint, Expr* actual);
FnSymbol* requiresImplicitDestroy(CallExpr* call);
static Expr* postFold(Expr* expr);
static Expr* resolveExpr(Expr* expr);
static void
computeReturnTypeParamVectors(BaseAST* ast,
                              Symbol* retSymbol,
                              Vec<Type*>& retTypes,
                              Vec<Symbol*>& retParams);
static void
insertCasts(BaseAST* ast, FnSymbol* fn, Vec<CallExpr*>& casts);
static bool
possible_signature_match(FnSymbol* fn, FnSymbol* gn);
static bool signature_match(FnSymbol* fn, FnSymbol* gn);
static void
collectInstantiatedAggregateTypes(Vec<Type*>& icts, Type* ct);
static bool isVirtualChild(FnSymbol* child, FnSymbol* parent);
static void addToVirtualMaps(FnSymbol* pfn, AggregateType* ct);
static void addAllToVirtualMaps(FnSymbol* fn, AggregateType* ct);
static void buildVirtualMaps();
static void
addVirtualMethodTableEntry(Type* type, FnSymbol* fn, bool exclusive = false);
static void computeStandardModuleSet();
static void unmarkDefaultedGenerics();
static void resolveUses(ModuleSymbol* mod);
static void resolveExports();
static void resolveEnumTypes();
static void resolveDynamicDispatches();
static void insertRuntimeTypeTemps();
static void resolveAutoCopies();
static bool propagateNotPOD(Type* t);
static void resolveRecordInitializers();
static void insertDynamicDispatchCalls();
static Type* buildRuntimeTypeInfo(FnSymbol* fn);
static void insertReturnTemps();
static void initializeClass(Expr* stmt, Symbol* sym);
static void ensureAndResolveInitStringLiterals();
static void handleRuntimeTypes();
static void pruneResolvedTree();
static void removeUnusedFunctions();
static void removeUnusedTypes();
static void buildRuntimeTypeInitFns();
static void buildRuntimeTypeInitFn(FnSymbol* fn, Type* runtimeType);
static void removeUnusedModuleVariables();
static void removeParamArgs();
static void removeRandomPrimitives();
static void removeActualNames();
static void removeTypeBlocks();
static void removeFormalTypeAndInitBlocks();
static void replaceTypeArgsWithFormalTypeTemps();
static void replaceValuesWithRuntimeTypes();
static void removeWhereClauses();
static void replaceReturnedValuesWithRuntimeTypes();
static Expr* resolvePrimInit(CallExpr* call);
static void insertRuntimeInitTemps();
static void removeInitFields();
static void removeMootFields();
static void expandInitFieldPrims();
static void fixTypeNames(AggregateType* ct);
static void setScalarPromotionType(AggregateType* ct);
static FnSymbol* findGenMainFn();
static void printCallGraph(FnSymbol* startPoint = NULL,
                           int indent = 0,
                           std::set<FnSymbol*>* alreadyCalled = NULL);


bool ResolutionCandidate::computeAlignment(CallInfo& info) {
  if (formalIdxToActual.n != 0) formalIdxToActual.clear();
  if (actualIdxToFormal.n != 0) actualIdxToFormal.clear();

  return computeActualFormalAlignment(fn, formalIdxToActual, actualIdxToFormal, info);
}

void ResolutionCandidate::computeSubstitutions(bool inInitRes) {
  if (substitutions.n != 0) substitutions.clear();
  computeGenericSubs(substitutions, fn, formalIdxToActual, inInitRes);
}

static bool hasRefField(Type *type) {
  if (isPrimitiveType(type)) return false;
  if (type->symbol->hasFlag(FLAG_OBJECT_CLASS)) return false;

  if (!isClass(type)) { // record or union
    if (AggregateType *ct = toAggregateType(type)) {
      for_fields(field, ct) {
        if (hasRefField(field->type)) return true;
      }
    }
    return false;
  }

  return true;
}

static bool typeHasRefField(Type *type) {
  if (AggregateType *ct = toAggregateType(type)) {
    for_fields(field, ct) {
      if (hasRefField(field->typeInfo())) return true;
    }
  }
  return false;
}

// Temporarily add a call, resolve it, then remove it.
// Return the function that the call resolved to, or NULL if it didn't.
// Either insideBlock or beforeExpr must be != NULL and
// indicate where the call should be added.
static FnSymbol*
resolveUninsertedCall(BlockStmt* insideBlock,
                      Expr* beforeExpr,
                      CallExpr* call,
                      bool checkonly) {

  // In case resolveCall drops other stuff into the tree ahead of the
  // call, we wrap everything in a block for safe removal.
  BlockStmt* block = new BlockStmt();

  if (insideBlock) {
    insideBlock->insertAtHead(block);
  } else if(beforeExpr) {
    beforeExpr->insertBefore(block);
  } else {
    INT_ASSERT(insideBlock != NULL || beforeExpr != NULL);
  }

  INT_ASSERT(block->parentSymbol);

  block->insertAtHead(call);
  if (checkonly && !call->primitive) {
    resolveNormalCall(call, checkonly);
  } else {
    if (checkonly) {
      INT_FATAL(call, "checkonly is being discarded because the call is a "
                "primitive.\nIf that is not intended, please extend "
                "resolveCall");
    }
    resolveCall(call);
  }
  block->remove();

  return call->isResolved();
}

// Resolve a call to do with a particular type.
static FnSymbol*
resolveUninsertedCall(Type* type, CallExpr* call, bool checkonly) {

  BlockStmt* insideBlock = NULL;
  Expr* beforeExpr = NULL;

  if (type->defaultInitializer) {
    if (type->defaultInitializer->instantiationPoint)
      insideBlock = type->defaultInitializer->instantiationPoint;
    else
      beforeExpr = type->symbol->defPoint;
  } else {
    insideBlock = chpl_gen_main->body;
  }

  return resolveUninsertedCall(insideBlock, beforeExpr, call, checkonly);
}

//
// Invoke resolveFns(fn), while having 'call' be on the top of 'callStack'.
//
static void resolveFnForCall(FnSymbol* fn, CallExpr* call)
{
  // If 'call' is already on the call stack, do not add it.
  // If this assertion fails, change it to 'if'.
  INT_ASSERT(callStack.n == 0 || call != callStack.v[callStack.n-1]);

  // When 'call' is on 'callStack', its parentSymbol etc. may be queried
  // in printCallStack(), which resolveFns() may invoke.
  INT_ASSERT(call->inTree());

  // Push 'call' onto the stack. In case of an error or warning,
  // this allows the user to see how they got there.
  callStack.add(call);

  // do real work
  resolveFns(fn);

  callStack.pop();
}

//
// Resolve 'call', then resolve its target function if applicable.
// 'call' must be resolved successfully, except when allowUnresolved==true.
//
void resolveCallAndCallee(CallExpr* call, bool allowUnresolved) {
  resolveCall(call);

  if (FnSymbol* callee = call->isResolved()) {
    resolveFnForCall(callee, call);
  } else if (!allowUnresolved) {
    INT_ASSERT(false);
  }
}


// Fills in the refType field of a type
// with the type's corresponding reference type.
void makeRefType(Type* type) {
  if (!type)
    // Should this be an assert?
    return;

  if (type->refType) {
    // Already done.
    return;
  }

  if (type == dtMethodToken ||
      type == dtUnknown ||
      type->symbol->hasFlag(FLAG_REF) ||
      type->symbol->hasFlag(FLAG_GENERIC)) {

    return;
  }

  CallExpr* call = new CallExpr("_type_construct__ref", type->symbol);
  FnSymbol* fn   = resolveUninsertedCall(type, call);
  type->refType  = toAggregateType(fn->retType);

  type->refType->getField(1)->type = type;

  if (type->symbol->hasFlag(FLAG_ATOMIC_TYPE))
    type->refType->symbol->addFlag(FLAG_ATOMIC_TYPE);
}

static bool
hasUserAssign(Type* type) {

  // Workaround for problems with resolution finding =
  // for tuples types causing compile failures.
  // See
  //  modules/sungeun/no-use-enum

  // In the future, hasUserAssign should just return
  // false if the = call does not resolve
  // (instead of causing a compile error).
  if( type->symbol->hasFlag(FLAG_TUPLE) ) return false;

  SET_LINENO(type->symbol);
  Symbol* tmp = newTemp(type);
  chpl_gen_main->insertAtHead(new DefExpr(tmp));
  CallExpr* call = new CallExpr("=", tmp, tmp);
  FnSymbol* fn = resolveUninsertedCall(type, call);
  // Don't think we need to resolve the whole function
  // since we're just looking for a flag.
  //resolveFns(fn);
  tmp->defPoint->remove();
  bool compilerAssign = fn->hasFlag(FLAG_COMPILER_GENERATED);
  return !compilerAssign;
}

bool hasAutoCopyForType(Type* type) {
  return autoCopyMap[type] != NULL;
}

// This function is intended to protect gets from the autoCopyMap so that
// we can insert NULL values for a type and avoid segfaults
FnSymbol* getAutoCopyForType(Type* type) {
  FnSymbol* ret = autoCopyMap[type]; // Do not try this at home
  if (ret == NULL) {
    INT_FATAL(type, "Trying to obtain autoCopy for type '%s',"
                    " which defines none", type->symbol->name);
  }
  return ret;
}

void getAutoCopyTypeKeys(Vec<Type*> &keys) {
  for (std::map<Type*, FnSymbol*>::iterator it = autoCopyMap.begin();
       it != autoCopyMap.end(); ++it) {
    keys.add(it->first);
  }
}

// This function is called by generic instantiation
// for the default initCopy function in ChapelBase.chpl.
bool fixupDefaultInitCopy(FnSymbol* fn, FnSymbol* newFn, CallExpr* call)
{
  ArgSymbol* arg = newFn->getFormal(1);

  if (AggregateType* ct = toAggregateType(arg->type)) {
    if (isUserDefinedRecord(ct) &&
        ct->initializerStyle == DEFINES_INITIALIZER) {
      // If the user has defined any initializer,
      // initCopy function should call the copy-initializer.
      //
      // If no copy-initializer exists, we should make initCopy
      // be a dummy function that generates an error
      // if it remains in the AST after callDestructors. We do
      // that since callDestructors can remove some initCopy calls
      // and we'd like types that cannot be copied to survive
      // compilation until callDestructors has a chance to
      // remove those calls.

      // Go ahead and instantiate the body now so we can fix
      // it up completely...
      instantiateBody(newFn);

      Symbol* thisTmp = newTemp(ct);
      DefExpr* def = new DefExpr(thisTmp);
      newFn->insertBeforeEpilogue(def);
      CallExpr* initCall = new CallExpr("init", gMethodToken, thisTmp, arg);
      def->insertAfter(initCall);

      FnSymbol* initFn = tryResolveCall(initCall);

      if (initFn == NULL) {
        // No copy-initializer could be found
        def->remove();
        initCall->remove();
        newFn->addFlag(FLAG_ERRONEOUS_INITCOPY);
      } else {
        // Replace the other setting of the return-value-variable
        // with what we have now...

        // find the RVV
        Symbol* retSym = newFn->getReturnSymbol();

        // Remove other PRIM_MOVEs to the RVV
        for_alist(stmt, newFn->body->body) {
          if (CallExpr* callStmt = toCallExpr(stmt))
            if (callStmt->isPrimitive(PRIM_MOVE)) {
              SymExpr* se = toSymExpr(callStmt->get(1));
              INT_ASSERT(se);
              if (se->symbol() == retSym)
                stmt->remove();
            }
        }

        // Set the RVV to the copy
        newFn->insertBeforeEpilogue(new CallExpr(PRIM_MOVE, retSym, thisTmp));
      }
      return true;
    }
  }
  return false;
}


static void
resolveAutoCopyEtc(Type* type) {

  // resolve autoCopy
  if (!hasAutoCopyForType(type)) {

    const char* copyFnToCall = "chpl__autoCopy";

    if (isUserDefinedRecord(type) &&
        !type->symbol->hasFlag(FLAG_TUPLE) &&
        !isRecordWrappedType(type) &&
        !isSyncType(type) &
        !isSingleType(type)) {
      // Just use 'chpl__initCopy' instead of 'chpl__autoCopy'
      // for user-defined records. This way, if the type does not
      // support copying, the autoCopyMap will store a function
      // marked with FLAG_ERRONEOUS_INITCOPY. Additionally, user-defined
      // records shouldn't be defining chpl__initCopy or chpl__autoCopy
      // and certainly shouldn't rely on the differences between the two.

      copyFnToCall = "chpl__initCopy";
    }

    SET_LINENO(type->symbol);
    Symbol* tmp = newTemp(type);
    chpl_gen_main->insertAtHead(new DefExpr(tmp));
    CallExpr* call = new CallExpr(copyFnToCall, tmp);
    FnSymbol* fn = resolveUninsertedCall(type, call);
    resolveFns(fn);
    INT_ASSERT(!fn->hasFlag(FLAG_PROMOTION_WRAPPER));
    autoCopyMap[type] = fn;

    tmp->defPoint->remove();
  }

  // resolve autoDestroy
  if (autoDestroyMap.get(type) == NULL) {
    SET_LINENO(type->symbol);
    Symbol* tmp = newTemp(type);
    chpl_gen_main->insertAtHead(new DefExpr(tmp));
    CallExpr* call = new CallExpr("chpl__autoDestroy", tmp);
    FnSymbol* fn = resolveUninsertedCall(type, call);
    // Adding the flag here isn't sufficient for checks
    // to auto destroy fn during resolution, so
    // I added it with a pragma in the modules.
    fn->addFlag(FLAG_AUTO_DESTROY_FN);
    resolveFns(fn);
    INT_ASSERT(!fn->hasFlag(FLAG_PROMOTION_WRAPPER));
    autoDestroyMap.put(type, fn);
    tmp->defPoint->remove();
  }

  // resolve unalias
  // We make the 'unalias' hook available to all user records,
  // but for now it only applies to array/domain/distribution
  // in order to minimize the changes.
  if (isRecordWrappedType(type) && unaliasMap.get(type) == NULL) {
    SET_LINENO(type->symbol);
    Symbol* tmp = newTemp(type);
    chpl_gen_main->insertAtHead(new DefExpr(tmp));
    CallExpr* call = new CallExpr("chpl__unalias", tmp);
    FnSymbol* fn = resolveUninsertedCall(type, call);
    resolveFns(fn);
    INT_ASSERT(!fn->hasFlag(FLAG_PROMOTION_WRAPPER));
    unaliasMap.put(type, fn);
    tmp->defPoint->remove();
  }
}


FnSymbol* getAutoCopy(Type *t) {
  return getAutoCopyForType(t);
}


FnSymbol* getAutoDestroy(Type* t) {
  return autoDestroyMap.get(t);
}
FnSymbol* getUnalias(Type* t) {
  return unaliasMap.get(t);
}

const char* toString(Type* type) {
  if( type ) return type->getValType()->symbol->name;
  return "null type";
}


const char* toString(CallInfo* info) {
  bool method = false;
  bool _this = false;
  const char *str = "";
  if (info->actuals.n > 1)
    if (info->actuals.head()->type == dtMethodToken)
      method = true;
  if (!strcmp("this", info->name)) {
    _this = true;
    method = false;
  }
  if (method) {
    if (info->actuals.v[1] && info->actuals.v[1]->hasFlag(FLAG_TYPE_VARIABLE))
      str = astr(str, "type ", toString(info->actuals.v[1]->type), ".");
    else
      str = astr(str, toString(info->actuals.v[1]->type), ".");
  }
  if (!developer && !strncmp("_type_construct_", info->name, 16)) {
    str = astr(str, info->name+16);
  } else if (!developer && !strncmp("_construct_", info->name, 11)) {
    str = astr(str, info->name+11);
    str = astr(str, ".init");
  } else if (!_this) {
    str = astr(str, info->name);
  }
  if (!info->call->methodTag) {
    if (info->call->square)
      str = astr(str, "[");
    else
      str = astr(str, "(");
  }
  bool first = false;
  int start = 0;
  if (method)
    start = 2;
  if (_this)
    start = 2;
  for (int i = start; i < info->actuals.n; i++) {
    if (!first)
      first = true;
    else
      str = astr(str, ", ");
    if (info->actualNames.v[i])
      str = astr(str, info->actualNames.v[i], "=");
    VarSymbol* var = toVarSymbol(info->actuals.v[i]);
    if (info->actuals.v[i]->type->symbol->hasFlag(FLAG_ITERATOR_RECORD) &&
        toAggregateType(info->actuals.v[i]->type)->iteratorInfo->iterator->hasFlag(FLAG_PROMOTION_WRAPPER))
      str = astr(str, "promoted expression");
    else if (info->actuals.v[i] && info->actuals.v[i]->hasFlag(FLAG_TYPE_VARIABLE))
      str = astr(str, "type ", toString(info->actuals.v[i]->type));
    else if (var && var->immediate) {
      if (var->immediate->const_kind == CONST_KIND_STRING) {
        str = astr(str, "\"", var->immediate->v_string, "\"");
      } else {
        const size_t bufSize = 512;
        char buff[bufSize];
        snprint_imm(buff, bufSize, *var->immediate);
        str = astr(str, buff);
      }
    } else
      str = astr(str, toString(info->actuals.v[i]->type));
  }
  if (!info->call->methodTag) {
    if (info->call->square)
      str = astr(str, "]");
    else
      str = astr(str, ")");
  }
  return str;
}


const char* toString(FnSymbol* fn) {
  if (fn->userString) {
    if (developer)
      return astr(fn->userString, " [", istr(fn->id), "]");
    else
      return fn->userString;
  }
  const char* str;
  int start = 0;
 if (developer) {
   // report the name as-is and include all args
   str = fn->name;
 } else {
  if (fn->instantiatedFrom)
    fn = fn->instantiatedFrom;
  if (fn->hasFlag(FLAG_TYPE_CONSTRUCTOR)) {
    // if not, make sure 'str' is built as desired
    INT_ASSERT(!strncmp("_type_construct_", fn->name, 16));
    str = astr(fn->name+16);
  } else if (fn->hasFlag(FLAG_CONSTRUCTOR)) {
    if (!strncmp("_construct_", fn->name, 11)) {
      str = astr(fn->name+11, ".init");
    } else if (!strcmp("init", fn->name)) {
      str = "init";
    } else {
      str = "";
      INT_FATAL(fn, "flagged as constructor but not named _construct_ or init");
    }
  } else if (fn->isPrimaryMethod()) {
    if (!strcmp(fn->name, "this")) {
      INT_ASSERT(fn->hasFlag(FLAG_FIRST_CLASS_FUNCTION_INVOCATION));
      str = astr(toString(fn->getFormal(2)->type));
      start = 1;
    } else {
      INT_ASSERT(! fn->hasFlag(FLAG_FIRST_CLASS_FUNCTION_INVOCATION));
      str = astr(toString(fn->getFormal(2)->type), ".", fn->name);
      start = 2;
    }
  } else if (fn->hasFlag(FLAG_MODULE_INIT)) {
    INT_ASSERT(!strncmp("chpl__init_", fn->name, 11)); //if not, fix next line
    str = astr("top-level module statements for ", fn->name+11);
  } else
    str = astr(fn->name);
 } // if !developer

  bool skipParens =
    fn->hasFlag(FLAG_NO_PARENS) ||
    (fn->hasFlag(FLAG_TYPE_CONSTRUCTOR) && fn->numFormals() == 0) ||
    (fn->hasFlag(FLAG_MODULE_INIT) && !developer);

  if (!skipParens)
    str = astr(str, "(");
  bool first = false;
  for (int i = start; i < fn->numFormals(); i++) {
    ArgSymbol* arg = fn->getFormal(i+1);
    if (arg->hasFlag(FLAG_IS_MEME))
      continue;
    if (!first) {
      first = true;
      if (skipParens)
        str = astr(str, " ");
    } else
      str = astr(str, ", ");
    if (arg->intent == INTENT_PARAM || arg->hasFlag(FLAG_INSTANTIATED_PARAM))
      str = astr(str, "param ");
    if (arg->hasFlag(FLAG_TYPE_VARIABLE))
      str = astr(str, "type ", arg->name);
    else if (arg->type == dtUnknown) {
      SymExpr* sym = NULL;
      if (arg->typeExpr)
        sym = toSymExpr(arg->typeExpr->body.tail);
      if (sym)
        str = astr(str, arg->name, ": ", sym->symbol()->name);
      else
        str = astr(str, arg->name);
    } else if (arg->type == dtAny) {
      str = astr(str, arg->name);
    } else
      str = astr(str, arg->name, ": ", toString(arg->type));
    if (arg->variableExpr)
      str = astr(str, " ...");
  }
  if (!skipParens)
    str = astr(str, ")");
  if (developer)
    str = astr(str, " [", istr(fn->id), "]");
  return str;
}


static FnSymbol*
protoIteratorMethod(IteratorInfo* ii, const char* name, Type* retType) {
  FnSymbol* fn = new FnSymbol(name);
  fn->addFlag(FLAG_AUTO_II);
  if (strcmp(name, "advance"))
    fn->addFlag(FLAG_INLINE);
  fn->insertFormalAtTail(new ArgSymbol(INTENT_BLANK, "_mt", dtMethodToken));
  fn->addFlag(FLAG_METHOD);
  fn->_this = new ArgSymbol(INTENT_BLANK, "this", ii->iclass);
  fn->_this->addFlag(FLAG_ARG_THIS);
  fn->retType = retType;
  fn->insertFormalAtTail(fn->_this);
  ii->iterator->defPoint->insertBefore(new DefExpr(fn));
  normalize(fn);

  // Pretend that this function is already resolved.
  // Its body will be filled in during the lowerIterators pass.
  fn->addFlag(FLAG_RESOLVED);
  return fn;
}


static void
protoIteratorClass(FnSymbol* fn) {
  INT_ASSERT(!fn->iteratorInfo);

  SET_LINENO(fn);

  IteratorInfo* ii = new IteratorInfo();
  fn->iteratorInfo = ii;
  fn->iteratorInfo->iterator = fn;

  const char* className = astr(fn->name);
  if (fn->_this)
    className = astr(className, "_", fn->_this->type->symbol->cname);

  ii->iclass = new AggregateType(AGGREGATE_CLASS);
  TypeSymbol* cts = new TypeSymbol(astr("_ic_", className), ii->iclass);
  cts->addFlag(FLAG_ITERATOR_CLASS);
  cts->addFlag(FLAG_POD);
  add_root_type(ii->iclass);    // Add super : dtObject.
  fn->defPoint->insertBefore(new DefExpr(cts));

  ii->irecord = new AggregateType(AGGREGATE_RECORD);
  TypeSymbol* rts = new TypeSymbol(astr("_ir_", className), ii->irecord);
  rts->addFlag(FLAG_ITERATOR_RECORD);
  // TODO -- do a better job of deciding if an iterator record is
  // POD or not POD.
  rts->addFlag(FLAG_NOT_POD);
  if (fn->retTag == RET_REF) // TODO -- handle RET_CONST_REF
    rts->addFlag(FLAG_REF_ITERATOR_CLASS);
  fn->defPoint->insertBefore(new DefExpr(rts));

  ii->tag = it_iterator;
  ii->advance = protoIteratorMethod(ii, "advance", dtVoid);
  ii->zip1 = protoIteratorMethod(ii, "zip1", dtVoid);
  ii->zip2 = protoIteratorMethod(ii, "zip2", dtVoid);
  ii->zip3 = protoIteratorMethod(ii, "zip3", dtVoid);
  ii->zip4 = protoIteratorMethod(ii, "zip4", dtVoid);
  ii->hasMore = protoIteratorMethod(ii, "hasMore", dtInt[INT_SIZE_DEFAULT]);
  ii->getValue = protoIteratorMethod(ii, "getValue", fn->retType);
  ii->init = protoIteratorMethod(ii, "init", dtVoid);
  ii->incr = protoIteratorMethod(ii, "incr", dtVoid);

  // Save the iterator info in the iterator record.
  // The iterator info is still owned by the iterator function.
  ii->irecord->iteratorInfo = ii;
  ii->irecord->scalarPromotionType = fn->retType;
  fn->retType = ii->irecord;
  fn->retTag = RET_VALUE;

  makeRefType(fn->retType);

  ii->getIterator = new FnSymbol("_getIterator");
  ii->getIterator->addFlag(FLAG_AUTO_II);
  ii->getIterator->addFlag(FLAG_INLINE);
  ii->getIterator->retType = ii->iclass;
  ii->getIterator->insertFormalAtTail(new ArgSymbol(INTENT_BLANK, "ir", ii->irecord));
  VarSymbol* ret = newTemp("_ic_", ii->iclass);
  ii->getIterator->insertAtTail(new DefExpr(ret));
  CallExpr* icAllocCall = callChplHereAlloc(ret->typeInfo());
  ii->getIterator->insertAtTail(new CallExpr(PRIM_MOVE, ret, icAllocCall));
  ii->getIterator->insertAtTail(new CallExpr(PRIM_SETCID, ret));
  ii->getIterator->insertAtTail(new CallExpr(PRIM_RETURN, ret));
  fn->defPoint->insertBefore(new DefExpr(ii->getIterator));
  // Save the iterator info in the iterator class also.
  // This makes it easy to obtain the iterator given
  // just a symbol of the iterator class type.  This may include _getIterator
  // and _getIteratorZip functions in the module code.
  ii->iclass->iteratorInfo = ii;
  normalize(ii->getIterator);
  resolveFns(ii->getIterator);  // No shortcuts.
}


//
// returns true if the field was instantiated
//
static bool
isInstantiatedField(Symbol* field) {
  TypeSymbol* ts = toTypeSymbol(field->defPoint->parentSymbol);
  INT_ASSERT(ts);
  AggregateType* ct = toAggregateType(ts->type);
  INT_ASSERT(ct);
  for_formals(formal, ct->defaultTypeConstructor) {
    if (!strcmp(field->name, formal->name))
      if (formal->hasFlag(FLAG_TYPE_VARIABLE))
        return true;
  }
  return false;
}


//
// determine field associated with query expression
//
static Symbol*
determineQueriedField(CallExpr* call) {
  AggregateType* ct = toAggregateType(call->get(1)->getValType());
  INT_ASSERT(ct);
  SymExpr* last = toSymExpr(call->get(call->numActuals()));
  INT_ASSERT(last);
  VarSymbol* var = toVarSymbol(last->symbol());
  INT_ASSERT(var && var->immediate);
  if (var->immediate->const_kind == CONST_KIND_STRING) {
    // field queried by name
    return ct->getField(var->immediate->v_string, false);
  } else {
    // field queried by position
    int position = var->immediate->int_value();
    Vec<ArgSymbol*> args;
    for_formals(arg, ct->defaultTypeConstructor) {
      args.add(arg);
    }
    for (int i = 2; i < call->numActuals(); i++) {
      SymExpr* actual = toSymExpr(call->get(i));
      INT_ASSERT(actual);
      VarSymbol* var = toVarSymbol(actual->symbol());
      INT_ASSERT(var && var->immediate && var->immediate->const_kind == CONST_KIND_STRING);
      for (int j = 0; j < args.n; j++) {
        if (args.v[j] && !strcmp(args.v[j]->name, var->immediate->v_string))
          args.v[j] = NULL;
      }
    }
    forv_Vec(ArgSymbol, arg, args) {
      if (arg) {
        if (position == 1)
          return ct->getField(arg->name, false);
        position--;
      }
    }
  }
  return NULL;
}


// Generally speaking, tuples containing refs should be converted
// to tuples without refs before returning.
// This function returns true for exceptional FnSymbols
// where tuples containing refs can be returned.
static bool
doNotChangeTupleTypeRefLevel(FnSymbol* fn, bool forRet)
{

  if( fn->hasFlag(FLAG_TYPE_CONSTRUCTOR)         || // _type_construct__tuple
      fn->hasFlag(FLAG_CONSTRUCTOR)              || // _construct__tuple
      fn->hasFlag(FLAG_BUILD_TUPLE)              || // _build_tuple(_allow_ref)
      fn->hasFlag(FLAG_BUILD_TUPLE_TYPE)         || // _build_tuple_type
      fn->hasFlag(FLAG_TUPLE_CAST_FN)            || // _cast for tuples
      fn->hasFlag(FLAG_EXPAND_TUPLES_WITH_VALUES)|| // iteratorIndex
      (!forRet && fn->hasFlag(FLAG_INIT_COPY_FN))|| // tuple chpl__initCopy
      fn->hasFlag(FLAG_AUTO_COPY_FN)             || // tuple chpl__autoCopy
      fn->hasFlag(FLAG_AUTO_DESTROY_FN)          || // tuple chpl__autoDestroy
      fn->hasFlag(FLAG_UNALIAS_FN)               || // tuple chpl__unalias
      fn->hasFlag(FLAG_ALLOW_REF)                || // iteratorIndex
      (forRet && fn->hasFlag(FLAG_ITERATOR_FN)) // not iterators b/c
                                    //  * they might return by ref
                                    //  * might need to return a ref even
                                    //    when not indicated return by ref.
     ) {
    return true;
  } else {
    return false;
  }
}

static bool
isTupleContainingOnlyReferences(Type* t)
{
  if(t->symbol->hasFlag(FLAG_TUPLE)) {
    bool allRef = true;
    AggregateType* at = toAggregateType(t);
    std::vector<TypeSymbol*> args;
    int i = 0;
    for_fields(field, at) {
      if (i != 0) { // skip size field
        if (!isReferenceType(field->type))
          allRef = false;
      }
      i++;
    }
    return allRef;
  }

  return false;
}

static Type*
getReturnedTupleType(FnSymbol* fn, Type* retType)
{
  INT_ASSERT(retType->symbol->hasFlag(FLAG_TUPLE));

  if (fn->returnsRefOrConstRef()) {
    return computeTupleWithIntent(INTENT_REF, retType);
  } else {
    // Compute the tuple type without any refs
    return computeNonRefTuple(retType);
  }
}

static void
resolveSpecifiedReturnType(FnSymbol* fn) {
  Type* retType;

  resolveBlockStmt(fn->retExprType);
  retType = fn->retExprType->body.tail->typeInfo();

  if (SymExpr* se = toSymExpr(fn->retExprType->body.tail)) {
    // Try resolving global type aliases
    if (se->symbol()->hasFlag(FLAG_TYPE_VARIABLE))
      retType = resolveTypeAlias(se);

    if (retType->symbol->hasFlag(FLAG_GENERIC)) {
      SET_LINENO(fn->retExprType->body.tail);
      // Try resolving records/classes with default types
      // e.g. range
      retType = resolveDefaultGenericTypeSymExpr(se);
    }
  }
  fn->retType = retType;

  if (retType != dtUnknown) {

    // Difficult to call e.g. _unref_type in build/normalize
    // b/c of bugs in pulling out function symbols.
    // So we make sure returned tuple types capture values here.
    if (retType->symbol->hasFlag(FLAG_TUPLE) &&
        !doNotChangeTupleTypeRefLevel(fn, true)) {

      retType = getReturnedTupleType(fn, retType);
      fn->retType = retType;
    } else if (fn->returnsRefOrConstRef()) {
      makeRefType(retType);
      retType = fn->retType->refType;
      fn->retType = retType;
    }

    fn->retExprType->remove();

    if (fn->isIterator() && !fn->iteratorInfo) {
      // Note: protoIteratorClass changes fn->retType
      // to the iterator record. The original return type
      // is stored here in retType.
      protoIteratorClass(fn);
    }
  }

   // Also update the return symbol type
   Symbol* ret = fn->getReturnSymbol();
   if (ret->type == dtUnknown) {
     // uses the local variable saving the resolved declared return type
     // since for iterators, fn->retType is the iterator record.
     ret->type = retType;
   }
}


//
// Generally, atomics must also be passed by reference when
// passed by blank intent.  The following expression checks for
// these cases by looking for atomics passed by blank intent and
// changing their type to a ref type.  Interestingly, this
// conversion does not seem to be required for single-locale
// compilation, but it is for multi-locale.  Otherwise, updates
// to atomics are lost (as demonstrated by
// test/functions/bradc/intents/test_pass_atomic.chpl).
//
// I say "generally" because there are a few cases where passing
// atomics by reference breaks things -- primarily in
// constructors, assignment operators, and tuple construction.
// So we have some unfortunate special checks that dance around
// these cases.
//
// While I can't explain precisely why these special cases are
// required yet, here are the tests that tend to have problems
// without these special conditions:
//
//   test/release/examples/benchmarks/hpcc/ra-atomics.chpl
//   test/types/atomic/sungeun/no_atomic_assign.chpl
//   test/functions/bradc/intents/test_construct_atomic_intent.chpl
//   test/users/vass/barrierWF.test-1.chpl
//   test/studies/shootout/spectral-norm/spectralnorm.chpl
//   test/release/examples/benchmarks/ssca2/SSCA2_main.chpl
//   test/parallel/taskPar/sungeun/barrier/*.chpl
//
static bool convertAtomicFormalTypeToRef(ArgSymbol* formal, FnSymbol* fn) {
  return (formal->intent == INTENT_BLANK &&
          !formal->hasFlag(FLAG_TYPE_VARIABLE) &&
          isAtomicType(formal->type))
    && !fn->hasFlag(FLAG_DEFAULT_CONSTRUCTOR)
    && !fn->hasFlag(FLAG_CONSTRUCTOR)
    && strcmp(fn->name,"=") != 0
    && !fn->hasFlag(FLAG_BUILD_TUPLE);
}


void
resolveFormals(FnSymbol* fn) {
  static Vec<FnSymbol*> done;

  if (!fn->hasFlag(FLAG_GENERIC)) {
    if (done.set_in(fn))
      return;
    done.set_add(fn);

    for_formals(formal, fn) {
      if (formal->type == dtUnknown) {
        if (!formal->typeExpr) {
          formal->type = dtObject;
        } else {
          resolveBlockStmt(formal->typeExpr);
          formal->type = formal->typeExpr->body.tail->getValType();
        }
      }

      //
      // Fix up value types that need to be ref types.
      //
      if (formal->type->symbol->hasFlag(FLAG_REF))
        // Already a ref type, so done.
        continue;

      // Don't pass dtString params in by reference
      if(formal->type == dtString && formal->hasFlag(FLAG_INSTANTIATED_PARAM))
        continue;

      if (formal->type->symbol->hasFlag(FLAG_RANGE) &&
          (formal->intent == INTENT_BLANK || formal->intent == INTENT_IN) &&
          fn->hasFlag(FLAG_BEGIN)) {
        // For begin functions, copy ranges in if passed by blank intent.
        // This is a temporary workaround.
        // * arguably blank intent for ranges should be 'const ref',
        //   but the current compiler uses a mix of 'const in' and 'const ref'.
        // * resolveIntents is changing INTENT_IN to INTENT_REF
        //   which interferes with the logic in parallel.cpp
        //   (another approach to that problem might be to separately
        //    store the 'requested intent' and the 'concrete intent').
        formal->intent = INTENT_CONST_IN;
      }

      if (formal->intent == INTENT_INOUT ||
          formal->intent == INTENT_OUT ||
          formal->intent == INTENT_REF ||
          formal->intent == INTENT_CONST_REF ||
          convertAtomicFormalTypeToRef(formal, fn) ||
          formal->hasFlag(FLAG_WRAP_WRITTEN_FORMAL) ||
          (formal == fn->_this &&
           !formal->hasFlag(FLAG_TYPE_VARIABLE) &&
           (isUnion(formal->type) ||
            isRecord(formal->type)))) {
        makeRefType(formal->type);
        formal->type = formal->type->refType;
        // The type of the formal is its own ref type!
      }

      if (isRecordWrappedType(formal->type) &&
          fn->hasFlag(FLAG_ITERATOR_FN)) {
        // Pass domains, arrays into iterators by ref.
        // This is a temporary workaround for issues with
        // iterator lowering.
        // It is temporary because we expect more of the
        // compiler to handle 'refness' of an ArgSymbol
        // in the future.
        makeRefType(formal->type);
        formal->type = formal->type->refType;
      }

      // Adjust tuples for intent.
      // This should not apply to 'ref' , 'out', or 'inout' formals,
      // but these are currently turned into reference types above.
      // It probably should not apply to 'const ref' either but
      // that is more debatable.
      if (formal->type->symbol->hasFlag(FLAG_TUPLE) &&
          !formal->hasFlag(FLAG_TYPE_VARIABLE) &&
          !(formal == fn->_this) &&
          !doNotChangeTupleTypeRefLevel(fn, false)) {

        // Let 'in' intent work similarly to the blank intent.
        IntentTag intent = formal->intent;
        if (intent == INTENT_IN) intent = INTENT_BLANK;
        Type* newType = computeTupleWithIntent(intent, formal->type);
        formal->type = newType;
      }

    }
    if (fn->retExprType)
      resolveSpecifiedReturnType(fn);

    resolvedFormals.set_add(fn);
  }
}

static bool fits_in_int_helper(int width, int64_t val) {
  switch (width) {
    default: INT_FATAL("bad width in fits_in_int_helper");
    case 1:
      return (val == 0 || val == 1);
    case 8:
      return (val >= INT8_MIN && val <= INT8_MAX);
    case 16:
      return (val >= INT16_MIN && val <= INT16_MAX);
    case 32:
      return (val >= INT32_MIN && val <= INT32_MAX);
    case 64:
      // As an int64_t will always fit within a 64 bit int.
      return true;
  }
}

static bool fits_in_int(int width, Immediate* imm) {
  if (imm->const_kind == NUM_KIND_INT && imm->num_index == INT_SIZE_DEFAULT) {
    int64_t i = imm->int_value();
    return fits_in_int_helper(width, i);
  }


  /* BLC: There is some question in my mind about whether this
     function should include the following code as well -- that is,
     whether default-sized uint params should get the same special
     treatment in cases like this.  I didn't enable it for now because
     nothing seemed to rely on it and I didn't come up with a case
     that would.  But it's worth keeping around for future
     consideration.

     Similarly, we may want to consider enabling such param casts for
     int sizes other then default-width.

  else if (imm->const_kind == NUM_KIND_UINT &&
           imm->num_index == INT_SIZE_DEFAULT) {
    uint64_t u = imm->uint_value();
    int64_t i = (int64_t)u;
    if (i < 0)
      return false;
    return fits_in_int_helper(width, i);
  }*/

  return false;
}

static bool fits_in_uint_helper(int width, uint64_t val) {
  switch (width) {
  default: INT_FATAL("bad width in fits_in_uint_helper");
  case 8:
    return (val <= UINT8_MAX);
  case 16:
    return (val <= UINT16_MAX);
  case 32:
    return (val <= UINT32_MAX);
  case 64:
    // As a uint64_t will always fit inside a 64 bit uint.
    return true;
  }
}

static bool fits_in_uint(int width, Immediate* imm) {
  if (imm->const_kind == NUM_KIND_INT && imm->num_index == INT_SIZE_DEFAULT) {
    int64_t i = imm->int_value();
    if (i < 0)
      return false;
    return fits_in_uint_helper(width, (uint64_t)i);
  }

  /* BLC: See comment just above in fits_in_int()...

  else if (imm->const_kind == NUM_KIND_UINT && imm->num_index == INT_SIZE_64) {
    uint64_t u = imm->uint_value();
    return fits_in_uint_helper(width, u);
  }*/

  return false;
}


static void ensureEnumTypeResolved(EnumType* etype) {
  INT_ASSERT( etype != NULL );

  if( ! etype->integerType ) {
    // Make sure to resolve all enum types.
    for_enums(def, etype) {
      if (def->init) {
        Expr* enumTypeExpr =
        resolve_type_expr(def->init);

        Type* enumtype = enumTypeExpr->typeInfo();
        if (enumtype == dtUnknown)
          INT_FATAL(def->init, "Unable to resolve enumerator type expression");

        // printf("Type of %s.%s is %s\n", etype->symbol->name, def->sym->name,
        // enumtype->symbol->name);
      }
    }
    // Now try computing the enum size...
    etype->sizeAndNormalize();
  }

  INT_ASSERT(etype->integerType != NULL);
}


// Is this a legal actual argument where an l-value is required?
// I.e. for an out/inout/ref formal.
static bool
isLegalLvalueActualArg(ArgSymbol* formal, Expr* actual) {
  Symbol* calledFn = formal->defPoint->parentSymbol;
  if (SymExpr* se = toSymExpr(actual))
    if (se->symbol()->hasFlag(FLAG_EXPR_TEMP) ||
        ((se->symbol()->hasFlag(FLAG_REF_TO_CONST) ||
          se->symbol()->isConstant()) && !formal->hasFlag(FLAG_ARG_THIS)) ||
        se->symbol()->isParameter())
      // But ignore for now errors with this argument
      // to functions marked with FLAG_REF_TO_CONST_WHEN_CONST_THIS.
      // These will be checked for later, along with ref-pairs.
      if (! (formal->hasFlag(FLAG_ARG_THIS) &&
             calledFn->hasFlag(FLAG_REF_TO_CONST_WHEN_CONST_THIS)))
      return false;
  // Perhaps more checks are needed.
  return true;
}


// Is this a legal actual argument for a 'const ref' formal?
// At present, params cannot be passed to 'const ref'.
static bool
isLegalConstRefActualArg(ArgSymbol* formal, Expr* actual) {
  bool retval = true;

  if (SymExpr* se = toSymExpr(actual))
    if (se->symbol()->isParameter()                   ==  true &&
        isString(se->symbol())                        == false)
      retval = false;

  return retval;
}

/* If we have a generic parent, e.g.:
   class Parent { type t; proc foo(){} }
   class Child : Parent { }

   when we have e.g. Child(int) and we call foo,
   we need we to instantiate Parent.foo() to Parent(int).foo().
   In that case, the actual is Child(int) and the formal is Parent.
   We need to return Parent(int), which should be the dispatch
   parent for Child(int).

   This table helps one to understand the situation

                                              (formal)
     Parent(int) ------ instantiatedFrom --->  Parent
         |                                      |
      dispatch child                         dispatch child
         |                                      |
         v                                      v
     Child(int)  ------ instantiatedFrom ---> Child
      (actual)

   This function detects that situation and returns the type that
   should be instantiated.
*/
static
Type* getConcreteParentForGenericFormal(Type* actualType, Type* formalType)
{
  forv_Vec(Type, parent, actualType->dispatchParents) {
    if (isInstantiation(parent, formalType))
      return parent;
    if (Type* t = getConcreteParentForGenericFormal(parent, formalType))
      return t;
  }
  return NULL;
}

// Returns true iff dispatching the actualType to the formalType
// results in an instantiation.
static bool
canInstantiate(Type* actualType, Type* formalType) {
  if (actualType == dtMethodToken)
    return false;
  if (formalType == dtAny)
    return true;
  if (formalType == dtIntegral && (is_int_type(actualType) || is_uint_type(actualType)))
    return true;
  if (formalType == dtAnyEnumerated && (is_enum_type(actualType)))
    return true;
  if (formalType == dtNumeric &&
      (is_int_type(actualType) || is_uint_type(actualType) || is_imag_type(actualType) ||
       is_real_type(actualType) || is_complex_type(actualType)))
    return true;
  if (formalType == dtAnyComplex && (is_complex_type(actualType)))
    return true;
  if (formalType == dtString && actualType==dtStringC)
    return true;
  if (formalType == dtStringC && actualType==dtStringCopy)
    return true;
  if (formalType == dtIteratorRecord && actualType->symbol->hasFlag(FLAG_ITERATOR_RECORD))
    return true;
  if (formalType == dtIteratorClass && actualType->symbol->hasFlag(FLAG_ITERATOR_CLASS))
    return true;
  if (actualType == formalType)
    return true;
  if (actualType->instantiatedFrom && canInstantiate(actualType->instantiatedFrom, formalType))
    return true;
  if (actualType->instantiatedFrom &&
      formalType->symbol->hasFlag(FLAG_GENERIC) &&
      getConcreteParentForGenericFormal(actualType, formalType))
    return true;

  return false;
}


//
// returns true if dispatching from actualType to formalType results
// in a compile-time coercion; this is a subset of canCoerce below as,
// for example, real(32) cannot be coerced to real(64) at compile-time
//
static bool canParamCoerce(Type* actualType, Symbol* actualSym, Type* formalType) {
  if (is_bool_type(formalType) && is_bool_type(actualType))
    return true;
  if (is_int_type(formalType)) {
    if (is_bool_type(actualType))
      return true;
    if (is_int_type(actualType) &&
        get_width(actualType) < get_width(formalType))
      return true;
    if (is_uint_type(actualType) &&
        get_width(actualType) < get_width(formalType))
      return true;

    //
    // If the actual is an enum, check to see if *all* its values
    // are small enough that they fit into this integer width
    //
    if (EnumType* etype = toEnumType(actualType)) {
      ensureEnumTypeResolved(etype);
      if (get_width(etype->getIntegerType()) <= get_width(formalType))
        return true;
    }

    //
    // For smaller integer types, if the argument is a param, does it
    // store a value that's small enough that it could dispatch to
    // this argument?
    //
    if (get_width(formalType) < 64) {
      if (VarSymbol* var = toVarSymbol(actualSym))
        if (var->immediate)
          if (fits_in_int(get_width(formalType), var->immediate))
            return true;

      if (EnumType* etype = toEnumType(actualType)) {
        ensureEnumTypeResolved(etype);
        if (EnumSymbol* enumsym = toEnumSymbol(actualSym)) {
          if (Immediate* enumval = enumsym->getImmediate()) {
            if (fits_in_int(get_width(formalType), enumval)) {
              return true;
            }
          }
        }
      }
    }
  }
  if (is_uint_type(formalType)) {
    if (is_bool_type(actualType))
      return true;
    if (is_uint_type(actualType) &&
        get_width(actualType) < get_width(formalType))
      return true;
    if (VarSymbol* var = toVarSymbol(actualSym))
      if (var->immediate)
        if (fits_in_uint(get_width(formalType), var->immediate))
          return true;
  }
  // param strings can coerce between string and c_string
  if ((formalType == dtString || formalType == dtStringC) &&
      (actualType == dtString || actualType == dtStringC))
    if (actualSym && actualSym->isImmediate())
      return true;

  return false;
}

static
bool canCoerceTuples(Type*     actualType,
                     Symbol*   actualSym,
                     Type*     formalType,
                     FnSymbol* fn) {

  if (actualType->symbol->hasFlag(FLAG_TUPLE) &&
      formalType->symbol->hasFlag(FLAG_TUPLE)) {
    // Both are tuple types, but the types do not match.
    // Could we coerce each individual tuple element?
    // If so, we can coerce the tuples.
    AggregateType *at = toAggregateType(actualType);
    AggregateType *ft = toAggregateType(formalType);

    Type* atFieldType = NULL;
    Type* ftFieldType = NULL;

    bool starTuple = (actualType->symbol->hasFlag(FLAG_STAR_TUPLE) &&
                      formalType->symbol->hasFlag(FLAG_STAR_TUPLE));

    int i = 1;

    if (at->numFields() != ft->numFields()) {
      // Number of fields differs, so not coercible.
      return false;
    }

    for_fields(atField, at) {
      Symbol* ftField = ft->getField(i);

      bool prom = false;
      bool ok;

      atFieldType = atField->type;
      ftFieldType = ftField->type;

      // Can we coerce without promotion?
      // If the types are the same, yes
      if (atFieldType != ftFieldType) {
        ok = canDispatch(atFieldType, actualSym, ftFieldType, fn, &prom, false);

        // If we couldn't coerce or the coercion would promote, no
        if (!ok || prom)
          return false;
      }

      // For star tuples, we only needed to consider first 2 fields
      // (size and 1st element)
      if (starTuple && i == 2)
        return true;

      i++;
    }

    return true;

  }

  return false;
}



//
// returns true iff dispatching the actualType to the formalType
// results in a coercion.
//
// fn is the function being called usually but in resolveReturnType it
// is the function we're finding return types for.
bool canCoerce(Type*     actualType,
               Symbol*   actualSym,
               Type*     formalType,
               FnSymbol* fn,
               bool*     promotes) {
  if (canParamCoerce(actualType, actualSym, formalType))
    return true;

  if (is_real_type(formalType)) {
    if ((is_int_type(actualType) || is_uint_type(actualType))
        && get_width(formalType) >= 64)
      return true;
    if (is_real_type(actualType) &&
        get_width(actualType) < get_width(formalType))
      return true;
  }

  if (is_complex_type(formalType)) {
    if ((is_int_type(actualType) || is_uint_type(actualType))
        && get_width(formalType) >= 128)
      return true;

    if (is_real_type(actualType) &&
        (get_width(actualType) <= get_width(formalType)/2))
      return true;

    if (is_imag_type(actualType) &&
        (get_width(actualType) <= get_width(formalType)/2))
      return true;

    if (is_complex_type(actualType) &&
        (get_width(actualType) < get_width(formalType)))
      return true;
  }

  if (isSyncType(actualType) || isSingleType(actualType)) {
    Type* baseType = actualType->getField("valType")->type;

    return canDispatch(baseType, NULL, formalType, fn, promotes);
  }

  if (canCoerceTuples(actualType, actualSym, formalType, fn)) {
    return true;
  }

  if (actualType->symbol->hasFlag(FLAG_REF))
    return canDispatch(actualType->getValType(),
                       NULL,
                       formalType,
                       fn,
                       promotes);

  if (formalType == dtString && actualType == dtStringCopy)
    return true;

  if (formalType == dtStringC && actualType == dtStringCopy)
    return true;

  if (actualType->symbol->hasFlag(FLAG_C_PTR_CLASS) &&
      (formalType == dtCVoidPtr))
    return true;

  return false;
}

// Returns true iff the actualType can dispatch to the formalType.
// The function symbol is used to avoid scalar promotion on =.
// param is set if the actual is a parameter (compile-time constant).
// fn is the function being called
bool
canDispatch(Type* actualType, Symbol* actualSym, Type* formalType, FnSymbol* fn, bool* promotes, bool paramCoerce) {
  if (promotes)
    *promotes = false;
  if (actualType == formalType)
    return true;
  if (actualType->symbol->hasFlag(FLAG_GENERIC) &&
      actualType == formalType->instantiatedFrom) {
    // The actual should only be generic when we're resolving an initializer
    // If either of these asserts fail, something is very, very wrong.
    AggregateType* at = toAggregateType(actualType);
    INT_ASSERT(at && at->initializerStyle == DEFINES_INITIALIZER);
    INT_ASSERT(strcmp(fn->name, "init") == 0);

    return true;
  }
  //
  // The following check against FLAG_REF ensures that 'nil' can't be
  // passed to a by-ref argument (for example, an atomic type).  I
  // found that without this, calls like autocopy(nil) became
  // ambiguous when given the choice between the completely generic
  // autocopy(x) and the autocopy(x: atomic int) (represented as
  // autocopy(x: ref(atomic int)) internally).
  //
  if (actualType == dtNil && isClass(formalType) &&
      !formalType->symbol->hasFlag(FLAG_REF))
    return true;
  if (actualType->refType == formalType &&
      // This is a workaround for type problems with tuples
      // in implement forall intents...
      !(fn && fn->hasFlag(FLAG_BUILD_TUPLE) && fn->hasFlag(FLAG_ALLOW_REF)))
    return true;
  if (!paramCoerce && canCoerce(actualType, actualSym, formalType, fn, promotes))
    return true;
  if (paramCoerce && canParamCoerce(actualType, actualSym, formalType))
    return true;

  forv_Vec(Type, parent, actualType->dispatchParents) {
    if (parent == formalType || canDispatch(parent, NULL, formalType, fn, promotes)) {
      return true;
    }
  }

  if (fn &&
      strcmp(fn->name, "=") &&
      actualType->scalarPromotionType &&
      (canDispatch(actualType->scalarPromotionType, NULL, formalType, fn))) {
    if (promotes)
      *promotes = true;
    return true;
  }

  return false;
}

bool
isDispatchParent(Type* t, Type* pt) {
  forv_Vec(Type, p, t->dispatchParents)
    if (p == pt || isDispatchParent(p, pt))
      return true;
  return false;
}

static bool
moreSpecific(FnSymbol* fn, Type* actualType, Type* formalType) {
  if (canDispatch(actualType, NULL, formalType, fn))
    return true;
  if (canInstantiate(actualType, formalType)) {
    return true;
  }
  return false;
}

static bool
computeActualFormalAlignment(FnSymbol* fn,
                             Vec<Symbol*>& formalIdxToActual,
                             Vec<ArgSymbol*>& actualIdxToFormal,
                             CallInfo& info) {
  formalIdxToActual.fill(fn->numFormals());
  actualIdxToFormal.fill(info.actuals.n);

  // Match named actuals against formal names in the function signature.
  // Record successful matches.
  for (int i = 0; i < actualIdxToFormal.n; i++) {
    if (info.actualNames.v[i]) {
      bool match = false;
      int j = 0;
      for_formals(formal, fn) {
        if (!strcmp(info.actualNames.v[i], formal->name)) {
          match = true;
          actualIdxToFormal.v[i] = formal;
          formalIdxToActual.v[j] = info.actuals.v[i];
          break;
        }
        j++;
      }
      // Fail if no matching formal is found.
      if (!match)
        return false;
    }
  }

  // Fill in unmatched formals in sequence with the remaining actuals.
  // Record successful substitutions.
  int j = 0;
  ArgSymbol* formal = (fn->numFormals()) ? fn->getFormal(1) : NULL;
  for (int i = 0; i < actualIdxToFormal.n; i++) {
    if (!info.actualNames.v[i]) {
      bool match = false;
      while (formal) {
        if (formal->variableExpr)
          return (fn->hasFlag(FLAG_GENERIC)) ? true : false;
        if (!formalIdxToActual.v[j]) {
          match = true;
          actualIdxToFormal.v[i] = formal;
          formalIdxToActual.v[j] = info.actuals.v[i];
          formal = next_formal(formal);
          j++;
          break;
        }
        formal = next_formal(formal);
        j++;
      }
      // Fail if there are too many unnamed actuals.
      if (!match && !(fn->hasFlag(FLAG_GENERIC) && fn->hasFlag(FLAG_TUPLE)))
        return false;
    }
  }

  // Make sure that any remaining formals are matched by name
  // or have a default value.
  while (formal) {
    if (!formalIdxToActual.v[j] && !formal->defaultExpr)
      // Fail if not.
      return false;
    formal = next_formal(formal);
    j++;
  }
  return true;
}

//
// returns the type that a formal type should be instantiated to when
// instantiated by a given actual type
//
static Type*
getBasicInstantiationType(Type* actualType, Type* formalType) {
  if (canInstantiate(actualType, formalType)) {
    return actualType;
  }
  if (Type* st = actualType->scalarPromotionType) {
    if (canInstantiate(st, formalType))
      return st;
  }
  if (Type* vt = actualType->getValType()) {
    if (canInstantiate(vt, formalType))
      return vt;
    else if (Type* st = vt->scalarPromotionType)
      if (canInstantiate(st, formalType))
        return st;
  }
  return NULL;
}

static Type*
getInstantiationType(Type* actualType, Type* formalType) {
  Type *ret = getBasicInstantiationType(actualType, formalType);

  // Now, if formalType is a generic parent type to actualType,
  // we should instantiate the parent actual type
  if (ret->instantiatedFrom &&
      formalType->symbol->hasFlag(FLAG_GENERIC)) {
    Type* concrete = getConcreteParentForGenericFormal(ret, formalType);
    if (concrete) {
      ret = concrete;
    }
  }

  return ret;
}


static void
computeGenericSubs(SymbolMap &subs,
                   FnSymbol* fn,
                   Vec<Symbol*>& formalIdxToActual,
                   bool inInitRes) {
  int i = 0;
  for_formals(formal, fn) {
    if (formal->intent == INTENT_PARAM) {
      if (formalIdxToActual.v[i] && formalIdxToActual.v[i]->isParameter()) {
        if (!formal->type->symbol->hasFlag(FLAG_GENERIC) ||
            canInstantiate(formalIdxToActual.v[i]->type, formal->type))
          subs.put(formal, formalIdxToActual.v[i]);
      } else if (!formalIdxToActual.v[i] && formal->defaultExpr) {

        // break because default expression may reference generic
        // arguments earlier in formal list; make those substitutions
        // first (test/classes/bradc/paramInClass/weirdParamInit4)
        if (subs.n)
          break;

        resolveBlockStmt(formal->defaultExpr);
        SymExpr* se = toSymExpr(formal->defaultExpr->body.tail);
        if (se && se->symbol()->isParameter() &&
            (!formal->type->symbol->hasFlag(FLAG_GENERIC) || canInstantiate(se->symbol()->type, formal->type)))
          subs.put(formal, se->symbol());
        else
          INT_FATAL(fn, "unable to handle default parameter");
      }
    } else if (formal->type->symbol->hasFlag(FLAG_GENERIC)) {

      //
      // check for field with specified generic type
      //
      if (!formal->hasFlag(FLAG_TYPE_VARIABLE) && formal->type != dtAny &&
          strcmp(formal->name, "outer") && !formal->hasFlag(FLAG_IS_MEME) &&
          (fn->hasFlag(FLAG_DEFAULT_CONSTRUCTOR) || fn->hasFlag(FLAG_TYPE_CONSTRUCTOR)))
        USR_FATAL(formal, "invalid generic type specification on class field");

      if (formalIdxToActual.v[i]) {
        if (formal->hasFlag(FLAG_ARG_THIS) && inInitRes &&
            formalIdxToActual.v[i]->type->symbol->hasFlag(FLAG_GENERIC)) {
          // If the "this" arg is generic, we're resolving an initializer, and
          // the actual being passed is also still generic, don't count this as
          // a substitution.  Otherwise, we'll end up in an infinite loop if
          // one of the later generic args has a defaultExpr, as we will always
          // count the this arg as a substitution and so always approach the
          // generic arg with a defaultExpr as though a substitution was going
          // to take place.
        } else if (Type* type = getInstantiationType(formalIdxToActual.v[i]->type, formal->type)) {
          // String literal actuals aligned with non-param generic formals of
          // type dtAny will result in an instantiation of dtStringC when the
          // function is extern. In other words, let us write:
          //   extern proc foo(str);
          //   foo("bar");
          // and pass "bar" as a c_string instead of a string
          if (fn->hasFlag(FLAG_EXTERN) && (formal->type == dtAny) &&
              (!formal->hasFlag(FLAG_PARAM)) && (type == dtString) &&
              (formalIdxToActual.v[i]->type == dtString) &&
              (formalIdxToActual.v[i]->isImmediate())) {
            subs.put(formal, dtStringC->symbol);
          } else {
            subs.put(formal, type->symbol);
          }
        }
      } else if (formal->defaultExpr) {

        // break because default expression may reference generic
        // arguments earlier in formal list; make those substitutions
        // first (test/classes/bradc/genericTypes)
        if (subs.n)
          break;

        resolveBlockStmt(formal->defaultExpr);
        Type* defaultType = formal->defaultExpr->body.tail->typeInfo();
        if (defaultType == dtTypeDefaultToken)
          subs.put(formal, dtTypeDefaultToken->symbol);
        else if (Type* type = getInstantiationType(defaultType, formal->type))
          subs.put(formal, type->symbol);
      }
    }
    i++;
  }
}


//
// Assuming 'parent' is an indexing expression into the tuple 'se',
// return the index, between 1 and numArgs. Otherwise return 0.
//
static int varargAccessIndex(SymExpr* se, CallExpr* parent, int numArgs) {
  if (se == parent->baseExpr) {
    if(parent->numActuals() == 1) {
      VarSymbol* idxVar = toVarSymbol(toSymExpr(parent->get(1))->symbol());
      if (idxVar && idxVar->immediate &&
          idxVar->immediate->const_kind == NUM_KIND_INT) {
        int idxNum = idxVar->immediate->int_value();
        if (1 <= idxNum && idxNum <= numArgs)
          return idxNum;
        // report an "index out of bounds" error otherwise?
      }
    }
  }
  return 0;
}

//
// 'parent' corresponds to tuple(i); replace it with 'replFormal'.
//
// If 'parent' is the source of a prim_move into a temp 'dest',
// then eliminate 'dest' altogether, replacing its uses with 'replFormal'.
//
// Q: Why not just keep move(dest,replFormal), which is simpler?
// A: because 'move' does not preserv replFormal's ref-ness and const-ness,
// so we will get errors when using dest on the l.h.s. and miss errors
// when dest or deref(dest) is modified and it shouldn't.
// Note that we are here before the code is resolved, so we do not
// necessarily know whether 'replFormal' is a const and/or a ref.
// To keep 'dest' around, instead of move we probably need to add
// the AST equivalent of Chapel's "ref dest = replFormal;".
//
static void replaceVarargAccess(CallExpr* parent, SymExpr* se,
                                ArgSymbol* replFormal, SymbolMap& tempReps)
{
  if (CallExpr* move = toCallExpr(parent->parentExpr))
    if (move->isPrimitive(PRIM_MOVE)) {
      Symbol* dest = toSymExpr(move->get(1))->symbol();
      if (dest->hasFlag(FLAG_TEMP)) {
        // Remove the def of 'dest'.
        dest->defPoint->remove();
        move->remove();
        // Uses of 'dest' will come later. We replace them with 'replFormal'
        // in substituteVarargTupleRefs() using 'tempReps'.
        tempReps.put(dest, replFormal);
        return;
      }
    }
  // Otherwise, just replace 'parent'.
  parent->replace(new SymExpr(replFormal));
}

//
// Is 'parent' the call 'se'.size?
//
static bool isVarargSizeExpr(SymExpr* se, CallExpr* parent)
{
  if (parent->isNamed("size"))
    // Is 'parent' a method call?
    if (parent->numActuals() == 2)
      if (SymExpr* firstArg = toSymExpr(parent->get(1)))
        if (firstArg->symbol()->type == dtMethodToken) {
          // If this fails, ensure that isVarargSizeExpr still works correctly.
          INT_ASSERT(parent->get(2) == se);
          return true;
        }
  return false;
}

//
// Does 'ast' contain use(s) of the vararg tuple 'formal'
// that require 'formal' as a whole tuple?
//
// needVarArgTupleAsWhole() and substituteVarargTupleRefs() should handle
// the exact same set of SymExprs.
//
static bool needVarArgTupleAsWhole(BlockStmt* ast, int numArgs,
                                   ArgSymbol* formal)
{
  std::vector<SymExpr*> symExprs;
  collectSymExprs(ast, symExprs);

  for_vector(SymExpr, se, symExprs) {
    if (se->symbol() == formal) {
      if (CallExpr* parent = toCallExpr(se->parentExpr)) {
        if (parent->isPrimitive(PRIM_TUPLE_EXPAND)) {
          // (...formal) -- does not require
          continue;
        }
        if (varargAccessIndex(se, parent, numArgs) > 0) {
          // formal(i) -- does not require
          continue;
        }
        if (isVarargSizeExpr(se, parent)) {
          // formal.size -- does not require
          continue;
        }
      }
      // Something else ==> may require.
      return true;
    }
  }

  // The 'formal' is used only in "does not require" cases.
  return false;
}

//
// Replace, in 'ast', uses of the vararg tuple 'formal'
// with references to individual formals.
//
// needVarArgTupleAsWhole() and substituteVarargTupleRefs() should handle
// the exact same set of SymExprs.
//
void substituteVarargTupleRefs(BlockStmt* ast, int numArgs, ArgSymbol* formal,
                               std::vector<ArgSymbol*>& varargFormals)
{
  std::vector<SymExpr*> symExprs;
  collectSymExprs(ast, symExprs);
  SymbolMap tempReps;

  for_vector(SymExpr, se, symExprs) {
    if (se->symbol() == formal) {
      if (CallExpr* parent = toCallExpr(se->parentExpr)) {
        SET_LINENO(parent);

        if (parent->isPrimitive(PRIM_TUPLE_EXPAND)) {
          // Replace 'parent' with a sequence of individual args.
          for_vector(ArgSymbol, arg, varargFormals)
            parent->insertBefore(new SymExpr(arg));
          parent->remove();
          continue;
        }

        if (int idxNum = varargAccessIndex(se, parent, numArgs)) {
          INT_ASSERT(1 <= idxNum && idxNum <= numArgs);
          ArgSymbol* replFormal = varargFormals[idxNum-1];
          replaceVarargAccess(parent, se, replFormal, tempReps);
          continue;
        }

        if (isVarargSizeExpr(se, parent)) {
          parent->replace(new SymExpr(new_IntSymbol(numArgs)));
          continue;
        }

      }
      // Cases not "continue"-ed above should have been ruled out
      // by needVarArgTupleAsWhole().
      INT_ASSERT(false);
    } else if (Symbol* replmt = tempReps.get(se->symbol())) {
      SET_LINENO(se);
      se->replace(new SymExpr(replmt));
    }
  }
}


/** Common code for multiple paths through expandVarArgs.
 *
 * This code handles the case where the number of varargs are known at compile
 * time.  It inserts the necessary code to copy the values into and out of the
 * varargs tuple.
 */
static void
handleSymExprInExpandVarArgs(FnSymbol*  workingFn,
                             ArgSymbol* formal,
                             SymExpr*   sym) {
  // Handle specified number of variable arguments.
  // sym->symbol() is not a VarSymbol e.g. in: proc f(param n, v...n)
  if (VarSymbol* nVar = toVarSymbol(sym->symbol())) {
    if (nVar->type == dtInt[INT_SIZE_DEFAULT] && nVar->immediate) {
      workingFn->addFlag(FLAG_EXPANDED_VARARGS);

      SET_LINENO(formal);
      VarSymbol* var       = new VarSymbol(formal->name);
      int        n         = nVar->immediate->int_value();
      CallExpr*  tupleCall = NULL;

      // MPF 2016-10-02
      // This code used to be run for _build_tuple
      // and _build_tuple_always_allow_ref but now
      // only runs for var-args functions.

      std::vector<ArgSymbol*> varargFormals(n);
      if (formal->hasFlag(FLAG_TYPE_VARIABLE) == true)
        tupleCall = new CallExpr("_type_construct__tuple");
      else {
        tupleCall = new CallExpr("_construct__tuple");
        // _construct__tuple now calls initCopy, so var
        // needs to be auto-destroyed.
        var->addFlag(FLAG_INSERT_AUTO_DESTROY);
      }

      tupleCall->insertAtTail(new_IntSymbol(n));

      for (int i = 0; i < n; i++) {
        DefExpr*   newArgDef = formal->defPoint->copy();
        ArgSymbol* newFormal = toArgSymbol(newArgDef->sym);

        newFormal->variableExpr = NULL;
        newFormal->name         = astr("_e", istr(i), "_", formal->name);
        newFormal->cname        = astr("_e", istr(i), "_", formal->cname);

        tupleCall->insertAtTail(new SymExpr(newFormal));
        formal->defPoint->insertBefore(newArgDef);
        varargFormals[i] = newFormal;
      }

      bool needTupleInBody = true; //avoid "may be used uninitialized" warning

      // Replace mappings to the old formal with mappings to the new variable.
      if (PartialCopyData* pci = getPartialCopyInfo(workingFn)) {
        bool gotFormal = false; // for assertion only
        for (int index = pci->partialCopyMap.n; --index >= 0;) {
          SymbolMapElem& mapElem = pci->partialCopyMap.v[index];

          if (mapElem.value == formal) {
            gotFormal = true;
            needTupleInBody =
              needVarArgTupleAsWhole(pci->partialCopySource->body, n,
                                     toArgSymbol(mapElem.key));

            if (needTupleInBody) {
              mapElem.value = var;
            } else {
              // We will rely on mapElem.value==formal to replace it away
              // in finalizeCopy().  This assumes a single set of varargs.
              pci->varargOldFormal = formal;
              pci->varargNewFormals = varargFormals;
            }

            break;
          }
        }
        // If !gotFormal, still need to compute needTupleInBody.
        // What to pass for 'formal' argument? Or maybe doesn't matter?
        INT_ASSERT(gotFormal);
      } else {
        needTupleInBody = needVarArgTupleAsWhole(workingFn->body, n, formal);
      }

      if (formal->hasFlag(FLAG_TYPE_VARIABLE)) {
        var->addFlag(FLAG_TYPE_VARIABLE);
      }

      // This is needed regardless of needTupleInBody...
      if (formal->intent == INTENT_OUT || formal->intent == INTENT_INOUT) {
        // ... however, we need temporaries even if !needTupleInBody.
        // Creating one temporary per formal is left as future work.
        // A challenge is whether varargFormals should contain these
        // per-formal temporaries instead of the formals, in this case.
        needTupleInBody = true;

        int i = 0;

        for_actuals(actual, tupleCall) {
          // Skip the tuple count
          if (i > 0) {
            VarSymbol* tmp    = newTemp("_varargs_tmp_");

            CallExpr*  elem   = new CallExpr(var, new_IntSymbol(i));
            CallExpr*  move   = new CallExpr(PRIM_MOVE, tmp,            elem);

            CallExpr*  assign = new CallExpr("=",       actual->copy(), tmp);

            workingFn->insertIntoEpilogue(new DefExpr(tmp));
            workingFn->insertIntoEpilogue(move);
            workingFn->insertIntoEpilogue(assign);
          }

          i++;
        }
      }

      if (needTupleInBody) {

        // MDN 2016/02/01. Enable special handling for strings with blank intent

        // If the original formal is a string with blank intent then the
        // new formals appear to be strings with blank intent.  However
        // the resolver is about to update these to be const ref intent.
        //
        // Currently this will cause the tuple to appear to be a tuple
        // ref(String) which is not supported.
        //
        // Insert local copies that can be used for the tuple

        if (isString(formal->type) && formal->intent == INTENT_BLANK) {
          DefExpr* varDefn = new DefExpr(var);
          Expr*    tail    = NULL;

          // Insert the new locals
          for (int i = 0; i < n; i++) {
            const char* localName = astr("_e", istr(i + n), "_", formal->name);
            VarSymbol*  local     = newTemp(localName, formal->type);
            DefExpr*    defn      = new DefExpr(local);

            if (tail == NULL)
              workingFn->insertAtHead(defn);
            else
              tail->insertAfter(defn);

            tail = defn;
          }

          // Insert the definition for the tuple
          tail->insertAfter(varDefn);
          tail = varDefn;

          // Insert the copies from the blank-intent strings to the locals
          // Update the arguments to the tuple call
          for (int i = 1; i <= n; i++) {
            DefExpr*  localDefn = toDefExpr(workingFn->body->body.get(i));
            Symbol*   local     = localDefn->sym;
            SymExpr*  localExpr = new SymExpr(local);

            SymExpr*  tupleArg  = toSymExpr(tupleCall->get(i + 1));
            SymExpr*  copyArg   = tupleArg->copy();

            CallExpr* moveExpr  = new CallExpr(PRIM_MOVE, localExpr, copyArg);

            tupleArg->setSymbol(local);

            tail->insertAfter(moveExpr);
            tail = moveExpr;
          }

          tail->insertAfter(new CallExpr(PRIM_MOVE, var, tupleCall));
        } else {
          workingFn->insertAtHead(new CallExpr(PRIM_MOVE, var, tupleCall));
          workingFn->insertAtHead(new DefExpr(var));
        }

        if (PartialCopyData* pci = getPartialCopyInfo(workingFn)) {
          // If this is a partial copy, store the mapping for substitution later.
          pci->partialCopyMap.put(formal, var);
        } else {
          // Otherwise, do the substitution now.
          subSymbol(workingFn->body, formal, var);
        }
      } else {
        // !needTupleInBody
        substituteVarargTupleRefs(workingFn->body, n, formal, varargFormals);
      }

      if (workingFn->where) {
        if (needVarArgTupleAsWhole(workingFn->where, n, formal)) {
          VarSymbol* var  = new VarSymbol(formal->name);
          CallExpr*  move = new CallExpr(PRIM_MOVE, var, tupleCall->copy());

          if (formal->hasFlag(FLAG_TYPE_VARIABLE)) {
            var->addFlag(FLAG_TYPE_VARIABLE);
          }

          workingFn->where->insertAtHead(move);
          workingFn->where->insertAtHead(new DefExpr(var));

          subSymbol(workingFn->where, formal, var);
        } else {
          // !needVarArgTupleAsWhole()
          substituteVarargTupleRefs(workingFn->where, n, formal, varargFormals);
        }
      }

      formal->defPoint->remove();
    } else {
      // Just documenting the current status.
      INT_FATAL(formal, "unexpected non-VarSymbol");
    }
  }
}


FnSymbol*
expandVarArgs(FnSymbol* origFn, int numActuals) {

  bool      genericArgSeen = false;
  FnSymbol* workingFn      = origFn;

  SymbolMap substitutions;

  static Map<FnSymbol*,Vec<FnSymbol*>*> cache;

  // check for cached stamped out function
  if (Vec<FnSymbol*>* cfns = cache.get(origFn)) {
    forv_Vec(FnSymbol, cfn, *cfns) {
      if (cfn->numFormals() == numActuals) return cfn;
    }
  }

  for_formals(formal, origFn) {

    if (workingFn != origFn) {
      formal = toArgSymbol(substitutions.get(formal));
    }

    if (!genericArgSeen && formal->variableExpr && !isDefExpr(formal->variableExpr->body.tail)) {
      resolveBlockStmt(formal->variableExpr);
    }

    /*
     * Set genericArgSeen to true if a generic argument appears before the
     * argument with the variable expression.
     */

    // INT_ASSERT(arg->type);
    // Adding 'ref' intent to the "ret" arg of
    //  inline proc =(ref ret:syserr, x:syserr) { __primitive("=", ret, x); }
    // in SysBasic.chpl:150 causes a segfault.
    // The addition of the arg->type test in the following conditional is a
    // workaround.
    // A better approach would be to add a check that each formal of a function
    // has a type (if that can be expected) and then fix the fault where it occurs.
    if (formal->type && formal->type->symbol->hasFlag(FLAG_GENERIC)) {
      genericArgSeen = true;
    }

    if (!formal->variableExpr) {
      continue;
    }

    // Handle unspecified variable number of arguments.
    if (DefExpr* def = toDefExpr(formal->variableExpr->body.tail)) {
      // This assumes a single set of varargs.
      int numCopies = numActuals - workingFn->numFormals() + 1;
      if (numCopies <= 0) {
        if (workingFn != origFn) delete workingFn;
        return NULL;
      }

      if (workingFn == origFn) {
        workingFn = origFn->copy(&substitutions);
        INT_ASSERT(! workingFn->hasFlag(FLAG_RESOLVED));
        workingFn->addFlag(FLAG_INVISIBLE_FN);

        origFn->defPoint->insertBefore(new DefExpr(workingFn));

        formal = static_cast<ArgSymbol*>(substitutions.get(formal));
      }

      // newSym queries the number of varargs. Replace it with int literal.
      Symbol*  newSym     = substitutions.get(def->sym);
      SymExpr* newSymExpr = new SymExpr(new_IntSymbol(numCopies));
      newSymExpr->astloc = newSym->astloc;
      newSym->defPoint->replace(newSymExpr);

      subSymbol(workingFn, newSym, new_IntSymbol(numCopies));

      handleSymExprInExpandVarArgs(workingFn, formal, newSymExpr);
      genericArgSeen = false;

    } else if (SymExpr* sym = toSymExpr(formal->variableExpr->body.tail)) {

      handleSymExprInExpandVarArgs(workingFn, formal, sym);

    } else if (!workingFn->hasFlag(FLAG_GENERIC)) {
      INT_FATAL("bad variableExpr");
    }
  }

  Vec<FnSymbol*>* cfns = cache.get(origFn);
  if (cfns == NULL) {
    cfns = new Vec<FnSymbol*>();
  }
  cfns->add(workingFn);
  cache.put(origFn, cfns);

  return workingFn;
}


static void
resolve_type_constructor(FnSymbol* fn, CallInfo& info) {
    SET_LINENO(fn);

    // Don't bother with tuple constructors since we generated
    // them along with their type constructors.
    if( fn->hasFlag(FLAG_PARTIAL_TUPLE) )
      return;

    CallExpr* typeConstructorCall = new CallExpr(astr("_type", fn->name));
    for_formals(formal, fn) {
      if (!formal->hasFlag(FLAG_IS_MEME)) {
        if (fn->_this->type->symbol->hasFlag(FLAG_TUPLE)) {
          if (formal->instantiatedFrom) {
            typeConstructorCall->insertAtTail(formal->type->symbol);
          } else if (formal->hasFlag(FLAG_INSTANTIATED_PARAM)) {
            typeConstructorCall->insertAtTail(paramMap.get(formal));
          }
        } else {
          if (!strcmp(formal->name, "outer") || formal->type == dtMethodToken) {
            typeConstructorCall->insertAtTail(formal);
          } else if (formal->instantiatedFrom) {
            typeConstructorCall->insertAtTail(new NamedExpr(formal->name, new SymExpr(formal->type->symbol)));
          } else if (formal->hasFlag(FLAG_INSTANTIATED_PARAM)) {
            typeConstructorCall->insertAtTail(new NamedExpr(formal->name, new SymExpr(paramMap.get(formal))));
          }
        }
      }
    }
    info.call->insertBefore(typeConstructorCall);
    // If instead we call resolveCallAndCallee(typeConstructorCall)
    // then the line number reported in an error would change
    // e.g.: domains/deitz/test_generic_class_of_sparse_domain
    // or:   classes/diten/multipledestructor
    resolveCall(typeConstructorCall);
    INT_ASSERT(typeConstructorCall->isResolved());
    resolveFns(typeConstructorCall->isResolved());
    fn->_this->type = typeConstructorCall->isResolved()->retType;
    typeConstructorCall->remove();
}


/** Candidate filtering logic specific to concrete functions.
 *
 * \param candidates    The list to add possible candidates to.
 * \param currCandidate The current candidate to consider.
 * \param info          The CallInfo object for the call site.
 */
static void
filterConcreteCandidate(Vec<ResolutionCandidate*>& candidates,
                        ResolutionCandidate* currCandidate,
                        CallInfo& info) {

  currCandidate->fn = expandVarArgs(currCandidate->fn, info.actuals.n);

  if (!currCandidate->fn) return;

  resolveTypedefedArgTypes(currCandidate->fn);

  if (!currCandidate->computeAlignment(info)) {
    return;
  }

  /*
   * Make sure that type constructor is resolved before other constructors.
   */
  if (currCandidate->fn->hasFlag(FLAG_DEFAULT_CONSTRUCTOR)) {
    resolve_type_constructor(currCandidate->fn, info);
  }

  // We should reject this candidate if any of the situations handled by this
  // function are violated.
  if (checkResolveFormalsWhereClauses(currCandidate) == false)
    return;

  candidates.add(currCandidate);
}

// Verifies the usage of this candidate function
bool checkResolveFormalsWhereClauses(ResolutionCandidate* currCandidate) {
  /*
   * A derived generic type will use the type of its parent, and expects this to
   * be instantiated before it is.
   */
  resolveFormals(currCandidate->fn);

  int coindex = -1;
  for_formals(formal, currCandidate->fn) {
    if (Symbol* actual = currCandidate->formalIdxToActual.v[++coindex]) {
      if (actual->hasFlag(FLAG_TYPE_VARIABLE) != formal->hasFlag(FLAG_TYPE_VARIABLE)) {
        return false;
      }

      bool formalIsParam = formal->hasFlag(FLAG_INSTANTIATED_PARAM) || formal->intent == INTENT_PARAM;
      if (!canDispatch(actual->type, actual, formal->type, currCandidate->fn, NULL, formalIsParam)) {
        return false;
      }
    }
  }

  //
  // Evaluate where clauses
  //
  if (!evaluateWhereClause(currCandidate->fn)) {
    return false;
  }
  return true;
}


/** Candidate filtering logic specific to generic functions.
 *
 * \param candidates    The list to add possible candidates to.
 * \param currCandidate The current candidate to consider.
 * \param info          The CallInfo object for the call site.
 */
static void
filterGenericCandidate(Vec<ResolutionCandidate*>& candidates,
                       ResolutionCandidate* currCandidate,
                       CallInfo& info) {

  currCandidate->fn = expandVarArgs(currCandidate->fn, info.actuals.n);

  if (!currCandidate->fn) return;

  if (!currCandidate->computeAlignment(info)) {
    return;
  }

  if (checkGenericFormals(currCandidate) == false)
    return;


  // Compute the param/type substitutions for generic arguments.
  currCandidate->computeSubstitutions();

  /*
   * If no substitutions were made we can't instantiate this generic, and must
   * reject it.
   */
  if (currCandidate->substitutions.n > 0) {
    /*
     * Instantiate just enough of the generic to get through the rest of the
     * filtering and disambiguation processes.
     */
    currCandidate->fn = instantiateSignature(currCandidate->fn, currCandidate->substitutions, info.call);

    if (currCandidate->fn != NULL) {
      filterCandidate(candidates, currCandidate, info);
    }
  }
}

// Verify that the generic formals are matched correctly
bool checkGenericFormals(ResolutionCandidate* currCandidate) {
  /*
   * Early rejection of generic functions.
   */
  int coindex = 0;
  for_formals(formal, currCandidate->fn) {
    if (formal->type != dtUnknown) {
      if (Symbol* actual = currCandidate->formalIdxToActual.v[coindex]) {
        if (actual->hasFlag(FLAG_TYPE_VARIABLE) != formal->hasFlag(FLAG_TYPE_VARIABLE)) {
          return false;
        }

        if (formal->type->symbol->hasFlag(FLAG_GENERIC)) {
          Type* vt = actual->getValType();
          Type* st = actual->type->scalarPromotionType;
          Type* svt = (vt) ? vt->scalarPromotionType : NULL;
          if (!canInstantiate(actual->type, formal->type) &&
              (!vt  || !canInstantiate(vt, formal->type)) &&
              (!st  || !canInstantiate(st, formal->type)) &&
              (!svt || !canInstantiate(svt, formal->type))) {

            return false;

          }
        } else {
          bool formalIsParam = formal->hasFlag(FLAG_INSTANTIATED_PARAM) || formal->intent == INTENT_PARAM;
          if (!canDispatch(actual->type, actual, formal->type, currCandidate->fn, NULL, formalIsParam)) {
            return false;
          }
        }
      }
    }
    ++coindex;
  }
  return true;
}


/** Tests to see if a function is a candidate for resolving a specific call.  If
 *  it is a candidate, we add it to the candidate lists.
 *
 * This version of filterCandidate is called by other versions of
 * filterCandidate, and shouldn't be called outside this family of functions.
 *
 * \param candidates    The list to add possible candidates to.
 * \param currCandidate The current candidate to consider.
 * \param info          The CallInfo object for the call site.
 */
static void
filterCandidate(Vec<ResolutionCandidate*>& candidates,
                ResolutionCandidate* currCandidate,
                CallInfo& info) {

  if (currCandidate->fn->hasFlag(FLAG_GENERIC)) {
    filterGenericCandidate(candidates, currCandidate, info);

  } else {
    filterConcreteCandidate(candidates, currCandidate, info);
  }
}


/** Tests to see if a function is a candidate for resolving a specific call.  If
 *  it is a candidate, we add it to the candidate lists.
 *
 * This version of filterCandidate is called by code outside the filterCandidate
 * family of functions.
 *
 * \param candidates    The list to add possible candidates to.
 * \param currCandidate The current candidate to consider.
 * \param info          The CallInfo object for the call site.
 */
static void
filterCandidate(Vec<ResolutionCandidate*>& candidates, FnSymbol* fn, CallInfo& info) {
  ResolutionCandidate* currCandidate = new ResolutionCandidate(fn);
  filterCandidate(candidates, currCandidate, info);

  if (candidates.tail() != currCandidate) {
    // The candidate was not accepted.  Time to clean it up.
    delete currCandidate;
  }
}


static BlockStmt*
getParentBlock(Expr* expr) {
  for (Expr* tmp = expr->parentExpr; tmp; tmp = tmp->parentExpr) {
    if (BlockStmt* block = toBlockStmt(tmp))
      return block;
  }
  if (expr->parentSymbol) {
    FnSymbol* parentFn = toFnSymbol(expr->parentSymbol);
    if (parentFn && parentFn->instantiationPoint)
      return parentFn->instantiationPoint;
    else if (expr->parentSymbol->defPoint)
      return getParentBlock(expr->parentSymbol->defPoint);
  }
  return NULL;
}


//
// helper routine for isMoreVisible (below);
//
static bool
isMoreVisibleInternal(BlockStmt* block, FnSymbol* fn1, FnSymbol* fn2,
                      Vec<BlockStmt*>& visited) {
  //
  // fn1 is more visible
  //
  if (fn1->defPoint->parentExpr == block)
    return true;

  //
  // fn2 is more visible
  //
  if (fn2->defPoint->parentExpr == block)
    return false;

  visited.set_add(block);

  //
  // default to true if neither are visible
  //
  bool moreVisible = true;

  //
  // ensure f2 is not more visible via parent block, and recurse
  //
  if (BlockStmt* parentBlock = getParentBlock(block))
    if (!visited.set_in(parentBlock))
      moreVisible &= isMoreVisibleInternal(parentBlock, fn1, fn2, visited);

  //
  // ensure f2 is not more visible via module uses, and recurse
  //
  if (block && block->modUses) {
    for_actuals(expr, block->modUses) {
      UseStmt* use = toUseStmt(expr);
      INT_ASSERT(use);
      SymExpr* se = toSymExpr(use->src);
      INT_ASSERT(se);
      // We only care about uses of modules during function resolution, not
      // uses of enums.
      if (ModuleSymbol* mod = toModuleSymbol(se->symbol())) {
        if (!visited.set_in(mod->block))
          moreVisible &= isMoreVisibleInternal(mod->block, fn1, fn2, visited);
      }
    }
  }

  return moreVisible;
}


//
// return true if fn1 is more visible than fn2 from expr
//
// assumption: fn1 and fn2 are visible from expr; if this assumption
//             is violated, this function will return true
//
static bool
isMoreVisible(Expr* expr, FnSymbol* fn1, FnSymbol* fn2) {
  //
  // common-case check to see if functions have equal visibility
  //
  if (fn1->defPoint->parentExpr == fn2->defPoint->parentExpr) {
    // Special check which makes cg-initializers inferior to user-defined constructors
    // with the same args.
    if (fn2->hasFlag(FLAG_DEFAULT_CONSTRUCTOR))
      return true;
    return false;
  }

  //
  // call helper function with visited set to avoid infinite recursion
  //
  Vec<BlockStmt*> visited;
  BlockStmt* block = toBlockStmt(expr);
  if (!block)
    block = getParentBlock(expr);
  return isMoreVisibleInternal(block, fn1, fn2, visited);
}


static bool paramWorks(Symbol* actual, Type* formalType) {
  Immediate* imm = NULL;

  if (VarSymbol* var = toVarSymbol(actual)) {
    imm = var->immediate;
  }
  if (EnumSymbol* enumsym = toEnumSymbol(actual)) {
    ensureEnumTypeResolved(toEnumType(enumsym->type));
    imm = enumsym->getImmediate();
  }
  if (imm) {
    if (is_int_type(formalType)) {
      return fits_in_int(get_width(formalType), imm);
    }
    if (is_uint_type(formalType)) {
      return fits_in_uint(get_width(formalType), imm);
    }
    if (imm->const_kind == CONST_KIND_STRING) {
      if (formalType == dtStringC && actual->type == dtString) {
        return true;
      }
    }
  }

  return false;
}


//
// This is a utility function that essentially tracks which function,
// if any, the param arguments prefer.
//
static inline void registerParamPreference(int& paramPrefers, int preference,
                                    const char* argstr,
                                    DisambiguationContext DC) {

  if (paramPrefers == 0 || paramPrefers == preference) {
    /* if the param currently has no preference or it matches the new
       preference, preserve the current preference */
    paramPrefers = preference;
    TRACE_DISAMBIGUATE_BY_MATCH("param prefers %s\n", argstr);
  } else {
    /* otherwise its preference contradicts the previous arguments, so
       mark it as not preferring either */
    paramPrefers = -1;
    TRACE_DISAMBIGUATE_BY_MATCH("param prefers differing things\n");
  }
}


static bool considerParamMatches(Type* actualType,
                                 Type* arg1Type,
                                 Type* arg2Type) {
  /* BLC: Seems weird to have to add this; could just add it in the enum
     case if enums have to be special-cased here.  Otherwise, how are the
     int cases handled later...? */
  if (actualType->symbol->hasFlag(FLAG_REF)) {
    actualType = actualType->getValType();
  }

  if (actualType == arg1Type && actualType != arg2Type) {
    return true;
  }

  // If we don't have an exact match in the previous line, let's see if
  // we have a bool(w1) passed to bool(w2) or non-bool case;  This is
  // based on the enum case developed in r20208
  if (is_bool_type(actualType) &&
      is_bool_type(arg1Type)   &&
      !is_bool_type(arg2Type)) {
    return true;
  }

  if (actualType != arg1Type && actualType != arg2Type) {
    // Otherwise, have bool cast to default-sized integer over a smaller size
    if (is_bool_type(actualType)) {
      return considerParamMatches(dtInt[INT_SIZE_DEFAULT],
                                  arg1Type,
                                  arg2Type);
    }

    if (is_enum_type(actualType)) {
      return considerParamMatches(dtInt[INT_SIZE_DEFAULT],
                                  arg1Type,
                                  arg2Type);
    }

    if (isSyncType(actualType)) {
      return considerParamMatches(actualType->getField("valType")->type,
                                  arg1Type,
                                  arg2Type);
    }

    if (isSingleType(actualType)) {
      return considerParamMatches(actualType->getField("valType")->type,
                                  arg1Type,
                                  arg2Type);
    }
  }

  return false;
}


/** Compare two argument mappings, given a set of actual arguments, and set the
 *  disambiguation state appropriately.
 *
 * This function implements the argument mapping comparison component of the
 * disambiguation procedure as detailed in section 13.14.3 of the Chapel
 * language specification (page 107).
 *
 * \param fn1     The first function to be compared.
 * \param formal1 The formal argument that correspond to the actual argument
 *                for the first function.
 * \param fn2     The second function to be compared.
 * \param formal2 The formal argument that correspond to the actual argument
 *                for the second function.
 * \param actual  The actual argument from the call site.
 * \param DC      The disambiguation context.
 * \param DS      The disambiguation state.
 */
static void testArgMapping(FnSymbol* fn1, ArgSymbol* formal1,
                           FnSymbol* fn2, ArgSymbol* formal2,
                           Symbol* actual,
                           const DisambiguationContext& DC,
                           DisambiguationState& DS) {

  // We only want to deal with the value types here, avoiding odd overloads
  // working (or not) due to _ref.
  Type *f1Type = formal1->type->getValType();
  Type *f2Type = formal2->type->getValType();
  Type *actualType = actual->type->getValType();

  TRACE_DISAMBIGUATE_BY_MATCH("Actual's type: %s\n", toString(actualType));

  bool formal1Promotes = false;
  canDispatch(actualType, actual, f1Type, fn1, &formal1Promotes);
  DS.fn1Promotes |= formal1Promotes;

  TRACE_DISAMBIGUATE_BY_MATCH("Formal 1's type: %s\n", toString(f1Type));
  if (formal1Promotes) {
    TRACE_DISAMBIGUATE_BY_MATCH("Actual requires promotion to match formal 1\n");
  } else {
    TRACE_DISAMBIGUATE_BY_MATCH("Actual DOES NOT require promotion to match formal 1\n");
  }

  if (formal1->hasFlag(FLAG_INSTANTIATED_PARAM)) {
    TRACE_DISAMBIGUATE_BY_MATCH("Formal 1 is an instantiated param.\n");
  } else {
    TRACE_DISAMBIGUATE_BY_MATCH("Formal 1 is NOT an instantiated param.\n");
  }

  bool formal2Promotes = false;
  canDispatch(actualType, actual, f2Type, fn1, &formal2Promotes);
  DS.fn2Promotes |= formal2Promotes;

  TRACE_DISAMBIGUATE_BY_MATCH("Formal 2's type: %s\n", toString(f2Type));
  if (formal2Promotes) {
    TRACE_DISAMBIGUATE_BY_MATCH("Actual requires promotion to match formal 2\n");
  } else {
    TRACE_DISAMBIGUATE_BY_MATCH("Actual DOES NOT require promotion to match formal 2\n");
  }

  if (formal2->hasFlag(FLAG_INSTANTIATED_PARAM)) {
    TRACE_DISAMBIGUATE_BY_MATCH("Formal 2 is an instantiated param.\n");
  } else {
    TRACE_DISAMBIGUATE_BY_MATCH("Formal 2 is NOT an instantiated param.\n");
  }

  if (f1Type == f2Type && formal1->hasFlag(FLAG_INSTANTIATED_PARAM) && !formal2->hasFlag(FLAG_INSTANTIATED_PARAM)) {
    TRACE_DISAMBIGUATE_BY_MATCH("A: Fn %d is more specific\n", DC.i);
    DS.fn1MoreSpecific = true;

  } else if (f1Type == f2Type && !formal1->hasFlag(FLAG_INSTANTIATED_PARAM) && formal2->hasFlag(FLAG_INSTANTIATED_PARAM)) {
    TRACE_DISAMBIGUATE_BY_MATCH("B: Fn %d is more specific\n", DC.j);
    DS.fn2MoreSpecific = true;

  } else if (!formal1Promotes && formal2Promotes) {
    TRACE_DISAMBIGUATE_BY_MATCH("C: Fn %d is more specific\n", DC.i);
    DS.fn1MoreSpecific = true;

  } else if (formal1Promotes && !formal2Promotes) {
    TRACE_DISAMBIGUATE_BY_MATCH("D: Fn %d is more specific\n", DC.j);
    DS.fn2MoreSpecific = true;

  } else if (f1Type == f2Type && !formal1->instantiatedFrom && formal2->instantiatedFrom) {
    TRACE_DISAMBIGUATE_BY_MATCH("E: Fn %d is more specific\n", DC.i);
    DS.fn1MoreSpecific = true;

  } else if (f1Type == f2Type && formal1->instantiatedFrom && !formal2->instantiatedFrom) {
    TRACE_DISAMBIGUATE_BY_MATCH("F: Fn %d is more specific\n", DC.j);
    DS.fn2MoreSpecific = true;

  } else if (formal1->instantiatedFrom != dtAny && formal2->instantiatedFrom == dtAny) {
    TRACE_DISAMBIGUATE_BY_MATCH("G: Fn %d is more specific\n", DC.i);
    DS.fn1MoreSpecific = true;

  } else if (formal1->instantiatedFrom == dtAny && formal2->instantiatedFrom != dtAny) {
    TRACE_DISAMBIGUATE_BY_MATCH("H: Fn %d is more specific\n", DC.j);
    DS.fn2MoreSpecific = true;

  } else if (considerParamMatches(actualType, f1Type, f2Type)) {
    TRACE_DISAMBIGUATE_BY_MATCH("In first param case\n");
    // The actual matches formal1's type, but not formal2's
    if (paramWorks(actual, f2Type)) {
      // but the actual is a param and works for formal2
      if (formal1->hasFlag(FLAG_INSTANTIATED_PARAM)) {
        // the param works equally well for both, but
        // matches the first slightly better if we had to
        // decide
        registerParamPreference(DS.paramPrefers, 1, "formal1", DC);
      } else if (formal2->hasFlag(FLAG_INSTANTIATED_PARAM)) {
        registerParamPreference(DS.paramPrefers, 2, "formal2", DC);
      } else {
        // neither is a param, but formal1 is an exact type
        // match, so prefer that one
        registerParamPreference(DS.paramPrefers, 1, "formal1", DC);
      }
    } else {
      TRACE_DISAMBIGUATE_BY_MATCH("I: Fn %d is more specific\n", DC.i);
      DS.fn1MoreSpecific = true;
    }
  } else if (considerParamMatches(actualType, f2Type, f1Type)) {
    TRACE_DISAMBIGUATE_BY_MATCH("In second param case\n");
    // The actual matches formal2's type, but not formal1's
    if (paramWorks(actual, f1Type)) {
      // but the actual is a param and works for formal1
      if (formal2->hasFlag(FLAG_INSTANTIATED_PARAM)) {
        // the param works equally well for both, but
        // matches the second slightly better if we had to
        // decide
        registerParamPreference(DS.paramPrefers, 2, "formal2", DC);
      } else if (formal1->hasFlag(FLAG_INSTANTIATED_PARAM)) {
        registerParamPreference(DS.paramPrefers, 1, "formal1", DC);
      } else {
        // neither is a param, but formal1 is an exact type
        // match, so prefer that one
        registerParamPreference(DS.paramPrefers, 2, "formal2", DC);
      }
    } else {
      TRACE_DISAMBIGUATE_BY_MATCH("J: Fn %d is more specific\n", DC.j);
      DS.fn2MoreSpecific = true;
    }
  } else if (moreSpecific(fn1, f1Type, f2Type) && f2Type != f1Type) {
    TRACE_DISAMBIGUATE_BY_MATCH("K: Fn %d is more specific\n", DC.i);
    DS.fn1MoreSpecific = true;

  } else if (moreSpecific(fn1, f2Type, f1Type) && f2Type != f1Type) {
    TRACE_DISAMBIGUATE_BY_MATCH("L: Fn %d is more specific\n", DC.j);
    DS.fn2MoreSpecific = true;

  } else if (is_int_type(f1Type) && is_uint_type(f2Type)) {
    TRACE_DISAMBIGUATE_BY_MATCH("M: Fn %d is more specific\n", DC.i);
    DS.fn1MoreSpecific = true;

  } else if (is_int_type(f2Type) && is_uint_type(f1Type)) {
    TRACE_DISAMBIGUATE_BY_MATCH("N: Fn %d is more specific\n", DC.j);
    DS.fn2MoreSpecific = true;

  } else {
    TRACE_DISAMBIGUATE_BY_MATCH("O: no information gained from argument\n");
  }
}


/** Determines if fn1 is a better match than fn2.
 *
 * This function implements the function comparison component of the
 * disambiguation procedure as detailed in section 13.14.3 of the Chapel
 * language specification (page 106).
 *
 * \param candidate1 The function on the left-hand side of the comparison.
 * \param candidate2 The function on the right-hand side of the comparison.
 * \param DC         The disambiguation context.
 *
 * \return True if fn1 is a more specific function than f2, false otherwise.
 */
bool isBetterMatch(ResolutionCandidate* candidate1,
                          ResolutionCandidate* candidate2,
                          const DisambiguationContext& DC,
                          bool onlyConsiderPromotion=false) {

  DisambiguationState DS;

  for (int k = 0; k < candidate1->actualIdxToFormal.n; ++k) {
    Symbol* actual = DC.actuals->v[k];
    ArgSymbol* formal1 = candidate1->actualIdxToFormal.v[k];
    ArgSymbol* formal2 = candidate2->actualIdxToFormal.v[k];

    TRACE_DISAMBIGUATE_BY_MATCH("\nLooking at argument %d\n", k);

    testArgMapping(candidate1->fn, formal1, candidate2->fn, formal2, actual, DC, DS);
  }

  if (!DS.fn1Promotes && DS.fn2Promotes) {
    TRACE_DISAMBIGUATE_BY_MATCH("\nP: Fn %d does not require argument promotion; Fn %d does\n", DC.i, DC.j);
    DS.printSummary("P", DC);
    return true;
  }

  if (!onlyConsiderPromotion && !(DS.fn1MoreSpecific || DS.fn2MoreSpecific)) {
    // If the decision hasn't been made based on the argument mappings...

    if (isMoreVisible(DC.scope, candidate1->fn, candidate2->fn)) {
      TRACE_DISAMBIGUATE_BY_MATCH("\nQ: Fn %d is more specific\n", DC.i);
      DS.fn1MoreSpecific = true;

    } else if (isMoreVisible(DC.scope, candidate2->fn, candidate1->fn)) {
      TRACE_DISAMBIGUATE_BY_MATCH("\nR: Fn %d is more specific\n", DC.j);
      DS.fn2MoreSpecific = true;

    } else if (DS.paramPrefers == 1) {
      TRACE_DISAMBIGUATE_BY_MATCH("\nS: Fn %d is more specific\n", DC.i);
      DS.fn1MoreSpecific = true;

    } else if (DS.paramPrefers == 2) {
      TRACE_DISAMBIGUATE_BY_MATCH("\nT: Fn %d is more specific\n", DC.j);
      DS.fn2MoreSpecific = true;

    } else if (candidate1->fn->where && !candidate2->fn->where) {
      TRACE_DISAMBIGUATE_BY_MATCH("\nU: Fn %d is more specific\n", DC.i);
      DS.fn1MoreSpecific = true;

    } else if (!candidate1->fn->where && candidate2->fn->where) {
      TRACE_DISAMBIGUATE_BY_MATCH("\nV: Fn %d is more specific\n", DC.j);
      DS.fn2MoreSpecific = true;
    }
  }

  DS.printSummary("W", DC);
  return DS.fn1MoreSpecific && !DS.fn2MoreSpecific;
}

/** Find the best candidate from a list of candidates.
 *
 * This function finds the best Chapel function from a set of candidates, given
 * a call site.  This is an implementation of 13.14.3 of the Chapel language
 * specification (page 106).
 *
 * \param candidates A list of the candidate functions, from which the best
 *                   match is selected.
 * \param DC         The disambiguation context.
 *
 * \return The result of the disambiguation process.
 */
ResolutionCandidate*
disambiguateByMatch(Vec<ResolutionCandidate*>& candidates,
                    DisambiguationContext DC,
                    disambiguate_kind_t kind) {

  // If index i is set then we can skip testing function F_i because we already
  // know it can not be the best match.
  std::vector<bool> notBest(candidates.n, false);

  for (int i = 0; i < candidates.n; ++i) {

    TRACE_DISAMBIGUATE_BY_MATCH("##########################\n");
    TRACE_DISAMBIGUATE_BY_MATCH("# Considering function %d #\n", i);
    TRACE_DISAMBIGUATE_BY_MATCH("##########################\n\n");

    ResolutionCandidate* candidate1 = candidates.v[i];
    bool best = true; // is fn1 the best candidate?

    // Only consider ref return fns in ref return part
    if (kind == FIND_REF && (candidate1->fn->retTag != RET_REF)) continue;
    if (kind == FIND_CONST_REF && (candidate1->fn->retTag != RET_CONST_REF)) continue;
    if (kind == FIND_NOT_REF_OR_CONST_REF && (candidate1->fn->retTag == RET_REF || candidate1->fn->retTag == RET_CONST_REF)) continue;

    TRACE_DISAMBIGUATE_BY_MATCH("%s\n\n", toString(candidate1->fn));

    if (notBest[i]) {
      TRACE_DISAMBIGUATE_BY_MATCH("Already known to not be best match.  Skipping.\n\n");
      continue;
    }

    for (int j = 0; j < candidates.n; ++j) {
      if (i == j) continue;

      TRACE_DISAMBIGUATE_BY_MATCH("Comparing to function %d\n", j);
      TRACE_DISAMBIGUATE_BY_MATCH("-----------------------\n");

      ResolutionCandidate* candidate2 = candidates.v[j];

      // Only consider ref return fns in ref return part
      if (kind == FIND_REF && (candidate2->fn->retTag != RET_REF)) continue;
      if (kind == FIND_CONST_REF && (candidate2->fn->retTag != RET_CONST_REF)) continue;
      if (kind == FIND_NOT_REF_OR_CONST_REF && (candidate2->fn->retTag == RET_REF || candidate2->fn->retTag == RET_CONST_REF)) continue;

      TRACE_DISAMBIGUATE_BY_MATCH("%s\n", toString(candidate2->fn));

      if (isBetterMatch(candidate1, candidate2, DC.forPair(i, j))) {
        TRACE_DISAMBIGUATE_BY_MATCH("X: Fn %d is a better match than Fn %d\n\n\n", i, j);
        notBest[j] = true;

      } else {
        TRACE_DISAMBIGUATE_BY_MATCH("X: Fn %d is NOT a better match than Fn %d\n\n\n", i, j);
        best = false;
        break;
      }
    }

    if (best) {
      TRACE_DISAMBIGUATE_BY_MATCH("Y: Fn %d is the best match.\n\n\n", i);
      return candidate1;

    } else {
      TRACE_DISAMBIGUATE_BY_MATCH("Y: Fn %d is NOT the best match.\n\n\n", i);
    }
  }

  TRACE_DISAMBIGUATE_BY_MATCH("Z: No non-ambiguous best match.\n\n");

  return NULL;
}


bool
explainCallMatch(CallExpr* call) {
  if (!call->isNamed(fExplainCall))
    return false;
  if (explainCallModule && explainCallModule != call->getModule())
    return false;
  if (explainCallLine != -1 && explainCallLine != call->linenum())
    return false;
  return true;
}


static CallExpr*
userCall(CallExpr* call) {
  if (developer)
    return call;
  // If the called function is compiler-generated or is in one of the internal
  // modules, back up the stack until a call is encountered whose target
  // function is neither.
  // TODO: This function should be rewritten so each test appears only once.
  if (call->getFunction()->hasFlag(FLAG_COMPILER_GENERATED) ||
      call->getModule()->modTag == MOD_INTERNAL) {
    for (int i = callStack.n-1; i >= 0; i--) {
      if (!callStack.v[i]->getFunction()->hasFlag(FLAG_COMPILER_GENERATED) &&
          callStack.v[i]->getModule()->modTag != MOD_INTERNAL)
        return callStack.v[i];
    }
  }
  return call;
}


void
printResolutionErrorAmbiguous(Vec<FnSymbol*>& candidates, CallInfo* info) {
  CallExpr* call = userCall(info->call);
  if (!strcmp("this", info->name)) {
    USR_FATAL(call, "ambiguous access of '%s' by '%s'",
              toString(info->actuals.v[1]->type),
              toString(info));
  } else {
    const char* entity = "call";
    if (!strncmp("_type_construct_", info->name, 16))
      entity = "type specifier";
    const char* str = toString(info);
    if (info->scope) {
      ModuleSymbol* mod = toModuleSymbol(info->scope->parentSymbol);
      INT_ASSERT(mod);
      str = astr(mod->name, ".", str);
    }
    USR_FATAL_CONT(call, "ambiguous %s '%s'", entity, str);
    if (developer) {
      for (int i = callStack.n-1; i>=0; i--) {
        CallExpr* cs = callStack.v[i];
        FnSymbol* f = cs->getFunction();
        if (f->instantiatedFrom)
          USR_PRINT(callStack.v[i], "  instantiated from %s", f->name);
        else
          break;
      }
    }
    bool printed_one = false;
    forv_Vec(FnSymbol, fn, candidates) {
      USR_PRINT(fn, "%s %s",
                printed_one ? "               " : "candidates are:",
                toString(fn));
      printed_one = true;
    }
    USR_STOP();
  }
}

void
printResolutionErrorUnresolved(Vec<FnSymbol*>& visibleFns, CallInfo* info) {
  if( ! info ) INT_FATAL("CallInfo is NULL");
  if( ! info->call ) INT_FATAL("call is NULL");
  bool needToReport = false;
  CallExpr* call = userCall(info->call);

  if (call->isCast()) {
    if (!info->actuals.head()->hasFlag(FLAG_TYPE_VARIABLE)) {
      USR_FATAL_CONT(call, "illegal cast to non-type");
    } else {
      USR_FATAL_CONT(call, "illegal cast from %s to %s",
                     toString(info->actuals.v[1]->type),
                     toString(info->actuals.v[0]->type));
    }
  } else if (!strcmp("free", info->name)) {
    if (info->actuals.n > 0 &&
        isRecord(info->actuals.v[2]->type))
      USR_FATAL_CONT(call, "delete not allowed on records");
    else
      needToReport = true;
  } else if (!strcmp("these", info->name)) {
    if (info->actuals.n == 2 &&
        info->actuals.v[0]->type == dtMethodToken) {
      if (info->actuals.v[1]->hasFlag(FLAG_TYPE_VARIABLE)) {
        USR_FATAL_CONT(call, "unable to iterate over type '%s'",
                       toString(info->actuals.v[1]->type));
      } else {
        USR_FATAL_CONT(call, "cannot iterate over values of type %s",
                       toString(info->actuals.v[1]->type));
      }
    } else {
      needToReport = true;
    }
  } else if (!strcmp("_type_construct__tuple", info->name)) {
    if (info->call->argList.length == 0)
      USR_FATAL_CONT(call, "tuple size must be specified");
    SymExpr* sym = toSymExpr(info->call->get(1));
    if (!sym || !sym->symbol()->isParameter()) {
      USR_FATAL_CONT(call, "tuple size must be static");
    } else {
      USR_FATAL_CONT(call, "invalid tuple");
    }
  } else if (!strcmp("=", info->name)) {
    if (info->actuals.v[0] && !info->actuals.v[0]->hasFlag(FLAG_TYPE_VARIABLE) &&
        info->actuals.v[1] && info->actuals.v[1]->hasFlag(FLAG_TYPE_VARIABLE)) {
      USR_FATAL_CONT(call, "illegal assignment of type to value");
    } else if (info->actuals.v[0] && info->actuals.v[0]->hasFlag(FLAG_TYPE_VARIABLE) &&
               info->actuals.v[1] && !info->actuals.v[1]->hasFlag(FLAG_TYPE_VARIABLE)) {
      USR_FATAL_CONT(call, "illegal assignment of value to type");
    } else if (info->actuals.v[1]->type == dtNil) {
      USR_FATAL_CONT(call, "type mismatch in assignment from nil to %s",
                toString(info->actuals.v[0]->type));
    } else {
      USR_FATAL_CONT(call, "type mismatch in assignment from %s to %s",
                     toString(info->actuals.v[1]->type),
                     toString(info->actuals.v[0]->type));
    }
  } else if (!strcmp("this", info->name)) {
    Type* type = info->actuals.v[1]->getValType();
    if (type->symbol->hasFlag(FLAG_ITERATOR_RECORD)) {
      USR_FATAL_CONT(call, "illegal access of iterator or promoted expression");
    } else if (type->symbol->hasFlag(FLAG_FUNCTION_CLASS)) {
      USR_FATAL_CONT(call, "illegal access of first class function");
    } else {
      USR_FATAL_CONT(call, "unresolved access of '%s' by '%s'",
                     toString(info->actuals.v[1]->type),
                     toString(info));
    }
  } else {
    needToReport = true;
  }
  // It would be easier to just check exit_eventually to catch all needToReport cases.
  // Alas exit_eventually is static to misc.cpp.
  if (needToReport) {
    const char* entity = "call";
    if (!strncmp("_type_construct_", info->name, 16))
      entity = "type specifier";
    const char* str = toString(info);
    if (info->scope) {
      ModuleSymbol* mod = toModuleSymbol(info->scope->parentSymbol);
      INT_ASSERT(mod);
      str = astr(mod->name, ".", str);
    }
    if(info->actuals.n > 1 && ((info->actuals.v[0]->getValType()) == dtMethodToken)){
      EnumType* typeE = toEnumType(info->actuals.v[1]->getValType());
      if (typeE != NULL) {
        entity = "enumerated type symbol or call";
      }
    }
    USR_FATAL_CONT(call, "unresolved %s '%s'", entity, str);
    if (visibleFns.n > 0) {
      if (developer) {
        for (int i = callStack.n-1; i>=0; i--) {
          CallExpr* cs = callStack.v[i];
          FnSymbol* f = cs->getFunction();
          if (f->instantiatedFrom)
            USR_PRINT(callStack.v[i], "  instantiated from %s", f->name);
          else
            break;
        }
      }
      bool printed_one = false;
      forv_Vec(FnSymbol, fn, visibleFns) {
        // Consider "visible functions are"
        USR_PRINT(fn, "%s %s",
                  printed_one ? "               " : "candidates are:",
                  toString(fn));
        printed_one = true;
      }
    }
    if (visibleFns.n == 1 &&
        visibleFns.v[0]->numFormals() == 0
        && !strncmp("_type_construct_", info->name, 16))
      USR_PRINT(call, "did you forget the 'new' keyword?");
  }
  if( developer ) {
    // Should this be controlled another way?
    USR_PRINT(call, "unresolved call had id %i", call->id);
  }
  USR_STOP();
}

static void issueCompilerError(CallExpr* call) {
  //
  // Disable compiler warnings in internal modules that are triggered
  // within a dynamic dispatch context because of potential user
  // confusion.  Removed the following code and See the following
  // tests:
  //
  //   test/arrays/bradc/workarounds/arrayOfSpsArray.chpl
  //   test/arrays/deitz/part4/test_array_of_associative_arrays.chpl
  //   test/classes/bradc/arrayInClass/genericArrayInClass-otharrs.chpl
  //
  if (call->isPrimitive(PRIM_WARNING))
    if (inDynamicDispatchResolution)
      if (call->getModule()->modTag == MOD_INTERNAL &&
          callStack.head()->getModule()->modTag == MOD_INTERNAL)
        return;
  //
  // If an errorDepth was specified, report a diagnostic about the call
  // that deep into the callStack. The default depth is 1.
  //
  FnSymbol* fn = toFnSymbol(call->parentSymbol);
  VarSymbol* depthParam = toVarSymbol(paramMap.get(toDefExpr(fn->formals.tail)->sym));
  int64_t depth;
  bool foundDepthVal;
  if (depthParam && depthParam->immediate &&
      depthParam->immediate->const_kind == NUM_KIND_INT) {
    depth = depthParam->immediate->int_value();
    foundDepthVal = true;
  } else {
    depth = 1;
    foundDepthVal = false;
  }
  if (depth > callStack.n - 1) {
    if (foundDepthVal)
      USR_WARN(call, "compiler diagnostic depth value exceeds call stack depth");
    depth = callStack.n - 1;
  }
  if (depth < 0) {
    USR_WARN(call, "compiler diagnostic depth value can not be negative");
    depth = 0;
  }
  CallExpr* from = NULL;
  for (int i = callStack.n-1 - depth; i >= 0; i--) {
    from = callStack.v[i];
    // We report calls whose target function is not compiler-generated and is
    // not defined in one of the internal modules.
    if (from->linenum() > 0 &&
        from->getModule()->modTag != MOD_INTERNAL &&
        !from->getFunction()->hasFlag(FLAG_COMPILER_GENERATED))
      break;
  }

  const char* str = "";
  VarSymbol* var = NULL;
  for_formals(arg, fn) {
    if (foundDepthVal && arg->defPoint == fn->formals.tail)
      continue;
    var = toVarSymbol(paramMap.get(arg));
    INT_ASSERT(var && var->immediate && var->immediate->const_kind == CONST_KIND_STRING);
    str = astr(str, var->immediate->v_string);
  }
  // collapse newlines and other escape sequences before printing
  str = astr(unescapeString(str, var).c_str());
  if (call->isPrimitive(PRIM_ERROR)) {
    USR_FATAL(from, "%s", str);
  } else {
    USR_WARN(from, "%s", str);
  }
  if (FnSymbol* fn = toFnSymbol(callStack.tail()->isResolved()))
    innerCompilerWarningMap.put(fn, str);
  if (FnSymbol* fn = toFnSymbol(callStack.v[callStack.n-1 - depth]->isResolved()))
    outerCompilerWarningMap.put(fn, str);
}

static void reissueCompilerWarning(const char* str, int offset) {
  //
  // Disable compiler warnings in internal modules that are triggered
  // within a dynamic dispatch context because of potential user
  // confusion.  See note in 'issueCompileError' above.
  //
  if (inDynamicDispatchResolution)
    if (callStack.tail()->getModule()->modTag == MOD_INTERNAL &&
        callStack.head()->getModule()->modTag == MOD_INTERNAL)
      return;

  CallExpr* from = NULL;
  for (int i = callStack.n-offset; i >= 0; i--) {
    from = callStack.v[i];
    // We report calls whose target function is not compiler-generated and is
    // not defined in one of the internal modules.
    if (from->linenum() > 0 &&
        from->getModule()->modTag != MOD_INTERNAL &&
        !from->getFunction()->hasFlag(FLAG_COMPILER_GENERATED))
      break;
  }
  USR_WARN(from, "%s", str);
}

class VisibleFunctionBlock {
 public:
  Map<const char*,Vec<FnSymbol*>*> visibleFunctions;
  VisibleFunctionBlock() { }
};

static Map<BlockStmt*,VisibleFunctionBlock*> visibleFunctionMap;
static int nVisibleFunctions = 0; // for incremental build
static Map<BlockStmt*,BlockStmt*> visibilityBlockCache;
static Vec<BlockStmt*> standardModuleSet;

//
// return true if expr is a CondStmt with chpl__tryToken as its condition
//
static bool isTryTokenCond(Expr* expr) {
  CondStmt* cond = toCondStmt(expr);
  if (!cond) return false;
  SymExpr* sym = toSymExpr(cond->condExpr);
  if (!sym) return false;
  return sym->symbol() == gTryToken;
}


//
// return the innermost block for searching for visible functions
//
BlockStmt*
getVisibilityBlock(Expr* expr) {
  if (BlockStmt* block = toBlockStmt(expr->parentExpr)) {
    if (block->blockTag == BLOCK_SCOPELESS)
      return getVisibilityBlock(block);
    else if (block->parentExpr && isTryTokenCond(block->parentExpr)) {
      // Make the visibility block of the then and else blocks of a
      // conditional using chpl__tryToken be the block containing the
      // conditional statement.  Without this, there were some cases where
      // a function gets instantiated into one side of the conditional but
      // used in both sides, then the side with the instantiation gets
      // folded out leaving expressions with no visibility block.
      // test/functions/iterators/angeles/dynamic.chpl is an example that
      // currently fails without this.
      return getVisibilityBlock(block->parentExpr);
    } else
      return block;
  } else if (expr->parentExpr) {
    return getVisibilityBlock(expr->parentExpr);
  } else if (Symbol* s = expr->parentSymbol) {
      FnSymbol* fn = toFnSymbol(s);
      if (fn && fn->instantiationPoint)
        return fn->instantiationPoint;
      else
        return getVisibilityBlock(s->defPoint);
  } else {
    INT_FATAL(expr, "Expression has no visibility block.");
    return NULL;
  }
}

static void buildVisibleFunctionMap() {
  for (int i = nVisibleFunctions; i < gFnSymbols.n; i++) {
    FnSymbol* fn = gFnSymbols.v[i];
    if (!fn->hasFlag(FLAG_INVISIBLE_FN) && fn->defPoint->parentSymbol && !isArgSymbol(fn->defPoint->parentSymbol)) {
      BlockStmt* block = NULL;
      if (fn->hasFlag(FLAG_AUTO_II)) {
        block = theProgram->block;
      } else {
        block = getVisibilityBlock(fn->defPoint);
        //
        // add all functions in standard modules to theProgram
        //
        // Lydia NOTE 09/12/16: The computation of the standardModuleSet is not
        // tied to what is actually placed within theProgram->block.  As such
        // there could be bugs where that implementation differs.  We have
        // already encountered some with qualified access to default-included
        // modules like List and Sort.  This implementation needs to be linked
        // to the computation of the standardModuleSet.
        //
        if (standardModuleSet.set_in(block))
          block = theProgram->block;
      }
      VisibleFunctionBlock* vfb = visibleFunctionMap.get(block);
      if (!vfb) {
        vfb = new VisibleFunctionBlock();
        visibleFunctionMap.put(block, vfb);
      }
      Vec<FnSymbol*>* fns = vfb->visibleFunctions.get(fn->name);
      if (!fns) {
        fns = new Vec<FnSymbol*>();
        vfb->visibleFunctions.put(fn->name, fns);
      }
      fns->add(fn);
    }
  }
  nVisibleFunctions = gFnSymbols.n;
}

//
// Collects functions called 'name' visible in 'block' and up the visibility
// chain, which is defined by getVisibilityBlock().
// The functions defined/visible in a block are given by 'visibleFunctionMap'.
//
// 'visibilityBlockCache' maps a block to the nearest block up the visibility
// chain that contains any functions, according to visibleFunctionMap.
// In other words, it skips those blocks that do not define any visible
// functions (of any name).
// Todo: some blocks only define if-functions (i.e. _if_fnNNN); such blocks
// probably should not be present in visibleFunctionMap.
//
// getVisibleFunctions returns the block appropriate for visibilityBlockCache
// or NULL if there is none, e.g. when the next block up is the rootModule.
//
static BlockStmt*
getVisibleFunctions(BlockStmt* block,
                    const char* name,
                    Vec<FnSymbol*>& visibleFns,
                    Vec<BlockStmt*>& visited,
                    CallExpr* callOrigin) {
  //
  // all functions in standard modules are stored in a single block
  //
  // Lydia NOTE 09/12/16: The computation of the standardModuleSet is not
  // tied to what is actually placed within theProgram->block.  As such
  // there could be bugs where that implementation differs.  We have
  // already encountered some with qualified access to default-included
  // modules like List and Sort.  This implementation needs to be linked
  // to the computation of the standardModuleSet.
  //
  if (standardModuleSet.set_in(block))
    block = theProgram->block;

  //
  // avoid infinite recursion due to modules with mutual uses
  //
  if (visited.set_in(block))
    return NULL;

  if (isModuleSymbol(block->parentSymbol))
    visited.set_add(block);

  bool canSkipThisBlock = true;

  VisibleFunctionBlock* vfb = visibleFunctionMap.get(block);
  if (vfb) {
    canSkipThisBlock = false; // cannot skip if this block defines functions
    Vec<FnSymbol*>* fns = vfb->visibleFunctions.get(name);
    if (fns) {
      forv_Vec(FnSymbol, fn, *fns) {
        if (fn->isVisible(callOrigin)) {
          // isVisible checks if the function is private to its defining
          // module (and in that case, if we are under its defining module)
          // This ensures that private functions will not be used outside
          // of their proper scope.
          visibleFns.add(fn);
        }
      }
    }
  }

  if (block->modUses) {
    for_actuals(expr, block->modUses) {
      UseStmt* use = toUseStmt(expr);
      INT_ASSERT(use);
      if (use->skipSymbolSearch(name)) {
        continue;
      }
      SymExpr* se = toSymExpr(use->src);
      INT_ASSERT(se);
      if (ModuleSymbol* mod = toModuleSymbol(se->symbol())) {
        // The use statement could be of an enum instead of a module, but only
        // modules can define functions.
        canSkipThisBlock = false; // cannot skip if this block uses modules
        if (mod->isVisible(callOrigin)) {
          if (use->isARename(name)) {
            getVisibleFunctions(mod->block, use->getRename(name), visibleFns, visited, callOrigin);
          } else {
            getVisibleFunctions(mod->block, name, visibleFns, visited, callOrigin);
          }
        }
      }
    }
  }

  //
  // visibilityBlockCache contains blocks that can be skipped
  //
  if (BlockStmt* next = visibilityBlockCache.get(block)) {
    getVisibleFunctions(next, name, visibleFns, visited, callOrigin);
    return (canSkipThisBlock) ? next : block;
  }

  if (block != rootModule->block) {
    BlockStmt* next = getVisibilityBlock(block);
    BlockStmt* cache = getVisibleFunctions(next, name, visibleFns, visited, callOrigin);
    if (cache)
      visibilityBlockCache.put(block, cache);
    return (canSkipThisBlock) ? cache : block;
  }

  return NULL;
}

// Ensure 'parent' is the block before which we want to do the capturing.
static void verifyTaskFnCall(BlockStmt* parent, CallExpr* call) {
  if (call->isNamed("coforall_fn") || call->isNamed("on_fn")) {
    INT_ASSERT(parent->isForLoop());
  } else if (call->isNamed("cobegin_fn")) {
    DefExpr* first = toDefExpr(parent->getFirstExpr());
    // just documenting the current state
    INT_ASSERT(first && !strcmp(first->sym->name, "_cobeginCount"));
  } else {
    INT_ASSERT(call->isNamed("begin_fn"));
  }
}

//
// Allow invoking isConstValWillNotChange() even on formals
// with blank and 'const' intents.
//
static bool isConstValWillNotChange(Symbol* sym) {
  if (ArgSymbol* arg = toArgSymbol(sym)) {
    IntentTag cInt = concreteIntent(arg->intent, arg->type->getValType());
    return cInt == INTENT_CONST_IN;
  }
  return sym->isConstValWillNotChange();
}

//
// Returns the expression that we want to capture before.
//
// Why not just 'parent'? In users/shetag/fock/fock-dyn-prog-cntr.chpl,
// we cannot do parent->insertBefore() because parent->list is null.
// That's because we have: if ... then cobegin ..., so 'parent' is
// immediately under CondStmt. This motivated me for cobegins to capture
// inside of the 'parent' block, at the beginning of it.
//
static Expr* parentToMarker(BlockStmt* parent, CallExpr* call) {
  if (call->isNamed("cobegin_fn")) {
    // I want to be cute and keep _cobeginCount def and move
    // as the first two statements in the block.
    DefExpr* def = toDefExpr(parent->body.head);
    INT_ASSERT(def);
    // Just so we know what we are doing.
    INT_ASSERT(!strcmp((def->sym->name), "_cobeginCount"));
    CallExpr* move = toCallExpr(def->next);
    INT_ASSERT(move);
    SymExpr* arg1 = toSymExpr(move->get(1));
    INT_ASSERT(arg1->symbol() == def->sym);
    // And this is where we want to insert:
    return move->next;
  }
  // Otherwise insert before 'parent'
  return parent;
}

// map: (block id) -> (map: sym -> sym)
typedef std::map<int, SymbolMap*> CapturedValueMap;
static CapturedValueMap capturedValues;
static void freeCache(CapturedValueMap& c) {
  for (std::map<int, SymbolMap*>::iterator it = c.begin(); it != c.end(); ++it)
    delete it->second;
}

//
// Generate code to store away the value of 'varActual' before
// the cobegin or the coforall loop starts. Use this value
// instead of 'varActual' as the actual to the task function,
// meaning (later in compilation) in the argument bundle.
//
// This is to ensure that all task functions use the same value
// for their respective formal when that has an 'in'-like intent,
// even if 'varActual' is modified between creations of
// the multiple task functions.
//
static void captureTaskIntentValues(int argNum, ArgSymbol* formal,
                                    Expr* actual, Symbol* varActual,
                                    CallInfo& info, CallExpr* call,
                                    FnSymbol* taskFn)
{
  BlockStmt* parent = toBlockStmt(call->parentExpr);
  INT_ASSERT(parent);
  if (taskFn->hasFlag(FLAG_ON) && !parent->isForLoop()) {
    // coforall ... { on ... { .... }} ==> there is an intermediate BlockStmt
    parent = toBlockStmt(parent->parentExpr);
    INT_ASSERT(parent);
  }
  if (fVerify && (argNum == 0 || (argNum == 1 && taskFn->hasFlag(FLAG_ON))))
    verifyTaskFnCall(parent, call); //assertions only
  Expr* marker = parentToMarker(parent, call);
  if (varActual->hasFlag(FLAG_NO_CAPTURE_FOR_TASKING)) {
      // No need to worry about this.
      return;
  }
  if (varActual->defPoint->parentExpr == parent) {
    // Index variable of the coforall loop? Do not capture it!
    INT_ASSERT(varActual->hasFlag(FLAG_COFORALL_INDEX_VAR));
    return;
  }
  SymbolMap*& symap = capturedValues[parent->id];
  Symbol* captemp = NULL;
  if (symap)
    captemp = symap->get(varActual);
  else
    symap = new SymbolMap();
  if (!captemp) {
    captemp = newTemp(astr(formal->name, "_captemp"), formal->type);
    marker->insertBefore(new DefExpr(captemp));
    // todo: once AMM is in effect, drop chpl__autoCopy - do straight move
    if (hasAutoCopyForType(formal->type)) {
      FnSymbol* autoCopy = getAutoCopy(formal->type);
      marker->insertBefore("'move'(%S,%S(%S))", captemp, autoCopy, varActual);
    } else if (isReferenceType(varActual->type) &&
             !isReferenceType(captemp->type))
      marker->insertBefore("'move'(%S,'deref'(%S))", captemp, varActual);
    else
      marker->insertBefore("'move'(%S,%S)", captemp, varActual);
    symap->put(varActual, captemp);
  }
  actual->replace(new SymExpr(captemp));
  Symbol*& iact = info.actuals.v[argNum];
  INT_ASSERT(iact == varActual);
  iact = captemp;
}

//
// Copy the type of the actual into the type of the corresponding formal
// of a task function. (I think resolution wouldn't make this happen
// automatically and correctly in all cases.)
// Also do captureTaskIntentValues() when needed.
//
static void handleTaskIntentArgs(CallExpr* call, FnSymbol* taskFn,
                                 CallInfo& info)
{
  INT_ASSERT(taskFn);
  if (!needsCapture(taskFn)) {
    // A task function should have args only if it needsCapture.
    if (taskFn->hasFlag(FLAG_ON)) {
      // Documenting the current state: fn_on gets a chpl_localeID_t arg.
      INT_ASSERT(call->numActuals() == 1);
    } else {
      INT_ASSERT(!isTaskFun(taskFn) || call->numActuals() == 0);
    }
    return;
  }

  int argNum = -1;
  for_formals_actuals(formal, actual, call) {
    argNum++;
    SymExpr* symexpActual = toSymExpr(actual);
    if (!symexpActual) {
      // We add NamedExpr args in propagateExtraLeaderArgs().
      NamedExpr* namedexpActual = toNamedExpr(actual);
      INT_ASSERT(namedexpActual);
      symexpActual = toSymExpr(namedexpActual->actual);
    }
    INT_ASSERT(symexpActual); // because of how we invoke a task function
    Symbol* varActual = symexpActual->symbol();

    // If 'call' is in a generic function, it is supposed to have been
    // instantiated by now. Otherwise our task function has to remain generic.
    INT_ASSERT(!varActual->type->symbol->hasFlag(FLAG_GENERIC));

    // Need to copy varActual->type even for type variables.
    // BTW some formals' types may have been set in createTaskFunctions().
    formal->type = varActual->type;

    // If the actual is a ref, still need to capture it => remove ref.
    if (isReferenceType(varActual->type)) {
      Type* deref = varActual->type->getValType();
      // todo: replace needsCapture() with always resolveArgIntent(formal)
      // then checking (formal->intent & INTENT_FLAG_IN)
      if (needsCapture(deref)) {
        formal->type = deref;
        // If the formal has a ref intent, DO need a ref type => restore it.
        resolveArgIntent(formal);
        if (formal->intent & INTENT_FLAG_REF) {
          formal->type = varActual->type;
        }
        if (varActual->isConstant()) {
          int newIntent = formal->intent | INTENT_FLAG_CONST;
          // and clear INTENT_FLAG_MAYBE_CONST flag
          newIntent &= ~ INTENT_FLAG_MAYBE_CONST;
          formal->intent = (IntentTag)(newIntent);
        }
      }
    }

    if (varActual->hasFlag(FLAG_TYPE_VARIABLE))
      formal->addFlag(FLAG_TYPE_VARIABLE);

    // This does not capture records/strings that are passed
    // by blank or const intent. As of this writing (6'2015)
    // records and strings are (incorrectly) captured at the point
    // when the task function/arg bundle is created.
    if (taskFn->hasFlag(FLAG_COBEGIN_OR_COFORALL) &&
        !isConstValWillNotChange(varActual) &&
        (concreteIntent(formal->intent, formal->type->getValType())
         & INTENT_FLAG_IN))
      // skip dummy_locale_arg: chpl_localeID_t
      if (argNum != 0 || !taskFn->hasFlag(FLAG_ON))
        captureTaskIntentValues(argNum, formal, actual, varActual, info, call,
                                taskFn);
  }

  // Even if some formals are (now) types, if 'taskFn' remained generic,
  // gatherCandidates() would not instantiate it, for some reason.
  taskFn->removeFlag(FLAG_GENERIC);
}

void fillVisibleFuncVec(CallExpr* call, CallInfo &info,
                        Vec<FnSymbol*> &visibleFns) {
  //
  // update visible function map as necessary
  //
  if (gFnSymbols.n != nVisibleFunctions) {
    buildVisibleFunctionMap();
  }

  if (!call->isResolved()) {
    if (!info.scope) {
      Vec<BlockStmt*> visited;
      getVisibleFunctions(getVisibilityBlock(call), info.name, visibleFns, visited, call);
    } else {
      if (VisibleFunctionBlock* vfb = visibleFunctionMap.get(info.scope)) {
        if (Vec<FnSymbol*>* fns = vfb->visibleFunctions.get(info.name)) {
          visibleFns.append(*fns);
        }
      }
    }
  } else {
    visibleFns.add(call->isResolved());
    handleTaskIntentArgs(call, call->isResolved(), info);
  }

  if ((explainCallLine && explainCallMatch(call)) ||
      call->id == explainCallID)
  {
    USR_PRINT(call, "call: %s", toString(&info));
    if (visibleFns.n == 0)
      USR_PRINT(call, "no visible functions found");
    bool first = true;
    forv_Vec(FnSymbol, visibleFn, visibleFns) {
      USR_PRINT(visibleFn, "%s %s",
                first ? "visible functions are:" : "                      ",
                toString(visibleFn));
      first = false;
    }
  }
}


// Resolves a param or type expression
static Expr*
resolve_type_expr(Expr* expr) {
  Expr* result = NULL;
  for_exprs_postorder(e, expr) {
    result = preFold(e);
    if (CallExpr* call = toCallExpr(result)) {
      if (call->parentSymbol) {
        callStack.add(call);
        resolveCall(call);
        FnSymbol* fn = call->isResolved();
        if (fn && call->parentSymbol) {
          resolveFormals(fn);
          if (fn->retTag == RET_PARAM || fn->retTag == RET_TYPE ||
              fn->retType == dtUnknown)
            resolveFns(fn);
        }
        callStack.pop();
      }
    }
    result = postFold(result);
  }
  return result;
}


static void
makeNoop(CallExpr* call) {
  if (call->baseExpr)
    call->baseExpr->remove();
  while (call->numActuals())
    call->get(1)->remove();
  call->primitive = primitives[PRIM_NOOP];
}


//
// The following several functions support const-ness checking.
// Which is tailored to how our existing Chapel code is written
// and to the current constructor story. In particular:
//
// * Const-ness of fields is not honored within constructors
// and initialize() functions
//
// * A function invoked directly from a constructor or initialize()
// are treated as if were a constructor.
//
// The implementation also tends to the case where such an invocation
// occurs inside a task function within the constructor or initialize().
//
// THESE RULES ARE INTERIM.
// They will change - and the Chapel code will need to be updated -
// for the upcoming new constructor story.
//
// Implementation note: we need to propagate the constness property
// through temp assignments, dereferences, and calls to methods with
// FLAG_REF_TO_CONST_WHEN_CONST_THIS.
//

static void findNonTaskFnParent(CallExpr* call,
                                FnSymbol*& parent, int& stackIdx) {
  // We assume that 'call' is at the top of the call stack.
  INT_ASSERT(callStack.n >= 1);
  INT_ASSERT(callStack.v[callStack.n-1] == call ||
             callStack.v[callStack.n-1] == call->parentExpr);

  int ix;
  for (ix = callStack.n-1; ix >= 0; ix--) {
    CallExpr* curr = callStack.v[ix];
    Symbol* parentSym = curr->parentSymbol;
    FnSymbol* parentFn = toFnSymbol(parentSym);
    if (!parentFn)
      break;
    if (!isTaskFun(parentFn)) {
      stackIdx = ix;
      parent = parentFn;
      return;
    }
  }
  // backup plan
  parent = toFnSymbol(call->parentSymbol);
  stackIdx = -1;
}

static bool isConstructorLikeFunction(FnSymbol* fn) {
  return fn->hasFlag(FLAG_CONSTRUCTOR)  == true  ||
         strcmp(fn->name, "init")       ==    0  ||
         strcmp(fn->name, "initialize") ==    0;
}

// Is 'call' in a constructor or in initialize()?
// This includes being in a task function invoked from the above.
static bool isInConstructorLikeFunction(CallExpr* call) {
  FnSymbol* parent;
  int stackIdx;
  findNonTaskFnParent(call, parent, stackIdx); // sets the args
  return parent && isConstructorLikeFunction(parent);
}

// Is the function of interest invoked from a constructor
// or initialize(), with the constructor's or initialize's 'this'
// as the receiver actual.
static bool isInvokedFromConstructorLikeFunction(int stackIdx) {
  if (stackIdx > 0) {
    CallExpr* call2 = callStack.v[stackIdx - 1];
    if (FnSymbol* parent2 = toFnSymbol(call2->parentSymbol))
     if (isConstructorLikeFunction(parent2))
      if (call2->numActuals() >= 2)
        if (SymExpr* thisArg2 = toSymExpr(call2->get(2)))
          if (thisArg2->symbol()->hasFlag(FLAG_ARG_THIS))
            return true;
  }
  return false;
}

// Check whether the actual comes from accessing a const field of 'this'
// and the call is in a function invoked directly from this's constructor.
// In such case, fields of 'this' are not considered 'const',
// so we remove the const-ness flag.
static bool checkAndUpdateIfLegalFieldOfThis(CallExpr* call, Expr* actual,
                                             FnSymbol*& nonTaskFnParent) {
  int stackIdx;
  findNonTaskFnParent(call, nonTaskFnParent, stackIdx); // sets the args

  if (SymExpr* se = toSymExpr(actual))
    if (se->symbol()->hasFlag(FLAG_REF_FOR_CONST_FIELD_OF_THIS))
      if (isInvokedFromConstructorLikeFunction(stackIdx)) {
          // Yes, this is the case we are looking for.
          se->symbol()->removeFlag(FLAG_REF_TO_CONST);
          return true;
      }

  return false;
}


// little helper
static Symbol* getBaseSymForConstCheck(CallExpr* call) {
  // ensure this is a method call
  INT_ASSERT(call->get(1)->typeInfo() == dtMethodToken);
  SymExpr* baseExpr = toSymExpr(call->get(2));
  INT_ASSERT(baseExpr); // otherwise, cannot do the checking
  return baseExpr->symbol();
}


// If 'call' is an access to a const thing, for example a const field
// or a field of a const record, set const flag(s) on the symbol
// that stores the result of 'call'.
static void setFlagsAndCheckForConstAccess(Symbol* dest,
                                         CallExpr* call, FnSymbol* resolvedFn)
{
  // Is the outcome of 'call' a reference to a const?
  bool refConst = resolvedFn->hasFlag(FLAG_REF_TO_CONST);
  // Another flag that's relevant.
  const bool constWCT = resolvedFn->hasFlag(FLAG_REF_TO_CONST_WHEN_CONST_THIS);
  // The second flag does not make sense when the first flag is set.
  INT_ASSERT(!(refConst && constWCT));

  // The symbol whose field is accessed, if applicable:
  Symbol* baseSym = NULL;

  if (refConst) {
    if (resolvedFn->hasFlag(FLAG_FIELD_ACCESSOR) &&
        // promotion wrappers are not handled currently
        !resolvedFn->hasFlag(FLAG_PROMOTION_WRAPPER)
        )
      baseSym = getBaseSymForConstCheck(call);

  } else if (resolvedFn->hasFlag(FLAG_NEW_ALIAS_FN) &&
             dest->hasFlag(FLAG_ARRAY_ALIAS)) {
    if (!dest->isConstant()) {
      // We are creating a var alias - ensure aliasee is not const either.
      SymExpr* aliaseeSE = toSymExpr(call->get(2));
      INT_ASSERT(aliaseeSE);
      if (aliaseeSE->symbol()->isConstant())
        USR_FATAL_CONT(call, "creating a non-const alias '%s' of a const array or domain", dest->name);
    }
  } else if (constWCT) {
    baseSym = getBaseSymForConstCheck(call);
    if (baseSym->isConstant()               ||
        baseSym->hasFlag(FLAG_REF_TO_CONST) ||
        baseSym->hasFlag(FLAG_CONST)
       )
      refConst = true;
    else
      // The result is not constant.
      baseSym = NULL;

  } else if (dest->hasFlag(FLAG_ARRAY_ALIAS)        &&
             resolvedFn->hasFlag(FLAG_AUTO_COPY_FN))
  {
    INT_ASSERT(false); // should not happen
  }

  // Do not consider it const if it is an access to 'this'
  // in a constructor. Todo: will need to reconcile with UMM.
  // btw (baseSym != NULL) ==> (refConst == true).
  if (baseSym) {
    // Aside: at this point 'baseSym' can have reference or value type,
    // seemingly without a particular rule.
    if (baseSym->hasFlag(FLAG_ARG_THIS)   &&
        isInConstructorLikeFunction(call)
        )
      refConst = false;
  }

  if (refConst) {
    if (isReferenceType(dest->type))
      dest->addFlag(FLAG_REF_TO_CONST);
    else
      dest->addFlag(FLAG_CONST);

    if (baseSym && baseSym->hasFlag(FLAG_ARG_THIS))
      // 'call' can be a field accessor or an array element accessor or ?
      dest->addFlag(FLAG_REF_FOR_CONST_FIELD_OF_THIS);

    // Propagate this flag.  btw (recConst && constWCT) ==> (baseSym != NULL)
    if (constWCT && baseSym->hasFlag(FLAG_REF_FOR_CONST_FIELD_OF_THIS))
      dest->addFlag(FLAG_REF_FOR_CONST_FIELD_OF_THIS);
  }
}


// Report an error when storing a sync or single variable into a tuple.
// This is because currently we deallocate memory excessively in this case.
void checkForStoringIntoTuple(CallExpr* call, FnSymbol* resolvedFn)
{
  // Do not perform the checks if:
      // not building a tuple
  if (!resolvedFn->hasFlag(FLAG_BUILD_TUPLE) ||
      // sync/single tuples are used in chpl__autoCopy(x: _tuple), allow them
      resolvedFn->hasFlag(FLAG_ALLOW_REF)    ||
      // sync/single tuple *types* and params seem OK
      resolvedFn->retTag != RET_VALUE)
    return;

  for_formals_actuals(formal, actual, call)
    if (isSyncType(formal->type) || isSingleType(formal->type)) {
      const char* name = "";

      if (SymExpr* aSE = toSymExpr(actual))
        if (!aSE->symbol()->hasFlag(FLAG_TEMP))
          name = aSE->symbol()->name;

      USR_FATAL_CONT(actual,
                     "storing a sync or single variable %s in a tuple "
                     "is not currently implemented - "
                     "apply readFE() or readFF()",
                     name);
    }
}


// If 'fn' is the default assignment for a record type, return
// the name of that record type; otherwise return NULL.
static const char* defaultRecordAssignmentTo(FnSymbol* fn) {
  if (!strcmp("=", fn->name)) {
    if (fn->hasFlag(FLAG_COMPILER_GENERATED)) {
      Type* desttype = fn->getFormal(1)->type->getValType();
      INT_ASSERT(desttype != dtUnknown); // otherwise this test is unreliable
      if (isRecord(desttype) || isUnion(desttype))
        return desttype->symbol->name;
    }
  }
  return NULL;
}


//
// finds the concrete type of a SymExpr when it refers
// to a generic type. This can happen when the generic type
// has a default concrete instantiation, e.g.
//
//   record R { type t = int; }
//
// Assumes that SET_LINENO has been called in the enclosing scope.
//
// Returns a concrete type. Replaces a SymExpr referring to
// a generic type (which could be referring to a TypeSymbol
// directly or to a VarSymbol with the flag FLAG_TYPE_VARIABLE).
//
// also handles some complicated extern vars like
//   extern var x: c_ptr(c_int)
// which do not work in the usual order of resolution.
static Type*
resolveDefaultGenericTypeSymExpr(SymExpr* te) {

  // te could refer to a type in two ways:
  //  1. it could refer to a TypeSymbol directly
  //  2. it could refer to a VarSymbol with FLAG_TYPE_VARIABLE
  Type* teRefersToType = NULL;

  if (TypeSymbol* ts = toTypeSymbol(te->symbol()))
    teRefersToType = ts->type;

  if (VarSymbol* vs = toVarSymbol(te->symbol())) {
    if (vs->hasFlag(FLAG_TYPE_VARIABLE)) {
      teRefersToType = vs->typeInfo();

      // Fix for complicated extern vars like
      // extern var x: c_ptr(c_int);
      // This really just amounts to an adjustment to the order of resolution.
      if( vs->hasFlag(FLAG_EXTERN) &&
          vs->defPoint && vs->defPoint->init &&
          vs->getValType() == dtUnknown ) {
        vs->type = resolveTypeAlias(te);
      }
    }
  }

  // Now, if te refers to a generic type, replace te with
  // a concrete type.
  if (AggregateType* ct = toAggregateType(teRefersToType)) {
    if (ct->symbol->hasFlag(FLAG_GENERIC)) {
      CallExpr* cc = new CallExpr(ct->defaultTypeConstructor->name);
      te->replace(cc);
      resolveCall(cc);
      TypeSymbol* retTS = cc->typeInfo()->symbol;
      cc->replace(new SymExpr(retTS));
      return retTS->type;
    }
  }

  return te->typeInfo();
}

void
resolveDefaultGenericType(CallExpr* call) {
  SET_LINENO(call);
  for_actuals(actual, call) {
    if (NamedExpr* ne = toNamedExpr(actual))
      actual = ne->actual;
    if (SymExpr* te = toSymExpr(actual)) {
      resolveDefaultGenericTypeSymExpr(te);
    }
  }
}


static void
doGatherCandidates(Vec<ResolutionCandidate*>& candidates,
                 Vec<FnSymbol*>& visibleFns,
                 CallInfo& info,
                 bool compilerGenerated) {

  forv_Vec(FnSymbol, visibleFn, visibleFns) {
    // Only consider user functions or compiler-generated functions
    if (visibleFn->hasFlag(FLAG_COMPILER_GENERATED) == compilerGenerated) {

      // Some expressions might resolve to methods without parenthesis.
      // If the call is marked with methodTag, it indicates the called
      // function should be a no-parens function or a type constructor.
      // (a type constructor call without parens uses default arguments)
      if (info.call->methodTag) {
        if (visibleFn->hasEitherFlag(FLAG_NO_PARENS, FLAG_TYPE_CONSTRUCTOR)) {
          // OK
        } else {
          // Skip this candidate
          continue;
        }
      }

      if (fExplainVerbose &&
          ((explainCallLine && explainCallMatch(info.call)) ||
           info.call->id == explainCallID))
      {
        USR_PRINT(visibleFn, "Considering function: %s", toString(visibleFn));
        if( info.call->id == breakOnResolveID ) {
          gdbShouldBreakHere();
        }
      }

      filterCandidate(candidates, visibleFn, info);
    }
  }
}


static void
gatherCandidates(Vec<ResolutionCandidate*>& candidates,
                 Vec<FnSymbol*>& visibleFns,
                 CallInfo& info) {

  // Search user-defined (i.e. non-compiler-generated) functions first.
  doGatherCandidates(candidates, visibleFns, info, false);

  // If no results, try again with any compiler-generated candidates.
  if (candidates.n == 0) {
    doGatherCandidates(candidates, visibleFns, info, true);
  }
}


void resolveCall(CallExpr* call) {
  if (call->primitive) {
    switch (call->primitive->tag) {
    case PRIM_TUPLE_AND_EXPAND:
      resolveTupleAndExpand(call);
      break;

    case PRIM_TUPLE_EXPAND:
      resolveTupleExpand(call);
      break;

    case PRIM_SET_MEMBER:
      resolveSetMember(call);
      break;

    case PRIM_INIT_VAR:
      resolveInitVar(call);
      break;

    case PRIM_MOVE:
      resolveMove(call);
      break;

    case PRIM_INITIALIZER_SET_FIELD:
      resolveFieldInit(call);
      break;

    case PRIM_INIT:
    case PRIM_NO_INIT:
    case PRIM_TYPE_INIT:
      resolveDefaultGenericType(call);
      break;

    case PRIM_COERCE:
      resolveCoerce(call);
      break;

    case PRIM_NEW:
      resolveNew(call);
      break;

    default:
      break;
    }

  } else {
    resolveNormalCall(call);
  }
}


FnSymbol* tryResolveCall(CallExpr* call) {
  return resolveNormalCall(call, true);
}


// if checkonly is provided, don't print any errors; just check
// to see if the particular function could be resolved.
// returns the result of resolving - or NULL if we couldn't do it.
// If checkonly is set, NULL can be returned - otherwise that would
// be a fatal error.
FnSymbol* resolveNormalCall(CallExpr* call, bool checkonly) {

  if( call->id == breakOnResolveID ) {
    printf("breaking on resolve call:\n");
    print_view(call);
    gdbShouldBreakHere();
  }

  temporaryInitializerFixup(call);

  resolveDefaultGenericType(call);

  CallInfo info(call, checkonly);

  // Return early if creating the call info would have been an error.
  if( checkonly && info.badcall ) return NULL;

  Vec<FnSymbol*> visibleFns; // visible functions

  fillVisibleFuncVec(call, info, visibleFns);

  Vec<ResolutionCandidate*> candidates;
  gatherCandidates(candidates, visibleFns, info);

  explainGatherCandidate(candidates, info, call);


  Expr* scope = (info.scope) ? info.scope : getVisibilityBlock(call);
  bool explain = fExplainVerbose &&
    ((explainCallLine && explainCallMatch(call)) ||
     info.call->id == explainCallID);
  DisambiguationContext DC(&info.actuals, scope, explain);

  ResolutionCandidate* bestRef = disambiguateByMatch(candidates, DC, FIND_REF);
  ResolutionCandidate* bestConstRef = disambiguateByMatch(candidates, DC, FIND_CONST_REF);
  ResolutionCandidate* bestValue = disambiguateByMatch(candidates, DC, FIND_NOT_REF_OR_CONST_REF);

  // If one requires more promotion than the other, this is not a ref-pair.
  if (bestRef && bestValue && isBetterMatch(bestRef, bestValue, DC, true)) {
    bestValue = NULL; // Don't consider the value function.
  }
  if (bestRef && bestValue && isBetterMatch(bestValue, bestRef, DC, true)) {
    bestRef = NULL; // Don't consider the ref function.
  }
  if (bestRef && bestConstRef && isBetterMatch(bestRef, bestConstRef, DC, true)) {
    bestConstRef = NULL; // Don't consider the const ref function.
  }
  if (bestRef && bestConstRef && isBetterMatch(bestConstRef, bestRef, DC, true)) {
    bestRef = NULL; // Don't consider the ref function.
  }
  if (bestConstRef && bestValue && isBetterMatch(bestConstRef, bestValue, DC, true)) {
    bestValue = NULL; // Don't consider the value function.
  }
  if (bestConstRef && bestValue && isBetterMatch(bestValue, bestConstRef, DC, true)) {
    bestConstRef = NULL; // Don't consider the const ref function.
  }

  ResolutionCandidate* best = bestRef;
  if (!best && bestValue) best = bestValue;
  if (!best && bestConstRef) best = bestConstRef;

  bool refPair = (bestRef && (bestValue || bestConstRef));

  // If we have both ref and value matches:
  //  'call' will invoke the ref function best->fn
  //  'valueCall' will invoke the value function bestValue->fn
  //  'constRefCall' will invoke the value function bestConstRef->fn
  //  we will manipulate these three side by side.
  //  valueCall is always NULL if there aren't ref and value matches.
  CallExpr* valueCall = NULL;
  CallExpr* constRefCall = NULL;

  if (refPair && bestValue) {
    valueCall = call->copy();
    call->insertAfter(valueCall);
  }
  if (refPair && bestConstRef) {
    constRefCall = call->copy();
    call->insertAfter(constRefCall);
  }


  if (best && best->fn) {
    /*
     * Finish instantiating the body.  This is a noop if the function wasn't
     * partially instantiated.
     */

    instantiateBody(best->fn);
    if (valueCall) {
      // If we're resolving a ref and non-ref pair,
      // also instantiate the value version. best is the ref version.
      INT_ASSERT(bestValue->fn);
      instantiateBody(bestValue->fn);
    }
    if (constRefCall) {
      // If we're resolving a ref and non-ref pair,
      // also instantiate the const-ref version. best is the ref version.
      INT_ASSERT(bestConstRef->fn);
      instantiateBody(bestConstRef->fn);
    }

    if (explainCallLine && explainCallMatch(call)) {
      USR_PRINT(best->fn, "best candidate is: %s", toString(best->fn));
    }
  }

  // Future work note: the repeated check to best and best->fn means that we
  // could probably restructure this function to a better form.
  if (call->partialTag && (!best || !best->fn ||
                           !best->fn->hasFlag(FLAG_NO_PARENS))) {
    if (best != NULL) {
      // MPF 2016-0106 - this appears to be dead code
      // at least in a full single-locale test run.

      // best is deleted below with the other candidates
      best = NULL;
    }
  } else if (!best) {
    if (tryStack.n) {
      // MPF -- doesn't this leak memory for the ResolutionCandidates?
      if( ! checkonly ) tryFailure = true;
      return NULL;

    } else {
      // if we're just checking, don't print errors
      if( ! checkonly ) {

        if (candidates.n > 0) {
          Vec<FnSymbol*> candidateFns;
          forv_Vec(ResolutionCandidate*, candidate, candidates) {
            candidateFns.add(candidate->fn);
          }

          printResolutionErrorAmbiguous(candidateFns, &info);
        } else {
          printResolutionErrorUnresolved(visibleFns, &info);
        }
      }
    }
  } else {
    wrapAndCleanUpActuals(best, info, true);
    if (valueCall) {
      // If we're resolving a ref and non-ref pair,
      // also handle the value version. best is the ref version.
      CallInfo valueInfo(valueCall, checkonly);

      wrapAndCleanUpActuals(bestValue, valueInfo, false);
    }
    if (constRefCall) {
      // If we're resolving a ref and non-ref pair,
      // also handle the const ref version. best is the ref version.
      CallInfo constRefInfo(constRefCall, checkonly);

      wrapAndCleanUpActuals(bestConstRef, constRefInfo, false);
    }
  }

  FnSymbol* resolvedFn = best != NULL ? best->fn : NULL;
  FnSymbol* resolvedRefFn = bestRef != NULL ? bestRef->fn : NULL;
  FnSymbol* resolvedValueFn = bestValue != NULL ? bestValue->fn : NULL;
  FnSymbol* resolvedConstRefFn = bestConstRef != NULL ? bestConstRef->fn : NULL;

  // Only keep it a ref-pair if a ref version is present and
  // we have options that resolved.
  if (refPair)
    refPair = resolvedRefFn && (resolvedValueFn || resolvedConstRefFn);

  forv_Vec(ResolutionCandidate*, candidate, candidates) {
    delete candidate;
  }

  if (call->partialTag) {
    if (!resolvedFn) {
      if (valueCall) valueCall->remove();
      if (constRefCall) constRefCall->remove();
      return NULL;
    }
    call->partialTag = false;
  }


  if( ! checkonly ) {
    if (resolvedFn &&
        !strcmp("=", resolvedFn->name) &&
        isRecord(resolvedFn->getFormal(1)->type) &&
        resolvedFn->getFormal(2)->type == dtNil) {
      USR_FATAL(userCall(call), "type mismatch in assignment from nil to %s",
                toString(resolvedFn->getFormal(1)->type));
    }

    if (!resolvedFn) {
      INT_FATAL(call, "unable to resolve call");
    }
  }

  if (resolvedFn && call->parentSymbol) {
    SET_LINENO(call);
    call->baseExpr->replace(new SymExpr(resolvedFn));
    if (refPair) {
      if (valueCall && resolvedValueFn)
        valueCall->baseExpr->replace(new SymExpr(resolvedValueFn));
      if (constRefCall && resolvedConstRefFn)
        constRefCall->baseExpr->replace(new SymExpr(resolvedConstRefFn));

      // Replace the call with a new ContextCallExpr containing 2 or 3
      // calls, where the first returns ref and the 2nd does not.
      // The 3 calls might be:
      //  ref version
      //  value version
      //  const ref version
      ContextCallExpr* contextCall = new ContextCallExpr();
      call->insertAfter(contextCall);

      call->remove();
      if (valueCall) valueCall->remove();
      if (constRefCall) constRefCall->remove();

      if (valueCall && constRefCall)
        contextCall->setRefValueConstRefOptions(call, valueCall, constRefCall);
      else
        contextCall->setRefRValueOptions(call, valueCall?valueCall:constRefCall);

    } else if (valueCall) {
      // value call was added but didn't resolve right. Remove it.
      valueCall->remove();
    } else if (constRefCall) {
      // const ref call was added but didn't resolve right. Remove it.
      constRefCall->remove();
    } else {
      // If we aren't working with a ref not-ref return intent pair,
      // adjust the returned value to have flag FLAG_REF_TO_CONST,
      // but disable this behavior for constructors, so that they
      // can set 'const' fields.
      if (resolvedFn->retTag == RET_CONST_REF)
        if (CallExpr* parentCall = toCallExpr(call->parentExpr))
          if (parentCall->isPrimitive(PRIM_MOVE))
            if (SymExpr* lhsSe = toSymExpr(parentCall->get(1)))
              if (VarSymbol* lhs = toVarSymbol(lhsSe->symbol()))
                if (lhs->hasFlag(FLAG_EXPR_TEMP))
                  if (FnSymbol* inFn = toFnSymbol(parentCall->parentSymbol))
                    if (!isConstructorLikeFunction(inFn))
                      lhs->addFlag(FLAG_REF_TO_CONST);
    }
  }

  if( ! checkonly ) {
    if (resolvedFn->hasFlag(FLAG_MODIFIES_CONST_FIELDS))
      // Not allowed if it is not called directly from a constructor.
      if (!isInConstructorLikeFunction(call) ||
          !getBaseSymForConstCheck(call)->hasFlag(FLAG_ARG_THIS)
          )
        USR_FATAL_CONT(call, "illegal call to %s() - it modifies 'const' fields of 'this', therefore it can be invoked only directly from a constructor on the object being constructed", resolvedFn->name);

    lvalueCheck(call);
    checkForStoringIntoTuple(call, resolvedFn);

    resolveNormalCallCompilerWarningStuff(resolvedFn);
  }

  return resolvedFn;
}

void explainGatherCandidate(Vec<ResolutionCandidate*>& candidates,
                            CallInfo& info, CallExpr* call) {
  if ((explainCallLine && explainCallMatch(info.call)) ||
      call->id == explainCallID) {
    if (candidates.n == 0) {
      USR_PRINT(info.call, "no candidates found");

    } else {
      bool first = true;
      forv_Vec(ResolutionCandidate*, candidate, candidates) {
        USR_PRINT(candidate->fn, "%s %s",
                  first ? "candidates are:" : "               ",
                  toString(candidate->fn));
        first = false;
      }
    }
  }
}

void wrapAndCleanUpActuals(ResolutionCandidate* best, CallInfo& info,
                           bool buildFastFollowerChecks) {
  INT_ASSERT(best->fn);
  best->fn = defaultWrap(best->fn, &best->actualIdxToFormal, &info);
  reorderActuals(best->fn, &best->actualIdxToFormal, &info);
  coerceActuals(best->fn, &info);
  best->fn = promotionWrap(best->fn, &info, buildFastFollowerChecks);
}

void resolveNormalCallCompilerWarningStuff(FnSymbol* resolvedFn) {
  if (const char* str = innerCompilerWarningMap.get(resolvedFn)) {
    reissueCompilerWarning(str, 2);
    if (callStack.n >= 2)
      if (FnSymbol* fn = toFnSymbol(callStack.v[callStack.n-2]->isResolved()))
        outerCompilerWarningMap.put(fn, str);
  }

  if (const char* str = outerCompilerWarningMap.get(resolvedFn)) {
    reissueCompilerWarning(str, 1);
  }
}

void lvalueCheck(CallExpr* call)
{
  // Check to ensure the actual supplied to an OUT, INOUT or REF argument
  // is an lvalue.
  for_formals_actuals(formal, actual, call) {
    bool errorMsg = false;
    switch (formal->intent) {
     case INTENT_BLANK:
     case INTENT_IN:
     case INTENT_CONST:
     case INTENT_CONST_IN:
     case INTENT_PARAM:
     case INTENT_TYPE:
     case INTENT_REF_MAYBE_CONST:
      // not checking them here
      break;

     case INTENT_INOUT:
     case INTENT_OUT:
     case INTENT_REF:
      if (!isLegalLvalueActualArg(formal, actual))
        errorMsg = true;
      break;

     case INTENT_CONST_REF:
      if (!isLegalConstRefActualArg(formal, actual))
        errorMsg = true;
      break;

     default:
      // all intents should be covered above
      INT_ASSERT(false);
      break;
    }
    FnSymbol* nonTaskFnParent = NULL;
    if (errorMsg &&
        // sets nonTaskFnParent
        checkAndUpdateIfLegalFieldOfThis(call, actual, nonTaskFnParent)
    ) {
      errorMsg = false;
      nonTaskFnParent->addFlag(FLAG_MODIFIES_CONST_FIELDS);
    }
    if (errorMsg) {
      if (nonTaskFnParent->hasFlag(FLAG_SUPPRESS_LVALUE_ERRORS))
        // we are asked to ignore errors here
        return;
      FnSymbol* calleeFn = call->isResolved();
      INT_ASSERT(calleeFn == formal->defPoint->parentSymbol); // sanity
      if (calleeFn->hasFlag(FLAG_ASSIGNOP)) {
        // This assert is FYI. Perhaps can remove it if it fails.
        INT_ASSERT(callStack.n > 0 && callStack.v[callStack.n-1] == call);
        const char* recordName =
          defaultRecordAssignmentTo(toFnSymbol(call->parentSymbol));
        if (recordName && callStack.n >= 2)
          // blame on the caller of the caller, if available
          USR_FATAL_CONT(callStack.v[callStack.n-2],
                         "cannot assign to a record of the type %s"
                         " using the default assignment operator"
                         " because it has 'const' field(s)", recordName);
        else
          USR_FATAL_CONT(actual, "illegal lvalue in assignment");
      }
      else
      {
        ModuleSymbol* mod = calleeFn->getModule();
        char cn1 = calleeFn->name[0];
        const char* calleeParens = (isalpha(cn1) || cn1 == '_') ? "()" : "";
        // Should this be the same condition as in insertLineNumber() ?
        if (developer || mod->modTag == MOD_USER) {
          USR_FATAL_CONT(actual, "non-lvalue actual is passed to %s formal '%s'"
                         " of %s%s", formal->intentDescrString(), formal->name,
                         calleeFn->name, calleeParens);
        } else {
          USR_FATAL_CONT(actual, "non-lvalue actual is passed to a %s formal of"
                         " %s%s", formal->intentDescrString(),
                         calleeFn->name, calleeParens);
        }
      }
      if (SymExpr* aSE = toSymExpr(actual)) {
        Symbol* aVar = aSE->symbol();
        if (aVar->hasFlag(FLAG_CONST_DUE_TO_TASK_FORALL_INTENT)) {
          const char* varname = aVar->name;
          if (!strncmp(varname, "_formal_tmp_", 12))
            varname += 12;
          if (isArgSymbol(aVar) || aVar->hasFlag(FLAG_TEMP)) {
            Symbol* enclTaskFn = aVar->defPoint->parentSymbol;
            BaseAST* marker;
            const char* constructName;
            if (enclTaskFn->hasFlag(FLAG_BEGIN)) {
              // enclTaskFn points to a good line number
              marker = enclTaskFn;
              constructName = "begin";
            } else {
              marker = enclTaskFn->defPoint->parentExpr;
              constructName = "parallel";
            }
            USR_PRINT(marker, "The shadow variable '%s' is constant due to task intents in this %s statement", varname, constructName);
          } else {
            Expr* enclLoop = aVar->defPoint->parentExpr;
            USR_PRINT(enclLoop, "The shadow variable '%s' is constant due to forall intents in this loop", varname);
          }
        }
      }
    }
  }
}


// We do some const-related work upon PRIM_MOVE
static void setConstFlagsAndCheckUponMove(Symbol* lhs, Expr* rhs) {
  // If this assigns into a loop index variable from a non-var iterator,
  // mark the variable constant.
  if (SymExpr* rhsSE = toSymExpr(rhs)) {
    // If RHS is this special variable...
    if (rhsSE->symbol()->hasFlag(FLAG_INDEX_OF_INTEREST)) {
      INT_ASSERT(lhs->hasFlag(FLAG_INDEX_VAR));
      // ... and not of a reference type
      // todo: differentiate based on ref-ness, not _ref type
      // todo: not all const if it is zippered and one of iterators is var
      if (!isReferenceType(rhsSE->symbol()->type))
       // ... and not an array (arrays are always yielded by reference)
       if (!rhsSE->symbol()->type->symbol->hasFlag(FLAG_ARRAY))
        // ... then mark LHS constant.
        lhs->addFlag(FLAG_CONST);
    }
  } else if (CallExpr* rhsCall = toCallExpr(rhs)) {
    if (rhsCall->isPrimitive(PRIM_GET_MEMBER)) {
      if (SymExpr* rhsBase = toSymExpr(rhsCall->get(1))) {
        if (rhsBase->symbol()->hasFlag(FLAG_CONST) ||
            rhsBase->symbol()->hasFlag(FLAG_REF_TO_CONST)
            )
          lhs->addFlag(FLAG_REF_TO_CONST);
      } else {
        INT_ASSERT(false); // PRIM_GET_MEMBER of a non-SymExpr??
      }
    } else if (FnSymbol* resolvedFn = rhsCall->isResolved()) {
        setFlagsAndCheckForConstAccess(lhs, rhsCall, resolvedFn);
    }
  }
}


static void resolveTupleAndExpand(CallExpr* call) {
  SymExpr* se = toSymExpr(call->get(1));
  int size = 0;
  for (int i = 0; i < se->symbol()->type->substitutions.n; i++) {
    if (se->symbol()->type->substitutions.v[i].key) {
      if (!strcmp("size", se->symbol()->type->substitutions.v[i].key->name)) {
        size = toVarSymbol(se->symbol()->type->substitutions.v[i].value)->immediate->int_value();
        break;
      }
    }
  }
  INT_ASSERT(size);
  CallExpr* noop = new CallExpr(PRIM_NOOP);
  call->getStmtExpr()->insertBefore(noop);
  VarSymbol* tmp = gTrue;
  for (int i = 1; i <= size; i++) {
    VarSymbol* tmp1 = newTemp("_tuple_and_expand_tmp_");
    tmp1->addFlag(FLAG_MAYBE_PARAM);
    tmp1->addFlag(FLAG_MAYBE_TYPE);
    VarSymbol* tmp2 = newTemp("_tuple_and_expand_tmp_");
    tmp2->addFlag(FLAG_MAYBE_PARAM);
    tmp2->addFlag(FLAG_MAYBE_TYPE);
    VarSymbol* tmp3 = newTemp("_tuple_and_expand_tmp_");
    tmp3->addFlag(FLAG_MAYBE_PARAM);
    tmp3->addFlag(FLAG_MAYBE_TYPE);
    VarSymbol* tmp4 = newTemp("_tuple_and_expand_tmp_");
    tmp4->addFlag(FLAG_MAYBE_PARAM);
    tmp4->addFlag(FLAG_MAYBE_TYPE);
    call->getStmtExpr()->insertBefore(new DefExpr(tmp1));
    call->getStmtExpr()->insertBefore(new DefExpr(tmp2));
    call->getStmtExpr()->insertBefore(new DefExpr(tmp3));
    call->getStmtExpr()->insertBefore(new DefExpr(tmp4));
    call->getStmtExpr()->insertBefore(
      new CallExpr(PRIM_MOVE, tmp1,
                   new CallExpr(se->copy(), new_IntSymbol(i))));
    CallExpr* query = new CallExpr(PRIM_QUERY, tmp1);
    for (int i = 2; i < call->numActuals(); i++)
      query->insertAtTail(call->get(i)->copy());
    call->getStmtExpr()->insertBefore(new CallExpr(PRIM_MOVE, tmp2, query));
    call->getStmtExpr()->insertBefore(
      new CallExpr(PRIM_MOVE, tmp3,
                   new CallExpr("==", tmp2, call->get(3)->copy())));
    call->getStmtExpr()->insertBefore(
      new CallExpr(PRIM_MOVE, tmp4,
                   new CallExpr("&", tmp3, tmp)));
    tmp = tmp4;
  }
  call->replace(new SymExpr(tmp));
  noop->replace(call); // put call back in ast for function resolution
  makeNoop(call);
}

static void resolveTupleExpand(CallExpr* call) {
  SymExpr* sym = toSymExpr(call->get(1));
  Type* type = sym->symbol()->getValType();

  if (!type->symbol->hasFlag(FLAG_TUPLE))
    USR_FATAL(call, "invalid tuple expand primitive");

  int size = 0;
  for (int i = 0; i < type->substitutions.n; i++) {
    if (type->substitutions.v[i].key) {
      if (!strcmp("size", type->substitutions.v[i].key->name)) {
        size = toVarSymbol(type->substitutions.v[i].value)->immediate->int_value();
        break;
      }
    }
  }
  if (size == 0)
    INT_FATAL(call, "Invalid tuple expand primitive");
  CallExpr* parent = toCallExpr(call->parentExpr);
  CallExpr* noop = new CallExpr(PRIM_NOOP);
  call->getStmtExpr()->insertBefore(noop);
  for (int i = 1; i <= size; i++) {
    VarSymbol* tmp = newTemp("_tuple_expand_tmp_");
    tmp->addFlag(FLAG_MAYBE_TYPE);
    if (sym->symbol()->hasFlag(FLAG_TYPE_VARIABLE))
      tmp->addFlag(FLAG_TYPE_VARIABLE);
    DefExpr* def = new DefExpr(tmp);
    call->getStmtExpr()->insertBefore(def);
    CallExpr* e = NULL;
    if (!call->parentSymbol->hasFlag(FLAG_EXPAND_TUPLES_WITH_VALUES)) {
      e = new CallExpr(sym->copy(), new_IntSymbol(i));
    } else {
      e = new CallExpr(PRIM_GET_MEMBER_VALUE, sym->copy(),
                       new_CStringSymbol(astr("x", istr(i))));
    }
    CallExpr* move = new CallExpr(PRIM_MOVE, tmp, e);
    call->getStmtExpr()->insertBefore(move);
    call->insertBefore(new SymExpr(tmp));
  }
  call->remove();
  noop->replace(call); // put call back in ast for function resolution
  makeNoop(call);
  // increase tuple rank
  if (parent && parent->isNamed("_type_construct__tuple")) {
    parent->get(1)->replace(new SymExpr(new_IntSymbol(parent->numActuals()-1)));
  }
}

static void resolveSetMember(CallExpr* call) {
  // Get the field name.
  SymExpr* sym = toSymExpr(call->get(2));
  if (!sym)
    INT_FATAL(call, "bad set member primitive");
  VarSymbol* var = toVarSymbol(sym->symbol());
  if (!var || !var->immediate)
    INT_FATAL(call, "bad set member primitive");
  const char* name = var->immediate->v_string;

  // Special case: An integer field name is actually a tuple member index.
  {
    int64_t i;
    if (get_int(sym, &i)) {
      name = astr("x", istr(i));
      call->get(2)->replace(new SymExpr(new_CStringSymbol(name)));
    }
  }

  AggregateType* ct = toAggregateType(call->get(1)->typeInfo());
  if (!ct)
    INT_FATAL(call, "bad set member primitive");

  Symbol* fs = NULL;
  for_fields(field, ct) {
    if (!strcmp(field->name, name)) {
      fs = field; break;
    }
  }

  if (!fs)
    INT_FATAL(call, "bad set member primitive");

  Type* t = call->get(3)->typeInfo();
  // I think this never happens, so can be turned into an assert. <hilde>
  if (t == dtUnknown)
    INT_FATAL(call, "Unable to resolve field type");

  if (t == dtNil && fs->type == dtUnknown)
    USR_FATAL(call->parentSymbol, "unable to determine type of field from nil");
  if (fs->type == dtUnknown) {
    // Set the field type.
    fs->type = t;
  }

  INT_ASSERT(isSymExpr(call->get(3)));
  handleSetMemberTypeMismatch(t, fs, call, toSymExpr(call->get(3)));
}


static void handleSetMemberTypeMismatch(Type* t, Symbol* fs, CallExpr* call,
                                        SymExpr* rhs) {
  if (t != fs->type && t != dtNil && t != dtObject) {
    Symbol* actual = rhs->symbol();
    FnSymbol* fn = toFnSymbol(call->parentSymbol);
    if (canCoerceTuples(t, actual, fs->type, fn)) {
      // Add a PRIM_MOVE so that insertCasts will take care of it later.
      VarSymbol* tmp = newTemp("coerce_elt", fs->type);
      call->insertBefore(new DefExpr(tmp));
      rhs->remove();
      call->insertBefore(new CallExpr(PRIM_MOVE, tmp, rhs));
      call->insertAtTail(tmp);
    } else {
      USR_FATAL(userCall(call),
                "cannot assign expression of type %s to field of type %s",
                toString(t), toString(fs->type));
    }
  }
}



/************************************* | **************************************
*                                                                             *
* This handles expressions of the form                                        *
*      CallExpr(PRIM_INIT_VAR, dst, src)                                      *
*                                                                             *
* 2017/03/06: This initial, trivial, implementation converts this to either   *
*                                                                             *
*      CallExpr(PRIM_MOVE, dst, src)                                          *
*                                                                             *
* or                                                                          *
*                                                                             *
*      CallExpr(PRIM_MOVE, dst, CallExpr("init_copy", src))                   *
*                                                                             *
* and then resolves the PRIM_MOVE.                                            *
*                                                                             *
************************************** | *************************************/

static bool hasCopyConstructor(AggregateType* ct);

static void resolveInitVar(CallExpr* call) {
  SymExpr* dstExpr = toSymExpr(call->get(1));
  Symbol*  dst     = dstExpr->symbol();

  SymExpr* srcExpr = toSymExpr(call->get(2));
  Symbol*  src     = srcExpr->symbol();
  Type*    srcType = src->type;

  if (dst->hasFlag(FLAG_NO_COPY)                         == true)  {
    call->primitive = primitives[PRIM_MOVE];
    resolveMove(call);

  } else if (isPrimitiveScalar(srcType)                  == true)  {
    call->primitive = primitives[PRIM_MOVE];
    resolveMove(call);

  } else if (isNonGenericRecordWithInitializers(srcType) == true)  {
    AggregateType* ct  = toAggregateType(srcType);
    SymExpr*       rhs = toSymExpr(call->get(2));

    // The LHS will "own" the record
    if (rhs->symbol()->hasFlag(FLAG_INSERT_AUTO_DESTROY) == false) {
      dst->type       = src->type;

      call->primitive = primitives[PRIM_MOVE];

      resolveMove(call);

    } else if (hasCopyConstructor(ct) == true) {
      dst->type = src->type;

      call->setUnresolvedFunction("init");
      call->insertAtHead(gMethodToken);

      resolveCall(call);

    } else {
      USR_FATAL(call, "No copy constructor for initializer");
    }

  } else {
    Expr*     initExpr = srcExpr->remove();
    CallExpr* initCopy = new CallExpr("chpl__initCopy", initExpr);

    call->insertAtTail(initCopy);
    call->primitive = primitives[PRIM_MOVE];

    resolveExpr(initCopy);
    resolveMove(call);
  }
}

// A simplified version of functions_exists().
// It seems unfortunate to export that function in its current state
static bool hasCopyConstructor(AggregateType* ct) {
  bool retval = false;

  forv_Vec(FnSymbol, fn, gFnSymbols) {
    if (fn->numFormals() == 3 && strcmp(fn->name, "init") == 0) {
      ArgSymbol* _this  = fn->getFormal(2);
      ArgSymbol* _other = fn->getFormal(3);

      if ((_this->type == ct || _this->type == ct->refType) &&
          _other->type == ct) {
        retval = true;
        break;
      }
    }
  }

  return retval;
}

/************************************* | **************************************
*                                                                             *
*                                                                             *
*                                                                             *
************************************** | *************************************/

static void resolveMove(CallExpr* call) {
  if (call->id == breakOnResolveID )
    gdbShouldBreakHere();

  Expr* rhs = call->get(2);
  Symbol* lhs = NULL;
  if (SymExpr* se = toSymExpr(call->get(1)))
    lhs = se->symbol();
  INT_ASSERT(lhs);

  FnSymbol* fn = toFnSymbol(call->parentSymbol);
  bool isReturn = fn ? lhs == fn->getReturnSymbol() : false;
  bool rhsIsTypeExpr = isTypeExpr(rhs);

  if (lhs->hasFlag(FLAG_TYPE_VARIABLE) && !rhsIsTypeExpr) {
    if (isReturn) {
      if (!call->parentSymbol->hasFlag(FLAG_RUNTIME_TYPE_INIT_FN))
        USR_FATAL(call, "illegal return of value where type is expected");
    } else {
      USR_FATAL(call, "illegal assignment of value to type");
    }
  }

  if (!lhs->hasFlag(FLAG_TYPE_VARIABLE) && !lhs->hasFlag(FLAG_MAYBE_TYPE) && rhsIsTypeExpr) {
    if (isReturn) {
      USR_FATAL(call, "illegal return of type where value is expected");
    } else {
      if (lhs->hasFlag(FLAG_CHPL__ITER))
        USR_FATAL(call, "unable to iterate over type '%s'",
                  toString(rhs->getValType()));
      else
        USR_FATAL(call, "illegal assignment of type to value");
    }
  }

  // do not resolve function return type yet
  // except for constructors
  if (fn && call->parentExpr != fn->where && call->parentExpr != fn->retExprType &&
      isReturn && fn->_this != lhs) {

    if (fn->retType == dtUnknown) {
      return;
    }
  }

  Type* rhsType = rhs->typeInfo();

  // This is a workaround for order-of-resolution problems with
  // extern type aliases
  if (rhsIsTypeExpr && rhs->typeInfo() == dtUnknown && isSymExpr(rhs)) {
    // Try resolving type aliases now.
    rhsType = resolveTypeAlias(toSymExpr(rhs));
  }

<<<<<<< HEAD
=======
  if (rhsType == dtVoid) {
    if (isReturn && (lhs->type == dtVoid || lhs->type == dtUnknown)) {
      // It is OK to assign void to the return value variable as long as its
      // type is void or is not yet established.
    } else {
      if (CallExpr* rhsFn = toCallExpr(rhs)) {
        if (FnSymbol* rhsFnSym = rhsFn->isResolved()) {
          USR_FATAL(userCall(call),
                    "illegal use of function that does not "
                    "return a value: '%s'",
                    rhsFnSym->name);
        }
      }

      USR_FATAL(userCall(call),
                "illegal use of function that does not return a value");
    }
  }
>>>>>>> 0645df39

  // This is a workaround for problems where the _iterator
  // in buildForLoopExpr would be an _array instead of a ref(_array)
  // in 4-init-array-forexpr.chpl. This could be improved with
  // QualifiedType.
  if (lhs->hasFlag(FLAG_MAYBE_REF) && !isReferenceType(rhsType)) {
    if (SymExpr* se = toSymExpr(rhs)) {
      if (ArgSymbol* arg = toArgSymbol(se->symbol())) {
        if (concreteIntent(arg->intent, arg->type) & INTENT_FLAG_REF) {
          makeRefType(rhsType);
          rhsType = rhsType->refType;

          // Add PRIM_ADDR_OF
          //  (this won't be necessary with QualifiedType/PRIM_SET_REFERENCE)
          VarSymbol* addrOfTmp = newTemp("moveAddr", rhsType);
          call->insertBefore(new DefExpr(addrOfTmp));
          call->insertBefore(new CallExpr(PRIM_MOVE, addrOfTmp,
                                        new CallExpr(PRIM_ADDR_OF,
                                                     rhs->copy())));
          SymExpr* newRhs = new SymExpr(addrOfTmp);
          rhs->replace(newRhs);
          rhs = newRhs;
        }
      }
    }
  }

  if (lhs->type == dtUnknown || lhs->type == dtNil) {
    if (lhs->id == breakOnResolveID )
      gdbShouldBreakHere();

    INT_ASSERT(rhsType);
    lhs->type = rhsType;
  }

  Type* lhsType = lhs->type;

  setConstFlagsAndCheckUponMove(lhs, rhs);

  if (CallExpr* call = toCallExpr(rhs)) {
    if (FnSymbol* fn = call->isResolved()) {
      if (rhsType == dtUnknown) {
        USR_FATAL_CONT(fn, "unable to resolve return type of function '%s'", fn->name);
        USR_FATAL(rhs, "called recursively at this point");
      }
    }
  }
  if (rhsType == dtUnknown)
    USR_FATAL(call, "unable to resolve type");

  if (rhsType == dtNil && lhsType != dtNil && !isClass(lhsType))
    USR_FATAL(userCall(call), "type mismatch in assignment from nil to %s",
              toString(lhsType));
  Type* lhsBaseType = lhsType->getValType();
  Type* rhsBaseType = rhsType->getValType();
  bool isChplHereAlloc = false;
  // Fix up calls inserted by callChplHereAlloc()
  if (CallExpr* rhsCall = toCallExpr(rhs)) {
    // Here we are going to fix up calls inserted by
    // callChplHereAlloc() and callChplHereFree()
    //
    // Currently this code assumes that such primitives are only
    // inserted by the compiler.  TODO: Add a check to make sure
    // these are the ones added by the above functions.
    //
    if (rhsCall->isPrimitive(PRIM_SIZEOF)) {
      // Fix up arg to sizeof(), as we may not have known the
      // type earlier
      SymExpr* sizeSym = toSymExpr(rhsCall->get(1));
      INT_ASSERT(sizeSym);
      rhs->replace(new CallExpr(PRIM_SIZEOF, sizeSym->symbol()->typeInfo()->symbol));
      return;
    } else if (rhsCall->isPrimitive(PRIM_CAST_TO_VOID_STAR)) {
      if (isReferenceType(rhsCall->get(1)->typeInfo())) {
        // Add a dereference as needed, as we did not have complete
        // type information earlier
        SymExpr* castVar = toSymExpr(rhsCall->get(1));
        INT_ASSERT(castVar);
        VarSymbol* derefTmp = newTemp("castDeref", castVar->typeInfo()->getValType());
        call->insertBefore(new DefExpr(derefTmp));
        call->insertBefore(new CallExpr(PRIM_MOVE, derefTmp,
                                        new CallExpr(PRIM_DEREF,
                                                     new SymExpr(castVar->symbol()))));
        rhsCall->replace(new CallExpr(PRIM_CAST_TO_VOID_STAR,
                                      new SymExpr(derefTmp)));
      }
    } else if (rhsCall->isResolved() == gChplHereAlloc) {
      // Insert cast below for calls to chpl_here_*alloc()
      isChplHereAlloc = true;
    }
  }
  if (!isChplHereAlloc && rhsType != dtNil &&
      rhsBaseType != lhsBaseType &&
      !isDispatchParent(rhsBaseType, lhsBaseType))
    USR_FATAL(userCall(call), "type mismatch in assignment from %s to %s",
              toString(rhsType), toString(lhsType));
  if (isChplHereAlloc ||
      (rhsType != lhsType && isDispatchParent(rhsBaseType, lhsBaseType))) {
    Symbol* tmp = newTemp("cast_tmp", rhsType);
    call->insertBefore(new DefExpr(tmp));
    call->insertBefore(new CallExpr(PRIM_MOVE, tmp, rhs->remove()));
    call->insertAtTail(new CallExpr(PRIM_CAST,
                                    isChplHereAlloc ? lhs->type->symbol :
                                    lhsBaseType->symbol, tmp));
  }

  // Fix up PRIM_COERCE : remove it if it has a param RHS.
  CallExpr* rhsCall = toCallExpr(rhs);

  if (rhsCall && rhsCall->isPrimitive(PRIM_COERCE)) {
    SymExpr* toCoerceSE = toSymExpr(rhsCall->get(1));
    if (toCoerceSE) {
      Symbol* toCoerceSym = toCoerceSE->symbol();
      bool promotes = false;
      // This transformation is normally handled in insertCasts
      // but we need to do it earlier for parameters. We can't just
      // call insertCasts here since that would dramatically change the
      // resolution order (and would be apparently harder to get working).
      if (toCoerceSym->isParameter() ||
          toCoerceSym->hasFlag(FLAG_TYPE_VARIABLE) ) {
        // Can we coerce from the argument to the function return type?
        // Note that rhsType here is the function return type (since
        // that is what the primitive returns as its type).
        if (toCoerceSym->type == rhsType ||
            canParamCoerce(toCoerceSym->type, toCoerceSym, rhsType)) {
          // Replacing the arguments to the move works, but for
          // some reason replacing the whole move doesn't.
          call->get(1)->replace(new SymExpr(lhs));
          call->get(2)->replace(new SymExpr(toCoerceSym));
        } else if (canCoerce(toCoerceSym->type, toCoerceSym, rhsType,
                             NULL, &promotes)) {
          // any case that doesn't param coerce but does coerce will
          // be handled in insertCasts later.
        } else {
          USR_FATAL(userCall(call), "type mismatch in return from %s to %s",
                    toString(toCoerceSym->type), toString(rhsType));
        }
      }
    }
  }
}

// Resolves calls inserted into initializers during Phase 1, to fully determine
// the instantiated type
//
// This function is a combination of resolveMove and resolveSetMember
static void
resolveFieldInit(CallExpr* call) {
  if (call->id == breakOnResolveID )
    gdbShouldBreakHere();

  INT_ASSERT(call->argList.length == 3);
  // PRIM_INITIALIZER_SET_FIELD contains three args:
  // fn->_this, the name of the field, and the value/type it is to be given

  SymExpr* rhs = toSymExpr(call->get(3)); // the value/type to give the field

  // Get the field name.
  SymExpr* sym = toSymExpr(call->get(2));
  if (!sym)
    INT_FATAL(call, "bad initializer set field primitive");
  VarSymbol* var = toVarSymbol(sym->symbol());
  if (!var || !var->immediate)
    INT_FATAL(call, "bad initializer set field primitive");
  const char* name = var->immediate->v_string;

  // Get the type
  AggregateType* ct = toAggregateType(call->get(1)->typeInfo()->getValType());
  if (!ct)
    INT_FATAL(call, "bad initializer set field primitive");

  Symbol* fs = NULL;
  int index = 1;
  for_fields(field, ct) {
    if (!strcmp(field->name, name)) {
      fs = field; break;
    }
    index++;
  }

  if (!fs)
    INT_FATAL(call, "bad initializer set field primitive");

  Type* t = rhs->typeInfo();
  // I think this never happens, so can be turned into an assert. <hilde>
  if (t == dtUnknown)
    INT_FATAL(call, "Unable to resolve field type");

  if (t == dtNil && fs->type == dtUnknown)
    USR_FATAL(call->parentSymbol, "unable to determine type of field from nil");
  if (fs->type == dtUnknown) {
    // Update the type of the field.  If necessary, update to a new
    // instantiation of the overarching type (and replaces references to the
    // fields from the old instantiation
    if ((fs->hasFlag(FLAG_TYPE_VARIABLE) && isTypeExpr(rhs)) ||
        fs->hasFlag(FLAG_PARAM) ||
        (fs->defPoint->exprType == NULL && fs->defPoint->init == NULL)) {
      AggregateType* instantiate = ct->getInstantiation(rhs, index);
      if (instantiate != ct) {
        // TODO: make this set of operations a helper function I can call
        FnSymbol* parentFn = toFnSymbol(call->parentSymbol);
        INT_ASSERT(parentFn);
        INT_ASSERT(parentFn->_this);
        parentFn->_this->type = instantiate;

        SymbolMap fieldTranslate;
        for (int i = 1; i <= instantiate->fields.length; i++) {
          fieldTranslate.put(ct->getField(i), instantiate->getField(i));
        }
        update_symbols(parentFn, &fieldTranslate);

        ct = instantiate;
        fs = instantiate->getField(index);
      }
    } else {
      // The field is not generic.
      if (fs->defPoint->exprType == NULL) {
        fs->type = t;
      } else if (fs->defPoint->exprType) {
        fs->type = fs->defPoint->exprType->typeInfo();
      }
    }
  }

  handleSetMemberTypeMismatch(t, fs, call, rhs);

  call->primitive = primitives[PRIM_SET_MEMBER];
}

/************************************* | **************************************
*                                                                             *
* Resolve a PRIM_NEW expression.                                              *
* The 1st argument is a type or a partial call to get the type and the        *
* remaining arguments are assumed to be arguments for the constructor or      *
* initializer call                                                            *
*                                                                             *
* Some new expressions are converted in normalize().                          *
*   For example, a call to  type function is resolved at this point.          *
*                                                                             *
* The syntax supports calling the result of a type function as a constructor  *
* but this is not fully implemented.                                          *
*                                                                             *
************************************** | *************************************/

static SymExpr* primNewTypeExpr(CallExpr* call);

static void resolveNew(CallExpr* call) {
  if (SymExpr* typeExpr = primNewTypeExpr(call)) {
    if (Type* type = resolveTypeAlias(typeExpr)) {
      if (AggregateType* at = toAggregateType(type)) {
        SET_LINENO(call);

        // Begin to support new-style initializers
        if (at->initializerStyle == DEFINES_INITIALIZER) {
          if (at->symbol->hasFlag(FLAG_GENERIC) == false) {
            VarSymbol* newTmp = newTemp("new_temp", at);
            DefExpr*   def    = new DefExpr(newTmp);

            if (isClass(at) == true) {
              typeExpr->replace(new UnresolvedSymExpr("_new"));
            } else {
              typeExpr->replace(new UnresolvedSymExpr("init"));
            }

            // Convert the PRIM_NEW to a normal call
            call->primitive = NULL;
            call->baseExpr  = call->get(1)->remove();

            parent_insert_help(call, call->baseExpr);

            if (isBlockStmt(call->parentExpr) == true) {
              call->insertBefore(def);
            } else {
              call->parentExpr->insertBefore(def);
            }

            if (isClass(at) == true) {
              // Invoking a type  method
              call->insertAtHead(new SymExpr(at->symbol));

            } else {
              // Invoking an instance method
              call->insertAtHead(new SymExpr(newTmp));
              call->insertAtHead(new SymExpr(gMethodToken));
            }

            resolveExpr(call);

          } else {
            typeExpr->replace(new UnresolvedSymExpr("init"));
            // call special case function for generic initializers
            modAndResolveInitCall(call, at);
          }

        // Continue to support old-style constructors
        } else {
          FnSymbol* ctInit = at->defaultInitializer;

          typeExpr->replace(new UnresolvedSymExpr(ctInit->name));

          // Convert the PRIM_NEW to a normal call
          call->primitive = NULL;
          call->baseExpr  = call->get(1)->remove();

          parent_insert_help(call, call->baseExpr);

          resolveExpr(call);
        }
      }
    }

  } else {
    if (Expr* arg = call->get(1)) {
      if (UnresolvedSymExpr* urse = toUnresolvedSymExpr(arg)) {
        USR_FATAL(call, "invalid use of 'new' on %s", urse->unresolved);
        return;

      } else if (CallExpr* subCall = toCallExpr(arg)) {
        if (FnSymbol* fn = subCall->isResolved()) {
          USR_FATAL(call, "invalid use of 'new' on %s", fn->name);
          return;
        }
      }
    }

    USR_FATAL(call, "invalid use of 'new'");
  }
}

// Find the SymExpr that captures the type
static SymExpr* primNewTypeExpr(CallExpr* call) {
  Expr*    arg1   = call->get(1);
  SymExpr* retval = NULL;

  // The common case e.g new MyClass(1, 2, 3);
  if (SymExpr* se = toSymExpr(arg1)) {
    retval = se;

  // 'new' (call (partial) R2 _mt this), call_tmp0, call_tmp1, ...
  // due to nested classes (i.e. R2 is a nested class type)
  } else if (CallExpr* subCall = toCallExpr(arg1)) {
    if (SymExpr* se = toSymExpr(subCall->baseExpr)) {
      retval = (subCall->partialTag) ? se : NULL;
    }
  }

  return retval;
}

/************************************* | **************************************
*                                                                             *
*                                                                             *
*                                                                             *
************************************** | *************************************/

static void
resolveCoerce(CallExpr* call) {

  resolveDefaultGenericType(call);

  FnSymbol* fn = toFnSymbol(call->parentSymbol);
  Type* toType = call->get(2)->typeInfo();

  INT_ASSERT(fn);

  // Adjust tuple reference-level for return if necessary
  if (toType->symbol->hasFlag(FLAG_TUPLE) &&
      !doNotChangeTupleTypeRefLevel(fn, true)) {

    Type* retType = getReturnedTupleType(fn, toType);
    if (retType != toType) {
      // Also adjust any PRIM_COERCE calls
      call->get(2)->replace(new SymExpr(retType->symbol));
    }
  }
}

//
// This tells us whether we can rely on the compiler's back end (e.g.,
// C) to provide the copy for us for 'in' or 'const in' intents when
// passing an argument of type 't'.
//
static bool backendRequiresCopyForIn(Type* t) {
  return (isRecord(t) ||
          t->symbol->hasFlag(FLAG_ARRAY) ||
          t->symbol->hasFlag(FLAG_DOMAIN));
}


// Returns true if the formal needs an internal temporary, false otherwise.
static bool
formalRequiresTemp(ArgSymbol* formal) {
  //
  // get the formal's function
  //
  FnSymbol* fn = toFnSymbol(formal->defPoint->parentSymbol);
  INT_ASSERT(fn);

  return
    //
    // 'out' and 'inout' intents are passed by ref at the C level, so we
    // need to make an explicit copy in the codegen'd function */
    //
    (formal->intent == INTENT_OUT ||
     formal->intent == INTENT_INOUT ||
     //
     // 'in' and 'const in' also require a copy, but for simple types
     // (like ints or class references), we can rely on C's copy when
     // passing the argument, as long as the routine is not
     // inlined.
     //
     ((formal->intent == INTENT_IN || formal->intent == INTENT_CONST_IN) &&
      (backendRequiresCopyForIn(formal->type) || !fn->hasFlag(FLAG_INLINE)))
     );
}

void
insertFormalTemps(FnSymbol* fn) {
  SymbolMap formals2vars;

  for_formals(formal, fn) {
    if (formalRequiresTemp(formal)) {
      SET_LINENO(formal);
      VarSymbol* tmp = newTemp(astr("_formal_tmp_", formal->name));
      if (formal->hasFlag(FLAG_CONST_DUE_TO_TASK_FORALL_INTENT))
        tmp->addFlag(FLAG_CONST_DUE_TO_TASK_FORALL_INTENT);
      formals2vars.put(formal, tmp);
    }
  }

  if (formals2vars.n > 0) {
    // The names of formals in the body of this function are replaced with the
    // names of their corresponding local temporaries.
    update_symbols(fn->body, &formals2vars);

    // Add calls to chpl__initCopy to create local copies as necessary.
    // Add writeback code for out and inout intents.
    addLocalCopiesAndWritebacks(fn, formals2vars);
  }
}


// Given the map from formals to local "_formal_tmp_" variables, this function
// adds code as necessary
//  - to copy the formal into the temporary at the start of the function
//  - and copy it back when done.
// The copy in is needed for "inout", "in" and "const in" intents.
// The copy out is needed for "inout" and "out" intents.
// Blank intent is treated like "const", and normally copies the formal through
// chpl__autoCopy.
// Note that autoCopy is called in this case, but not for "inout", "in" and
// "const in".
// Either record-wrapped types are always passed by ref, or some unexpected
// behavior will result by applying "in" intents to them.
static void addLocalCopiesAndWritebacks(FnSymbol* fn, SymbolMap& formals2vars)
{
  // Enumerate the formals that have local temps.
  form_Map(SymbolMapElem, e, formals2vars) {
    ArgSymbol* formal = toArgSymbol(e->key); // Get the formal.
    Symbol*    tmp    = e->value; // Get the temp.

    SET_LINENO(formal);

    // TODO: Move this closer to the location (in code) where we determine
    // whether tmp owns its value or not.  That is, push setting these flags
    // (or not) into the cases below, as appropriate.
    Type* formalType = formal->type->getValType();

    // mark CONST as needed
    if (concreteIntent(formal->intent, formalType) & INTENT_FLAG_CONST) {
      tmp->addFlag(FLAG_CONST);
      if (!isRefCountedType(formalType)) // TODO - remove isRefCountedType?
        tmp->addFlag(FLAG_INSERT_AUTO_DESTROY);
    }

    // This switch adds the extra code inside the current function necessary
    // to implement the ref-to-value semantics, where needed.
    switch (formal->intent)
    {
      // Make sure we handle every case.
     default:
      INT_FATAL("Unhandled INTENT case.");
      break;

      // These cases are weeded out by formalRequiresTemp() above.
     case INTENT_PARAM:
     case INTENT_TYPE:
     case INTENT_REF:
     case INTENT_CONST_REF:
      INT_FATAL("Unexpected INTENT case.");
      break;

     case INTENT_OUT:
      if (formal->defaultExpr &&
          formal->defaultExpr->body.tail->typeInfo() != dtTypeDefaultToken) {
        BlockStmt* defaultExpr = formal->defaultExpr->copy();

        fn->insertAtHead(new CallExpr(PRIM_MOVE,
                                      tmp,
                                      defaultExpr->body.tail->remove()));
        fn->insertAtHead(defaultExpr);

      } else {
        VarSymbol* refTmp  = newTemp("_formal_ref_tmp_");
        VarSymbol* typeTmp = newTemp("_formal_type_tmp_");

        typeTmp->addFlag(FLAG_MAYBE_TYPE);

        fn->insertAtHead(new CallExpr(PRIM_MOVE,
                                      tmp,
                                      new CallExpr(PRIM_INIT, typeTmp)));

        fn->insertAtHead(new CallExpr(PRIM_MOVE,
                                      typeTmp,
                                      new CallExpr(PRIM_TYPEOF, refTmp)));

        fn->insertAtHead(new CallExpr(PRIM_MOVE,
                                      refTmp,
                                      new CallExpr(PRIM_DEREF, formal)));

        fn->insertAtHead(new DefExpr(refTmp));

        fn->insertAtHead(new DefExpr(typeTmp));
      }

      tmp->addFlag(FLAG_INSERT_AUTO_DESTROY);
      tmp->addFlag(FLAG_FORMAL_TEMP);
      break;

     case INTENT_INOUT:
      fn->insertAtHead(new CallExpr(PRIM_MOVE,
                                    tmp,
                                    new CallExpr("chpl__initCopy", formal)));

      tmp->addFlag(FLAG_INSERT_AUTO_DESTROY);
      tmp->addFlag(FLAG_FORMAL_TEMP);

      break;

     case INTENT_IN:
     case INTENT_CONST_IN:
      // TODO: Adding a formal temp for INTENT_CONST_IN is conservative.
      // If the compiler verifies in a separate pass that it is never written,
      // we don't have to copy it.
      fn->insertAtHead(new CallExpr(PRIM_MOVE,
                                    tmp,
                                    new CallExpr("chpl__initCopy", formal)));

      tmp->addFlag(FLAG_INSERT_AUTO_DESTROY);
      break;

     case INTENT_BLANK:
     case INTENT_CONST:
     {
       TypeSymbol* ts = formal->type->symbol;

       if (!getRecordWrappedFlags(ts).any()   &&
           !ts->hasFlag(FLAG_ITERATOR_CLASS)  &&
           !ts->hasFlag(FLAG_ITERATOR_RECORD)) {
         if (fn->hasFlag(FLAG_BEGIN)) {
           // autoCopy/autoDestroy will be added later, in parallel pass
           // by insertAutoCopyDestroyForTaskArg()
           fn->insertAtHead(new CallExpr(PRIM_MOVE, tmp, formal));
           tmp->removeFlag(FLAG_INSERT_AUTO_DESTROY);

         } else {
           // Note that because we reject the case of record-wrapped types
           // above, the only way we can get a formal whose call to
           // chpl__autoCopy does anything different from calling
           // chpl__initCopy is if the formal is a tuple containing a
           // record-wrapped type.

           // This is probably not intentional: It gives tuple-wrapped
           // record-wrapped types different behavior from bare record-wrapped
           // types.
           fn->insertAtHead(new CallExpr(PRIM_MOVE,
                                         tmp,
                                         new CallExpr("chpl__autoCopy",
                                                      formal)));

           // WORKAROUND:
           // This is a temporary bug fix that results in leaked memory.
           //
           // Here we avoid calling the destructor for any formals that
           //  are records or have records because the call may result
           //  in repeatedly freeing memory if the user defined
           //  destructor calls delete on any fields.  I think we
           //  probably need a similar change in the INOUT/IN case
           //  above.  See test/types/records/sungeun/destructor3.chpl
           //  and test/users/recordbug3.chpl.
           //
           // For records, this problem should go away if/when we
           //  implement 'const ref' intents and make them the default
           //  for records.
           //
           // Another solution (and the one that would fix records in
           //  classes) is to call the user record's default
           //  constructor if it takes no arguments.  This is not the
           //  currently described behavior in the spec.  This would
           //  require the user to implement a default constructor if
           //  explicit memory allocation is required.
           //
           if (!isAggregateType(formal->type) ||
               (isRecord(formal->type) &&
                ((formal->type->getModule()->modTag==MOD_INTERNAL) ||
                 (formal->type->getModule()->modTag==MOD_STANDARD))) ||
               !typeHasRefField(formal->type))
             tmp->addFlag(FLAG_INSERT_AUTO_DESTROY);
         }
       } else
       {
         fn->insertAtHead(new CallExpr(PRIM_MOVE, tmp, formal));
         // If this is a simple move, then we did not call chpl__autoCopy to
         // create tmp, so then it is a bad idea to insert a call to
         // chpl__autodestroy later.
         tmp->removeFlag(FLAG_INSERT_AUTO_DESTROY);
       }
       break;
     }
    }

    fn->insertAtHead(new DefExpr(tmp));

    // For inout or out intent, this assigns the modified value back to the
    // formal at the end of the function body.
    if (formal->intent == INTENT_INOUT || formal->intent == INTENT_OUT) {
      fn->insertIntoEpilogue(new CallExpr("=", formal, tmp));
    }
  }
}

//
//
//

static Expr* dropUnnecessaryCast(CallExpr* call) {
  // Check for and remove casts to the original type and size
  Expr* result = call;
  if (!call->isCast())
    INT_FATAL("dropUnnecessaryCasts called on non cast call");

  if (SymExpr* sym = toSymExpr(call->castFrom())) {
    if (LcnSymbol* var = toLcnSymbol(sym->symbol())) {
      // Casts of type variables are always required
      // eg. foo.type:string
      if (!var->hasFlag(FLAG_TYPE_VARIABLE)) {
        if (SymExpr* sym = toSymExpr(call->castTo())) {
          Type* oldType = var->type->getValType();
          Type* newType = sym->symbol()->type->getValType();

          if (newType == oldType) {
            result = new SymExpr(var);
            call->replace(result);
          }
        }
      }
    } else if (EnumSymbol* e = toEnumSymbol(sym->symbol())) {
      if (SymExpr* sym = toSymExpr(call->castTo())) {
        EnumType* oldType = toEnumType(e->type);
        EnumType* newType = toEnumType(sym->symbol()->type);
        if (newType && oldType == newType) {
          result = new SymExpr(e);
          call->replace(result);
        }
      }
    }
  }
  return result;
}

/*
  Creates the parent class which will represent the function's type.
  Children of the parent class will capture different functions which
  happen to share the same function type.  By using the parent class
  we can assign new values onto variable that match the function type
  but may currently be pointing at a different function.
*/
static AggregateType* createAndInsertFunParentClass(CallExpr*   call,
                                                    const char* name) {
  AggregateType* parent    = new AggregateType(AGGREGATE_CLASS);
  TypeSymbol*    parent_ts = new TypeSymbol(name, parent);

  parent_ts->addFlag(FLAG_FUNCTION_CLASS);

  // Because this function type needs to be globally visible (because
  // we don't know the modules it will be passed to), we put it at the
  // highest scope
  theProgram->block->body.insertAtTail(new DefExpr(parent_ts));

  parent->dispatchParents.add(dtObject);
  dtObject->dispatchChildren.add(parent);

  VarSymbol* parent_super = new VarSymbol("super", dtObject);
  parent_super->addFlag(FLAG_SUPER_CLASS);
  parent->fields.insertAtHead(new DefExpr(parent_super));

  build_constructors(parent);
  buildDefaultDestructor(parent);

  return parent;
}

/*
  To mimic a function call, we create a .this method for the parent class.
  This will allow the object to look and feel like a first-class function,
  by both being an object and being invoked using parentheses syntax.

  Children of the parent class will override this method and wrap the
  function that is being used as a first-class value.

  To focus on just the types of the arguments and not their names or
  default values, we use the parent method's names and types as the basis
  for all children which override it.

  The function is put at the highest scope so that all functions of a given
  type will share the same parent class.
*/
static FnSymbol* createAndInsertFunParentMethod(CallExpr*      call,
                                                AggregateType* parent,
                                                AList&         arg_list,
                                                bool           isFormal,
                                                Type*          retType) {
  // Add a "getter" method that returns the return type of the function
  //
  //   * The return type itself is not actually stored as a member variable
  //
  //   * A function that returns void will similarly cause a call to retType
  //     to return void, which is to say it doesn't return anything.  This is
  //     maybe not terribly intuitive to the user, but should be resolved
  //     when "void" becomes a fully-featured type.
  {
    FnSymbol* rtGetter = new FnSymbol("retType");

    rtGetter->addFlag(FLAG_NO_IMPLICIT_COPY);
    rtGetter->addFlag(FLAG_INLINE);
    rtGetter->retTag = RET_TYPE;
    rtGetter->insertFormalAtTail(new ArgSymbol(INTENT_BLANK,
                                               "_mt",
                                               dtMethodToken));

    ArgSymbol* _this = new ArgSymbol(INTENT_BLANK, "this", parent);

    _this->addFlag(FLAG_ARG_THIS);
    rtGetter->insertFormalAtTail(_this);
    rtGetter->insertAtTail(new CallExpr(PRIM_RETURN, retType->symbol));

    DefExpr* def = new DefExpr(rtGetter);

    parent->symbol->defPoint->insertBefore(def);
    normalize(rtGetter);
    parent->methods.add(rtGetter);

    rtGetter->addFlag(FLAG_METHOD);
    rtGetter->addFlag(FLAG_METHOD_PRIMARY);
    rtGetter->cname = astr("chpl_get_",
                           parent->symbol->cname,
                           "_",
                           rtGetter->cname);
    rtGetter->addFlag(FLAG_NO_PARENS);
    rtGetter->_this = _this;
  }

  // Add a "getter" method that returns the tuple of argument types
  // for the function
  {
    FnSymbol* atGetter = new FnSymbol("argTypes");

    atGetter->addFlag(FLAG_NO_IMPLICIT_COPY);
    atGetter->addFlag(FLAG_INLINE);
    atGetter->retTag = RET_TYPE;
    atGetter->insertFormalAtTail(new ArgSymbol(INTENT_BLANK,
                                               "_mt",
                                               dtMethodToken));

    CallExpr* expr = new CallExpr(PRIM_ACTUALS_LIST);

    if (isFormal) {
      for_alist(formalExpr, arg_list) {
        DefExpr*   dExp = toDefExpr(formalExpr);
        ArgSymbol* fArg = toArgSymbol(dExp->sym);

        expr->insertAtTail(fArg->type->symbol);
      }
    }
    else {
      for_alist(actualExpr, arg_list) {
        if (actualExpr != arg_list.tail) {
          SymExpr* sExpr = toSymExpr(actualExpr);

          expr->insertAtTail(sExpr->symbol()->type->symbol);
        }
      }
    }

    ArgSymbol* _this = new ArgSymbol(INTENT_BLANK, "this", parent);

    _this->addFlag(FLAG_ARG_THIS);

    atGetter->insertFormalAtTail(_this);
    atGetter->insertAtTail(new CallExpr(PRIM_RETURN,
                                        new CallExpr("_build_tuple", expr)));

    DefExpr* def = new DefExpr(atGetter);

    parent->symbol->defPoint->insertBefore(def);
    normalize(atGetter);
    parent->methods.add(atGetter);

    atGetter->addFlag(FLAG_METHOD);
    atGetter->addFlag(FLAG_METHOD_PRIMARY);
    atGetter->cname = astr("chpl_get_",
                           parent->symbol->cname, "_",
                           atGetter->cname);
    atGetter->addFlag(FLAG_NO_PARENS);
    atGetter->_this = _this;
  }

  FnSymbol* parent_method = new FnSymbol("this");

  parent_method->addFlag(FLAG_FIRST_CLASS_FUNCTION_INVOCATION);
  parent_method->insertFormalAtTail(new ArgSymbol(INTENT_BLANK,
                                                  "_mt",
                                                  dtMethodToken));
  parent_method->addFlag(FLAG_METHOD);

  ArgSymbol* thisParentSymbol = new ArgSymbol(INTENT_BLANK, "this", parent);

  thisParentSymbol->addFlag(FLAG_ARG_THIS);

  parent_method->insertFormalAtTail(thisParentSymbol);
  parent_method->_this = thisParentSymbol;

  int i = 0, alength = arg_list.length;

  // We handle the arg list differently depending on if it's a list of
  // formal args or actual args
  if (isFormal) {

    for_alist(formalExpr, arg_list) {
      DefExpr* dExp = toDefExpr(formalExpr);
      ArgSymbol* fArg = toArgSymbol(dExp->sym);

      if (fArg->type != dtVoid) {
        ArgSymbol* newFormal = new ArgSymbol(INTENT_BLANK,
                                             fArg->name,
                                             fArg->type);

        if (fArg->typeExpr)
          newFormal->typeExpr = fArg->typeExpr->copy();

        parent_method->insertFormalAtTail(newFormal);
      }
    }

  } else {
    char name_buffer[100];
    int  name_index = 0;

    for_alist(actualExpr, arg_list) {
      sprintf(name_buffer, "name%i", name_index++);

      if (i != (alength-1)) {
        SymExpr* sExpr = toSymExpr(actualExpr);

        if (sExpr->symbol()->type != dtVoid) {
          ArgSymbol* newFormal = new ArgSymbol(INTENT_BLANK,
                                               name_buffer,
                                               sExpr->symbol()->type);

          parent_method->insertFormalAtTail(newFormal);
        }
      }

      ++i;
    }
  }

  if (retType != dtVoid) {
    VarSymbol *tmp = newTemp("_return_tmp_", retType);

    parent_method->insertAtTail(new DefExpr(tmp));
    parent_method->insertAtTail(new CallExpr(PRIM_RETURN, tmp));
  }

  // Because this function type needs to be globally visible
  // (because we don't know the modules it will be passed to), we put
  // it at the highest scope
  theProgram->block->body.insertAtTail(new DefExpr(parent_method));

  normalize(parent_method);

  parent->methods.add(parent_method);

  return parent_method;
}

/*
  Builds up the name of the parent for lookup by looking through the types
  of the arguments, either formal or actual
*/
static std::string buildParentName(AList& arg_list,
                                   bool   isFormal,
                                   Type*  retType) {
  std::ostringstream oss;
  bool               isFirst = true;

  oss << "chpl__fcf_type_";

  if (isFormal) {
    if (arg_list.length == 0) {
      oss << "void";

    } else {
      for_alist(formalExpr, arg_list) {
        DefExpr* dExp = toDefExpr(formalExpr);
        ArgSymbol* fArg = toArgSymbol(dExp->sym);

        if (!isFirst)
          oss << "_";

        oss << fArg->type->symbol->cname;

        isFirst = false;
      }
    }
    oss << "_";
    oss << retType->symbol->cname;

  } else {
    int i = 0, alength = arg_list.length;

    if (alength == 1) {
      oss << "void_";
    }

    for_alist(actualExpr, arg_list) {
      if (!isFirst)
        oss << "_";

      SymExpr* sExpr = toSymExpr(actualExpr);

      ++i;

      oss << sExpr->symbol()->type->symbol->cname;

      isFirst = false;
    }
  }

  return oss.str();
}

/*
  Helper function for creating or finding the parent class for a given
  function type specified by the type signature.  The last type given
  in the signature is the return type, the remainder represent arguments
  to the function.
*/
static AggregateType* createOrFindFunTypeFromAnnotation(AList&     argList,
                                                        CallExpr*  call) {
  AggregateType* parent      = NULL;
  SymExpr*       retTail     = toSymExpr(argList.tail);
  Type*          retType     = retTail->symbol()->type;
  std::string    parent_name = buildParentName(argList, false, retType);

  if (functionTypeMap.find(parent_name) != functionTypeMap.end()) {
    parent = functionTypeMap[parent_name].first;

  } else {
    FnSymbol* parentMethod = NULL;

    parent       = createAndInsertFunParentClass(call,
                                                 parent_name.c_str());
    parentMethod = createAndInsertFunParentMethod(call,
                                                  parent,
                                                  argList,
                                                  false,
                                                  retType);

    functionTypeMap[parent_name] = std::pair<AggregateType*,
                                             FnSymbol*>(parent, parentMethod);
  }

  return parent;
}

/*
  Captures a function as a first-class value by creating an object that will
  represent the function.  The class is created at the same scope as the
  function being referenced.  Each class is unique and shared among all
  uses of that function as a value.  Once built, the class will override
  the .this method of the parent and wrap the call to the function being
  captured as a value.  Then, an instance of the class is instantiated and
  returned.
*/
static Expr* createFunctionAsValue(CallExpr *call) {
  static int unique_fcf_id = 0;

  UnresolvedSymExpr* use    = toUnresolvedSymExpr(call->get(1));
  const char*        flname = use->unresolved;

  Vec<FnSymbol*>     visibleFns;
  Vec<BlockStmt*>    visited;

  getVisibleFunctions(getVisibilityBlock(call),
                      flname,
                      visibleFns,
                      visited,
                      call);

  if (visibleFns.n > 1) {
    USR_FATAL(call, "%s: can not capture overloaded functions as values",
                    visibleFns.v[0]->name);
  }

  INT_ASSERT(visibleFns.n == 1);

  FnSymbol* captured_fn = visibleFns.head();

  if (call->isPrimitive(PRIM_CAPTURE_FN_FOR_CHPL)) {
    //
    // If we're doing a Chapel first-class function, we can re-use the
    // cached first-class function information from an earlier call if
    // there was one, so check to see if we've already cached the
    // capture somewhere.
    //
    if (functionCaptureMap.find(captured_fn) != functionCaptureMap.end()) {
      return new CallExpr(functionCaptureMap[captured_fn]);
    }
  }

  resolveFormals(captured_fn);
  resolveFnForCall(captured_fn, call);

  //
  // When all we need is a C pointer, we can cut out here, returning
  // a reference to the function symbol.
  //
  if (call->isPrimitive(PRIM_CAPTURE_FN_FOR_C)) {
    return new SymExpr(captured_fn);
  }
  //
  // Otherwise, we need to create a Chapel first-class function (fcf)...
  //

  AggregateType *parent;
  FnSymbol *thisParentMethod;

  std::string parent_name = buildParentName(captured_fn->formals, true, captured_fn->retType);

  if (functionTypeMap.find(parent_name) != functionTypeMap.end()) {
    std::pair<AggregateType*, FnSymbol*> ctfs = functionTypeMap[parent_name];
    parent = ctfs.first;
    thisParentMethod = ctfs.second;
  }
  else {
    parent = createAndInsertFunParentClass(call, parent_name.c_str());
    thisParentMethod = createAndInsertFunParentMethod(call, parent, captured_fn->formals, true, captured_fn->retType);
    functionTypeMap[parent_name] = std::pair<AggregateType*, FnSymbol*>(parent, thisParentMethod);
  }

  AggregateType *ct = new AggregateType(AGGREGATE_CLASS);
  std::ostringstream fcf_name;
  fcf_name << "_chpl_fcf_" << unique_fcf_id++ << "_" << flname;

  TypeSymbol *ts = new TypeSymbol(astr(fcf_name.str().c_str()), ct);

  call->parentExpr->insertBefore(new DefExpr(ts));

  ct->dispatchParents.add(parent);
  bool inserted = parent->dispatchChildren.add_exclusive(ct);
  INT_ASSERT(inserted);
  VarSymbol* super = new VarSymbol("super", parent);
  super->addFlag(FLAG_SUPER_CLASS);
  ct->fields.insertAtHead(new DefExpr(super));

  build_constructors(ct);
  buildDefaultDestructor(ct);

  FnSymbol *thisMethod = new FnSymbol("this");
  thisMethod->addFlag(FLAG_FIRST_CLASS_FUNCTION_INVOCATION);
  thisMethod->insertFormalAtTail(new ArgSymbol(INTENT_BLANK, "_mt", dtMethodToken));
  thisMethod->addFlag(FLAG_METHOD);
  ArgSymbol *thisSymbol = new ArgSymbol(INTENT_BLANK, "this", ct);
  thisSymbol->addFlag(FLAG_ARG_THIS);
  thisMethod->insertFormalAtTail(thisSymbol);
  thisMethod->_this = thisSymbol;

  CallExpr *innerCall = new CallExpr(captured_fn);

  int skip = 2;
  for_alist(formalExpr, thisParentMethod->formals) {
    //Skip the first two arguments from the parent, which are _mt and this
    if (skip) {
      --skip;
      continue;
    }

    DefExpr* dExp = toDefExpr(formalExpr);
    ArgSymbol* fArg = toArgSymbol(dExp->sym);

    if (fArg->type->symbol->hasFlag(FLAG_GENERIC)) {
      USR_FATAL_CONT("Generic functions can't be captured as values");
    }

    ArgSymbol* newFormal = new ArgSymbol(INTENT_BLANK, fArg->name, fArg->type);
    if (fArg->typeExpr)
      newFormal->typeExpr = fArg->typeExpr->copy();
    SymExpr* argSym = new SymExpr(newFormal);
    innerCall->insertAtTail(argSym);

    thisMethod->insertFormalAtTail(newFormal);
  }

  std::vector<CallExpr*> calls;
  collectCallExprs(captured_fn, calls);

  for_vector(CallExpr, cl, calls) {
    if (cl->isPrimitive(PRIM_YIELD)) {
      USR_FATAL_CONT(cl, "Iterators not allowed in first class functions");
    }
  }

  if (captured_fn->retType == dtVoid) {
    thisMethod->insertAtTail(innerCall);
  }
  else {
    VarSymbol *tmp = newTemp("_return_tmp_");
    thisMethod->insertAtTail(new DefExpr(tmp));
    thisMethod->insertAtTail(new CallExpr(PRIM_MOVE, tmp, innerCall));

    thisMethod->insertAtTail(new CallExpr(PRIM_RETURN, tmp));
  }

  call->parentExpr->insertBefore(new DefExpr(thisMethod));
  normalize(thisMethod);

  ct->methods.add(thisMethod);

  FnSymbol *wrapper = new FnSymbol("wrapper");
  wrapper->addFlag(FLAG_INLINE);

  wrapper->insertAtTail(new CallExpr(PRIM_RETURN, new CallExpr(PRIM_CAST, parent->symbol, new CallExpr(ct->defaultInitializer))));

  call->getStmtExpr()->insertBefore(new DefExpr(wrapper));

  normalize(wrapper);

  CallExpr *call_wrapper = new CallExpr(wrapper);
  functionCaptureMap[captured_fn] = wrapper;

  return call_wrapper;
}

// This function returns true for user fields, including
// const, param, and type fields.
// It returns false for compiler-introduced fields like
// super and outer.
static bool
isNormalField(Symbol* field)
{
  if( field->hasFlag(FLAG_IMPLICIT_ALIAS_FIELD) ) return false;
  if( field->hasFlag(FLAG_SUPER_CLASS) ) return false;
  // TODO -- this will break user fields named outer!
  if( 0 == strcmp("outer", field->name)) return false;

  return true;
}

static CallExpr* toPrimToLeaderCall(Expr* expr) {
  if (CallExpr* call = toCallExpr(expr))
    if (call->isPrimitive(PRIM_TO_LEADER) ||
        call->isPrimitive(PRIM_TO_STANDALONE))
      return call;
  return NULL;
}

static SymExpr* symOrParamExpr(Symbol* arg) {
  Symbol* result = arg;
  if (Symbol* paramVal = paramMap.get(arg))
    result = paramVal;
  return new SymExpr(result);
}

// Recursively resolve typedefs
static Type* resolveTypeAlias(SymExpr* se)
{
  if (! se)
    return NULL;

  // Quick exit if the type is already known.
  Type* result = se->getValType();
  if (result != dtUnknown)
    return result;

  VarSymbol* var = toVarSymbol(se->symbol());
  if (! var)
    return NULL;

  DefExpr* def = var->defPoint;
  SET_LINENO(def);
  Expr* typeExpr = resolve_type_expr(def->init);
  SymExpr* tse = toSymExpr(typeExpr);

  return resolveTypeAlias(tse);
}


// Returns NULL if no substitution was made.  Otherwise, returns the expression
// that replaced 'call'.
static Expr* resolveTupleIndexing(CallExpr* call, Symbol* baseVar)
{
  if (call->numActuals() != 3)
    USR_FATAL(call, "illegal tuple indexing expression");
  Type* indexType = call->get(3)->getValType();
  if (!is_int_type(indexType) && !is_uint_type(indexType))
    USR_FATAL(call, "tuple indexing expression is not of integral type");

  AggregateType* baseType = toAggregateType(baseVar->getValType());
  int64_t index;
  uint64_t uindex;
  char field[8];

  if (get_int(call->get(3), &index)) {
    sprintf(field, "x%" PRId64, index);
    if (index <= 0 || index >= baseType->fields.length)
      USR_FATAL(call, "tuple index out-of-bounds error (%ld)", index);
  } else if (get_uint(call->get(3), &uindex)) {
    sprintf(field, "x%" PRIu64, uindex);
    if (uindex <= 0 || uindex >= (unsigned long)baseType->fields.length)
      USR_FATAL(call, "tuple index out-of-bounds error (%lu)", uindex);
  } else {
    return NULL; // not a tuple indexing expression
  }

  Type* fieldType = baseType->getField(field)->type;

  // Decomposing into a loop index variable from a non-var iterator?
  // In some cases, extract the value and mark constant.
  // See e.g. test/statements/vass/index-variable-const-errors.chpl
  bool intoIndexVarByVal = false;

  // If decomposing this special variable
  // or another tuple that we just decomposed.
  if (baseVar->hasFlag(FLAG_INDEX_OF_INTEREST)) {
    // Find the destination.
    CallExpr* move = toCallExpr(call->parentExpr);
    INT_ASSERT(move && move->isPrimitive(PRIM_MOVE));
    SymExpr* destSE = toSymExpr(move->get(1));
    INT_ASSERT(destSE);

    if (!isReferenceType(baseVar->type) &&
        !isReferenceType(fieldType)) {
      if (destSE->symbol()->hasFlag(FLAG_INDEX_VAR)) {
        // The destination is constant only if both the tuple
        // and the current component are non-references.
        // And it's not an array (arrays are always yielded by reference)
        // - see boundaries() in release/examples/benchmarks/miniMD/miniMD.
        if (!fieldType->symbol->hasFlag(FLAG_ARRAY)) {
          destSE->symbol()->addFlag(FLAG_CONST);
        }
      } else {
        INT_ASSERT(destSE->symbol()->hasFlag(FLAG_TEMP));
        // We are detupling into another tuple,
        // which will be detupled later.
        destSE->symbol()->addFlag(FLAG_INDEX_OF_INTEREST);
      }
    }

    if (!isReferenceType(baseVar->type))
      // If either a non-var iterator or zippered,
      // extract with PRIM_GET_MEMBER_VALUE.
      intoIndexVarByVal = true;
  }

  Expr* result;
  if (isReferenceType(fieldType) || intoIndexVarByVal)
    result = new CallExpr(PRIM_GET_MEMBER_VALUE, baseVar, new_CStringSymbol(field));
  else
    result = new CallExpr(PRIM_GET_MEMBER, baseVar, new_CStringSymbol(field));

  call->replace(result);
  return result;
}


//
// Make sure that 'type' is sufficiently non-generic to declare a
// variable over it in the context of 'call'.
//
static void ensureGenericSafeForDeclarations(CallExpr* call, Type* type) {
  TypeSymbol* typeSym = type->symbol;

  //
  // This function only cares about generic types
  //
  if (typeSym->hasFlag(FLAG_GENERIC)) {
    bool unsafeGeneric = true;  // Assume the worst until proven otherwise

    //
    // Grab the generic type's constructor if it has one.  Things like
    // classes and records should.  Things like 'integral' will not.
    //
    FnSymbol* typeCons = type->defaultTypeConstructor;

    if (typeCons) {
      //
      // If it had one, create a zero-argument call to the type
      // constructor, insert it into the code point in question,
      // and try to resolve it (saving the answer).
      //
      CallExpr* typeConsCall = new CallExpr(typeCons->name);
      call->replace(typeConsCall);
      unsafeGeneric = (tryResolveCall(typeConsCall) == NULL);

      //
      // Put things back the way they were.
      //
      typeConsCall->replace(call);
    }

    //
    // If the generic was unresolved (either because its type
    // constructor couldn't be called with zero arguments or because
    // it didn't have a type constructor), print a message.
    // Specialize it based on whether or not it had a type
    // constructor.
    //
    if (unsafeGeneric) {
      USR_FATAL(call,
                "Variables can't be declared using %s generic types like '%s'",
                (typeCons ? "not-fully-instantiated" : "abstract"),
                typeSym->name);
    }
  }
}


// Returns NULL if no substitution was made.  Otherwise, returns the expression
// that replaced the PRIM_INIT (or PRIM_NO_INIT) expression.
// Here, "replaced" means that the PRIM_INIT (or PRIM_NO_INIT) primitive is no
// longer in the tree.
static Expr* resolvePrimInit(CallExpr* call)
{
  Expr* result = NULL;

  // ('init' foo) --> A default value or the result of an initializer call.
  // ('no_init' foo) --> Ditto, only in some cases a simpler default value.

  // The argument is expected to be a type variable.
  SymExpr* se = toSymExpr(call->get(1));
  INT_ASSERT(se);
  if (!se->symbol()->hasFlag(FLAG_TYPE_VARIABLE))
    USR_FATAL(call, "invalid type specification");

  Type* type = resolveTypeAlias(se);

  // Do not resolve PRIM_INIT on extern types.
  // These are removed later.
  // It is useful to leave them in the tree, because PRIM_INIT behaves like an
  // expression and has a type.
  if (type->symbol->hasFlag(FLAG_EXTERN))
  {
    CallExpr* stmt = toCallExpr(call->parentExpr);
    INT_ASSERT(stmt->isPrimitive(PRIM_MOVE));
//    makeNoop(stmt);
//    result = stmt;
    return result;
  }

  // Do not resolve runtime type values yet.
  // Let these flow through to replaceInitPrims().
  if (type->symbol->hasFlag(FLAG_HAS_RUNTIME_TYPE))
    return result;

  SET_LINENO(call);

  if (type->defaultValue ||
      type->symbol->hasFlag(FLAG_TUPLE)) {
    // Very special case for the method token.
    // Unfortunately, dtAny cannot (currently) bind to dtMethodToken, so
    // inline proc _defaultOf(type t) where t==_MT cannot be written in module
    // code.
    // Maybe it would be better to indicate which calls are method calls
    // through the use of a flag.  Until then, we just fake in the needed
    // result and short-circuit the resolution of _defaultOf(type _MT).
    if (type == dtMethodToken)
    {
      result = new SymExpr(gMethodToken);
      call->replace(result);
      return result;
    }
  }

  if (type->defaultInitializer)
  {
    if (type->symbol->hasFlag(FLAG_ITERATOR_RECORD))
      // defaultInitializers for iterator record types cannot be called as
      // default constructors.  So give up now!
      return result;
  }

  //
  // Catch the case of declaring a variable over an uninstantiated
  // generic type in order to print out a useful error message before
  // we get too deep into resolution.
  //
  ensureGenericSafeForDeclarations(call, type);

  CallExpr* defOfCall = new CallExpr("_defaultOf", type->symbol);
  call->replace(defOfCall);
  resolveCallAndCallee(defOfCall);
  result = postFold(defOfCall);
  return result;
}

static Expr* preFold(Expr* expr) {
  Expr* result = expr;

  if (CallExpr* call = toCallExpr(expr)) {
    // Match calls that look like:  (<type-symbol> <immediate-integer>)
    // and replace them with:       <new-type-symbol>
    // <type-symbol> is in {dtBools, dtInt, dtUint, dtReal, dtImag, dtComplex}.
    // This replaces, e.g.
    //   dtInt[INT_SIZE_DEFAULT] 32) with dtInt[INT_SIZE_32].
    if (Type* type = typeForTypeSpecifier(call)) {
      result = new SymExpr(type->symbol);

      call->replace(result);
    }

    if (SymExpr* sym = toSymExpr(call->baseExpr)) {
      if (isLcnSymbol(sym->symbol())) {
        Expr* base = call->baseExpr;
        base->replace(new UnresolvedSymExpr("this"));
        call->insertAtHead(base);
        call->insertAtHead(gMethodToken);
      }
    }

    if (CallExpr* base = toCallExpr(call->baseExpr)) {
      if (base->partialTag) {
        for_actuals_backward(actual, base) {
          actual->remove();
          call->insertAtHead(actual);
        }
        base->replace(base->baseExpr->remove());
      } else {
        VarSymbol* this_temp = newTemp("_this_tmp_");
        this_temp->addFlag(FLAG_EXPR_TEMP);
        base->replace(new UnresolvedSymExpr("this"));
        CallExpr* move = new CallExpr(PRIM_MOVE, this_temp, base);
        call->insertAtHead(new SymExpr(this_temp));
        call->insertAtHead(gMethodToken);
        call->getStmtExpr()->insertBefore(new DefExpr(this_temp));
        call->getStmtExpr()->insertBefore(move);
        result = move;
        return result;
      }
    }

    if (call->isNamed("this")) {
      SymExpr* base = toSymExpr(call->get(2));
      if (!base) {
        if (NamedExpr* nb = toNamedExpr(call->get(2)))
          base = toSymExpr(nb->actual);
      }
      INT_ASSERT(base);
      if (isVarSymbol(base->symbol()) && base->symbol()->hasFlag(FLAG_TYPE_VARIABLE)) {
        if (call->numActuals() == 2)
          USR_FATAL(call, "illegal call of type");
        int64_t index;
        if (!get_int(call->get(3), &index))
          USR_FATAL(call, "illegal type index expression");
        char field[8];
        sprintf(field, "x%" PRId64, index);
        result = new SymExpr(base->symbol()->type->getField(field)->type->symbol);
        call->replace(result);
      } else if (base && isLcnSymbol(base->symbol())) {
        //
        // resolve tuple indexing by an integral parameter
        //
        Type* t = base->symbol()->getValType();
        if (t->symbol->hasFlag(FLAG_TUPLE))
          if (Expr* expr = resolveTupleIndexing(call, base->symbol()))
            result = expr;  // call was replaced by expr
      }
    }
    else if (call->isPrimitive(PRIM_INIT))
    {
      if (Expr* expr = resolvePrimInit(call))
      {
        // call was replaced by expr.
        result = expr;
      }
      // No default value yet, so defer resolution of this init
      // primitive until record initializer resolution.
    } else if (call->isPrimitive(PRIM_NO_INIT)) {
      // Lydia note: fUseNoinit does not control this section.  This was
      // necessary because with the definition of type defaults in the module
      // code, return temporary variables would cause an infinite loop by
      // trying to default initialize within the default initialization
      // definition.  (It is safe for these temporaries to skip default
      // initialization, as they will always be assigned a value before they
      // are returned.)  Thus noinit must remain attached to these temporaries,
      // even if --no-use-noinit is thrown.  This is an implementation detail
      // that the user does not need to care about.

      // fUseNoinit controls the insertion of PRIM_NO_INIT statements in the
      // normalize pass.
      SymExpr* se = toSymExpr(call->get(1));
      INT_ASSERT(se);
      if (!se->symbol()->hasFlag(FLAG_TYPE_VARIABLE))
        USR_FATAL(call, "invalid type specification");
      Type* type = call->get(1)->getValType();
      if (isAggregateType(type) || type == dtStringC || type == dtStringCopy) {

        bool containsNotPOD = propagateNotPOD(type);

        if (containsNotPOD) {
          // These types deal with their uninitialized fields differently than
          // normal records/classes.  They may require special case
          // implementations, but were capable of being isolated from the new
          // cases that do work.

          bool nowarn = false;
          // In the case of temporary variables that use noinit (at this point
          // only return variables), it is not useful to warn the user we are
          // still default initializing the values as they weren't the ones to
          // tell us to use noinit in the first place.  So squash the warning
          // in this case.
          if (call->parentExpr) {
            CallExpr* parent = toCallExpr(call->parentExpr);
            if (parent && parent->isPrimitive(PRIM_MOVE)) {
              // Should always be true, but just in case...
              if (SymExpr* holdsDest = toSymExpr(parent->get(1))) {
                Symbol* dest = holdsDest->symbol();
                // TODO: Surely there's a better way to test for this pattern
                bool okName = strcmp(dest->name, "ret") == 0 ||
                              strcmp(dest->name, arrayUnrefName) == 0;
                if (dest->hasFlag(FLAG_TEMP) && okName) {
                  nowarn = true;
                }
              }
            }
          }
          if (!nowarn)
            USR_WARN(call, "type %s does not currently support noinit, using default initialization", type->symbol->name);
          result = new CallExpr(PRIM_INIT, call->get(1)->remove());
          call->replace(result);
          inits.add(toCallExpr(result));
        } else {
          result = call;
          inits.add(call);
        }
      }

    } else if (call->isPrimitive(PRIM_DELETE)) {
      result = new CallExpr("chpl__delete", call->get(1)->remove());
      call->replace(result);
    } else if (call->isPrimitive(PRIM_TYPEOF)) {
      Type* type = call->get(1)->getValType();
      if (type->symbol->hasFlag(FLAG_HAS_RUNTIME_TYPE)) {
        result = new CallExpr("chpl__convertValueToRuntimeType", call->get(1)->remove());
        call->replace(result);

        // If this call is inside a BLOCK_TYPE_ONLY, it will be removed and the
        // runtime type will not be initialized. Unset this bit to fix.
        //
        // Assumption: The block we need to modify is either the parent or
        // grandparent expression of the call.
        BlockStmt* blk = NULL;
        if ((blk = toBlockStmt(result->parentExpr))) {
          // If the call's parent expression is a block, we assume it to
          // be a scopeless type_only block.
          INT_ASSERT(blk->blockTag & BLOCK_TYPE);
        } else {
          // The grandparent block doesn't necessarily have the BLOCK_TYPE_ONLY
          // flag.
          blk = toBlockStmt(result->parentExpr->parentExpr);
        }
        if (blk) {
          (unsigned&)(blk->blockTag) &= ~(unsigned)BLOCK_TYPE_ONLY;
        }
      }
    } else if (call->isPrimitive(PRIM_QUERY)) {
      Symbol* field = determineQueriedField(call);
      if (field && (field->hasFlag(FLAG_PARAM) || field->hasFlag(FLAG_TYPE_VARIABLE))) {
        result = new CallExpr(field->name, gMethodToken, call->get(1)->remove());
        call->replace(result);
      } else if (isInstantiatedField(field)) {
        VarSymbol* tmp = newTemp("_instantiated_field_tmp_");
        call->getStmtExpr()->insertBefore(new DefExpr(tmp));
        if (call->get(1)->typeInfo()->symbol->hasFlag(FLAG_TUPLE) && field->name[0] == 'x')
          result = new CallExpr(PRIM_GET_MEMBER_VALUE, call->get(1)->remove(), new_CStringSymbol(field->name));
        else
          result = new CallExpr(field->name, gMethodToken, call->get(1)->remove());
        call->getStmtExpr()->insertBefore(new CallExpr(PRIM_MOVE, tmp, result));
        call->replace(new CallExpr(PRIM_TYPEOF, tmp));
      } else
        USR_FATAL(call, "invalid query -- queried field must be a type or parameter");
    } else if (call->isPrimitive(PRIM_CAPTURE_FN_FOR_CHPL) ||
               call->isPrimitive(PRIM_CAPTURE_FN_FOR_C)) {
      result = createFunctionAsValue(call);
      call->replace(result);

    } else if (call->isPrimitive(PRIM_GET_COMPILER_VAR)) {

      // Resolving Primitive PRIM_GET_COMPILER_VAR
      Immediate* chplEnv = toVarSymbol(toSymExpr(call->get(1))->symbol())->immediate;
      std::string envKey;

      // Check if this immediate is a string
      if (chplEnv->const_kind == CONST_KIND_STRING) {
        envKey = chplEnv->v_string;
      } else {
        USR_FATAL(call, "expected immediate of type string");
      }

      // Check if string is in envMap, and replace result with mapped value
      if (envMap.find(envKey) != envMap.end()) {
        result = new SymExpr(new_StringSymbol(envMap[envKey]));
        call->replace(result);
      } else {
        USR_FATAL(call, "primitive string does not match any environment variable");
      }

    } else if (call->isPrimitive(PRIM_CREATE_FN_TYPE)) {
      AggregateType *parent = createOrFindFunTypeFromAnnotation(call->argList, call);

      result = new SymExpr(parent->symbol);
      call->replace(result);
    } else if (call->isNamed("chpl__initCopy") ||
               call->isNamed("chpl__autoCopy")) {
      if (call->numActuals() == 1) {
        if (SymExpr* symExpr = toSymExpr(call->get(1))) {
          if (VarSymbol* var = toVarSymbol(symExpr->symbol())) {
            if (var->immediate) {
              result = new SymExpr(var);
              call->replace(result);
            }
          } else {
            if (EnumSymbol* var = toEnumSymbol(symExpr->symbol())) {
              // Treat enum values as immediates
              result = new SymExpr(var);
              call->replace(result);
            }
          }
        }
      }
    } else if (call->isCast()) {
      result = dropUnnecessaryCast(call);
      if (result == call) {
        // The cast was not dropped.  Remove integer casts on immediate values.
        if (SymExpr* sym = toSymExpr(call->castFrom())) {
          if (VarSymbol* var = toVarSymbol(sym->symbol())) {
            if (var->immediate) {
              if (SymExpr* sym = toSymExpr(call->castTo())) {
                Type* oldType = var->type;
                Type* newType = sym->symbol()->type;
                if ((is_int_type(oldType) || is_uint_type(oldType) ||
                     is_bool_type(oldType)) &&
                    (is_int_type(newType) || is_uint_type(newType) ||
                     is_bool_type(newType) || is_enum_type(newType) ||
                     newType == dtString || newType == dtStringC)) {
                  VarSymbol* typevar = toVarSymbol(newType->defaultValue);
                  EnumType* typeenum = toEnumType(newType);
                  if (typevar) {
                    if (!typevar->immediate)
                      INT_FATAL("unexpected case in cast_fold");

                    Immediate coerce = *typevar->immediate;
                    coerce_immediate(var->immediate, &coerce);
                    result = new SymExpr(new_ImmediateSymbol(&coerce));
                    call->replace(result);
                  } else if (newType == dtString) {
                    // typevar will be null for dtString so we need a special
                    // case.
                    Immediate coerce = Immediate("", STRING_KIND_STRING);
                    coerce_immediate(var->immediate, &coerce);
                    result = new SymExpr(new_StringSymbol(coerce.v_string));
                    call->replace(result);
                  } else if (typeenum) {
                    int64_t value, count = 0;
                    bool replaced = false;
                    if (!get_int(call->castFrom(), &value)) {
                      INT_FATAL("unexpected case in cast_fold");
                    }
                    for_enums(constant, typeenum) {
                      if (!get_int(constant->init, &count)) {
                        count++;
                      }
                      if (count == value) {
                        result = new SymExpr(constant->sym);
                        call->replace(result);
                        replaced = true;
                        // could break here but might have issues with gcc 5.1
                      }
                    }
                    if (!replaced) {
                      USR_FATAL(call->castFrom(), "enum cast out of bounds");
                    }
                  } else {
                    INT_FATAL("unexpected case in cast_fold");
                  }
                } else if (oldType == dtString && newType == dtStringC) {
                  result = new SymExpr(new_CStringSymbol(var->immediate->v_string));
                  call->replace(result);
                } else if (oldType == dtStringC && newType == dtString) {
                  result = new SymExpr(new_StringSymbol(var->immediate->v_string));
                  call->replace(result);
                }

              }
            }
          } else if (EnumSymbol* enumSym = toEnumSymbol(sym->symbol())) {
            if (SymExpr* sym = toSymExpr(call->castTo())) {
              Type* newType = sym->symbol()->type;
              if (newType == dtString) {
                result = new SymExpr(new_StringSymbol(enumSym->name));
                call->replace(result);
              } else if (newType == dtStringC) {
                result = new SymExpr(new_CStringSymbol(enumSym->name));
                call->replace(result);
              }
            }
          }
        }
      }
    } else if (call->isNamed("==")) {
      if (isTypeExpr(call->get(1)) && isTypeExpr(call->get(2))) {
        Type* lt = call->get(1)->getValType();
        Type* rt = call->get(2)->getValType();
        if (lt != dtUnknown && rt != dtUnknown &&
            !lt->symbol->hasFlag(FLAG_GENERIC) &&
            !rt->symbol->hasFlag(FLAG_GENERIC)) {
          result = (lt == rt) ? new SymExpr(gTrue) : new SymExpr(gFalse);
          call->replace(result);
        }
      }
    } else if (call->isNamed("!=")) {
      if (isTypeExpr(call->get(1)) && isTypeExpr(call->get(2))) {
        Type* lt = call->get(1)->getValType();
        Type* rt = call->get(2)->getValType();
        if (lt != dtUnknown && rt != dtUnknown &&
            !lt->symbol->hasFlag(FLAG_GENERIC) &&
            !rt->symbol->hasFlag(FLAG_GENERIC)) {
          result = (lt != rt) ? new SymExpr(gTrue) : new SymExpr(gFalse);
          call->replace(result);
        }
      }
    } else if (call->isNamed("_type_construct__tuple") && !call->isResolved()) {
      if (SymExpr* sym = toSymExpr(call->get(1))) {
        if (VarSymbol* var = toVarSymbol(sym->symbol())) {
          if (var->immediate) {
            int rank = var->immediate->int_value();
            if (rank != call->numActuals() - 1) {
              if (call->numActuals() != 2)
                INT_FATAL(call, "bad homogeneous tuple");
              Expr* actual = call->get(2);
              for (int i = 1; i < rank; i++) {
                call->insertAtTail(actual->copy());
              }
            }
          }
        }
      }
    } else if (call->isPrimitive(PRIM_BLOCK_PARAM_LOOP)) {
      ParamForLoop* paramLoop = toParamForLoop(call->parentExpr);

      result = paramLoop->foldForResolve();
    } else if (call->isPrimitive(PRIM_LOGICAL_FOLDER)) {
      SymExpr* sym1 = toSymExpr(call->get(1));
      VarSymbol* lhs = NULL;
      if (VarSymbol* sym = toVarSymbol(sym1->symbol())) {
        if (sym->immediate || paramMap.get(sym)) {
          CallExpr* mvCall = toCallExpr(call->parentExpr);
          SymExpr* sym = toSymExpr(mvCall->get(1));
          lhs = toVarSymbol(sym->symbol());
          lhs->addFlag(FLAG_MAYBE_PARAM);
        }
      }

      result = call->get(2)->remove();
      if (SymExpr* se = toSymExpr(result)) {
        Symbol *sym2 = se->symbol();
        VarSymbol *v = toVarSymbol(se->symbol());
        ArgSymbol *a = toArgSymbol(se->symbol());
        bool isRef = isReferenceType(sym2->type);
        bool isImmediate = false;
        IntentTag intent = INTENT_BLANK;

        if (v) {
          if (v->immediate)
            isImmediate = true;
          intent = concreteIntent(INTENT_BLANK, v->type);
        }

        if (a) {
          intent = concreteIntent(a->intent, a->type);
        }

        if (v || a) {
          if (isRef) {
            // can't take address of something already a ref
          } else if (sym2->type == dtNil) {
            // can't take address of nil
          } else if (sym2->hasFlag(FLAG_EXPR_TEMP) ||
                     sym2->hasFlag(FLAG_TEMP) ||
                     isImmediate ||
                     paramMap.get(sym2)) {
            // can't take address of call temps, param values
            if (lhs)
              lhs->removeFlag(FLAG_MAYBE_REF);
          } else if (a && (intent & INTENT_FLAG_IN)) {
            // don't take the address of arguments passed with in intent
            // (it doesn't help and causes problems with inlining)
          } else if (v &&
                     (intent & INTENT_FLAG_IN) &&
                     v->isConstValWillNotChange()) {
            // don't take address of outer variables declared to be const
            // (otherwise, after flattenFunctions, we will take the
            //  address of a by-value argument).
          } else {
            Expr* stmt = call->getStmtExpr();
            Type* t = sym2->type;
            makeRefType(t);
            VarSymbol* tmp = newTemp("_fold_tmp", t->refType);
            stmt->insertBefore(new DefExpr(tmp));
            stmt->insertBefore(new CallExpr(PRIM_MOVE, tmp, new CallExpr(PRIM_ADDR_OF, result)));
            result = new SymExpr(tmp);
          }
        }
      }
      call->replace(result);
    } else if (call->isPrimitive(PRIM_ADDR_OF)) {
      // remove set ref if already a reference
      if (call->get(1)->typeInfo()->symbol->hasFlag(FLAG_REF) ||
          isTupleContainingOnlyReferences(call->get(1)->typeInfo())) {
        result = call->get(1)->remove();
        call->replace(result);
      } else {
        // Otherwise, we put off further checking until
        // checkResolved().
      }
    } else if (call->isPrimitive(PRIM_DEREF)) {
      // remove deref if arg is already a value
      if (!call->get(1)->typeInfo()->symbol->hasFlag(FLAG_REF)) {
        result = call->get(1)->remove();
        call->replace(result);
      }
    } else if (call->isPrimitive(PRIM_TYPE_TO_STRING)) {
      SymExpr* se = toSymExpr(call->get(1));
      INT_ASSERT(se && se->symbol()->hasFlag(FLAG_TYPE_VARIABLE));
      result = new SymExpr(new_StringSymbol(se->symbol()->type->symbol->name));
      call->replace(result);
    } else if (call->isPrimitive(PRIM_WIDE_GET_LOCALE) ||
               call->isPrimitive(PRIM_WIDE_GET_NODE)) {
      Type* type = call->get(1)->getValType();

      //
      // ensure .locale (and on) are applied to lvalues or classes
      // (locale type is a class)
      //
      SymExpr* se = toSymExpr(call->get(1));
      if (se->symbol()->hasFlag(FLAG_EXPR_TEMP) && !isClass(type))
        USR_WARN(se, "accessing the locale of a local expression");

      //
      // if .locale is applied to an expression of array, domain, or distribution
      // wrapper type, apply .locale to the _value field of the
      // wrapper
      //
      if (isRecordWrappedType(type)) {
        VarSymbol* tmp = newTemp("_locale_tmp_");
        call->getStmtExpr()->insertBefore(new DefExpr(tmp));
        result = new CallExpr("_value", gMethodToken, call->get(1)->remove());
        call->getStmtExpr()->insertBefore(new CallExpr(PRIM_MOVE, tmp, result));
        call->insertAtTail(tmp);
      }
    } else if (call->isPrimitive(PRIM_TO_STANDALONE)) {
      FnSymbol* iterator = getTheIteratorFn(call);
      CallExpr* standaloneCall = new CallExpr(iterator->name);
      for_formals(formal, iterator) {
        // Note: this can add a use formal outside of its function
        // This is cleaned up in cleanupLeaderFollowerIteratorCalls
        standaloneCall->insertAtTail(new NamedExpr(formal->name,
                                                   symOrParamExpr(formal)));
      }
      // "tag" should be placed at the end of the formals in the source code as
      // well, to avoid insertion of an order wrapper.
      standaloneCall->insertAtTail(new NamedExpr("tag", new SymExpr(gStandaloneTag)));
      call->replace(standaloneCall);
      result = standaloneCall;
    } else if (call->isPrimitive(PRIM_TO_LEADER)) {
      FnSymbol* iterator = getTheIteratorFn(call);
      CallExpr* leaderCall;
      if (FnSymbol* leader = iteratorLeaderMap.get(iterator))
        leaderCall = new CallExpr(leader);
      else
        leaderCall = new CallExpr(iterator->name);
      for_formals(formal, iterator) {
        // Note: this can add a use formal outside of its function
        // This is cleaned up in cleanupLeaderFollowerIteratorCalls
        leaderCall->insertAtTail(new NamedExpr(formal->name,
                                               symOrParamExpr(formal)));
      }
      // "tag" should be placed at the end of the formals in the source code as
      // well, to avoid insertion of an order wrapper.
      leaderCall->insertAtTail(new NamedExpr("tag", new SymExpr(gLeaderTag)));
      call->replace(leaderCall);
      result = leaderCall;
    } else if (call->isPrimitive(PRIM_TO_FOLLOWER)) {
      FnSymbol* iterator = getTheIteratorFn(call);
      CallExpr* followerCall;
      if (FnSymbol* follower = iteratorFollowerMap.get(iterator))
        followerCall = new CallExpr(follower);
      else
        followerCall = new CallExpr(iterator->name);
      for_formals(formal, iterator) {
        // Note: this can add a use formal outside of its function
        // This is cleaned up in cleanupLeaderFollowerIteratorCalls
        followerCall->insertAtTail(new NamedExpr(formal->name,
                                                 symOrParamExpr(formal)));
      }
      // "tag", "followThis" and optionally "fast" should be placed at the end
      // of the formals in the source code as well, to avoid insertion of an
      // order wrapper.
      followerCall->insertAtTail(new NamedExpr("tag", new SymExpr(gFollowerTag)));
      followerCall->insertAtTail(new NamedExpr(iterFollowthisArgname, call->get(2)->remove()));
      if (call->numActuals() > 1) {
        followerCall->insertAtTail(new NamedExpr("fast", call->get(2)->remove()));
      }
      call->replace(followerCall);
      result = followerCall;
    } else if (call->isPrimitive(PRIM_NUM_FIELDS)) {
      AggregateType* classtype =
        toAggregateType(toSymExpr(call->get(1))->symbol()->type);
      INT_ASSERT( classtype != NULL );
      classtype = toAggregateType(classtype->getValType());
      INT_ASSERT( classtype != NULL );

      int fieldcount = 0;

      for_fields(field, classtype) {
        if( ! isNormalField(field) ) continue;

        fieldcount++;
      }

      result = new SymExpr(new_IntSymbol(fieldcount));

      call->replace(result);
    } else if (call->isPrimitive(PRIM_FIELD_NUM_TO_NAME)) {
      AggregateType* classtype =
        toAggregateType(toSymExpr(call->get(1))->symbol()->type);
      INT_ASSERT( classtype != NULL );
      classtype = toAggregateType(classtype->getValType());
      INT_ASSERT( classtype != NULL );

      VarSymbol* var = toVarSymbol(toSymExpr(call->get(2))->symbol());

      INT_ASSERT( var != NULL );

      int fieldnum = var->immediate->int_value();
      int fieldcount = 0;
      const char* name = NULL;
      for_fields(field, classtype) {
        if( ! isNormalField(field) ) continue;

        fieldcount++;
        if (fieldcount == fieldnum) {
          name = field->name;
          // break could be here, but might have issues with GCC 5.10
        }
      }
      if (!name) {
        // In this case, we ran out of fields without finding the number
        // specified.  This is the user's error.
        USR_FATAL(call, "'%d' is not a valid field number for %s", fieldnum,
            toString(classtype));
      }
      result = new SymExpr(new_StringSymbol(name));
      call->replace(result);
    } else if (call->isPrimitive(PRIM_FIELD_BY_NUM)) {
      // if call->get(1) is a reference type, dereference it
      AggregateType* classtype = toAggregateType(call->get(1)->typeInfo());
      INT_ASSERT( classtype != NULL );
      classtype = toAggregateType(classtype->getValType());
      INT_ASSERT( classtype != NULL );

      VarSymbol* var = toVarSymbol(toSymExpr(call->get(2))->symbol());

      INT_ASSERT( var != NULL );

      int fieldnum = var->immediate->int_value();
      int fieldcount = 0;
      const char* name = NULL;

      for_fields(field, classtype) {
        if( ! isNormalField(field) ) continue;

        fieldcount++;
        if (fieldcount == fieldnum) {
          name = field->name;
          // break could be here, but seems to cause issues with GCC 5.10
        }
      }
      if (!name) {
        USR_FATAL(call, "'%d' is not a valid field number for %s", fieldnum,
                  toString(classtype));
      }
      result = new CallExpr(PRIM_GET_MEMBER, call->get(1)->copy(),
                            new_CStringSymbol(name));
      call->replace(result);
    } else if (call->isPrimitive(PRIM_FIELD_NAME_TO_NUM)) {
      AggregateType* classtype =
        toAggregateType(toSymExpr(call->get(1))->symbol()->type);
      INT_ASSERT( classtype != NULL );
      classtype = toAggregateType(classtype->getValType());
      INT_ASSERT( classtype != NULL );

      VarSymbol* var = toVarSymbol(toSymExpr(call->get(2))->symbol());
      INT_ASSERT( var != NULL );

      Immediate* imm = var->immediate;

      INT_ASSERT( classtype != NULL );
      // fail horribly if immediate is not a string .
      INT_ASSERT(imm->const_kind == CONST_KIND_STRING);

      const char* fieldname = imm->v_string;
      int fieldcount = 0;
      int num = 0;  // return 0 if the field is not found.
      for_fields(field, classtype) {
        if( ! isNormalField(field) ) continue;

        fieldcount++;
        if ( 0 == strcmp(field->name,  fieldname) ) {
          num = fieldcount;
          // break could be here, but might have issues with GCC 5.10
        }
      }
      result = new SymExpr(new_IntSymbol(num));

      call->replace(result);
    } else if (call->isPrimitive(PRIM_CALL_RESOLVES) ||
               call->isPrimitive(PRIM_METHOD_CALL_RESOLVES)) {
      Expr* fnName = NULL;
      Expr* callThis = NULL;

      // this would be easier if we had a non-normalized AST!
      // That is, if this call could contain a whole expression subtree.
      int first_arg;
      if( call->isPrimitive(PRIM_METHOD_CALL_RESOLVES) ) {
        // get(1) should be a receiver
        // get(2) should be a string function name.
        callThis = call->get(1);
        fnName = call->get(2);
        first_arg = 3;
      } else {
        // get(1) should be a string function name.
        fnName = call->get(1);
        first_arg = 2;
      }
      VarSymbol* var = toVarSymbol(toSymExpr(fnName)->symbol());
      INT_ASSERT( var != NULL );
      // the rest are arguments.
      Immediate* imm = var->immediate;
      // fail horribly if immediate is not a string .
      if (!imm)
        INT_FATAL(call, "proc name required");
      if (imm->const_kind != CONST_KIND_STRING)
        INT_FATAL(call, "proc name must be a string");

      const char* name = imm->v_string;

      // temporarily add a call to try resolving.
      CallExpr* tryCall = NULL;
      if( call->isPrimitive(PRIM_METHOD_CALL_RESOLVES) ) {
        tryCall = new CallExpr(new UnresolvedSymExpr(name),
                               gMethodToken,
                               callThis->copy());
      } else {
        tryCall = new CallExpr(name);
      }

      // Add our new call to the AST temporarily.
      call->getStmtExpr()->insertAfter(tryCall);

      // copy actual args into tryCall.
      int i = 1;
      for_actuals(actual, call) {
        if( i >= first_arg ) { // skip fn name, maybe method receiver
          tryCall->insertAtTail(actual->copy());
        }
        i++;
      }

      // Try to resolve it.
      if( tryResolveCall(tryCall) ) {
        result = new SymExpr(gTrue);
      } else {
        result = new SymExpr(gFalse);
      }

      // remove the call from the AST
      tryCall->remove();

      call->replace(result);
    } else if (call->isPrimitive(PRIM_ENUM_MIN_BITS) || call->isPrimitive(PRIM_ENUM_IS_SIGNED)) {
      EnumType* et = toEnumType(toSymExpr(call->get(1))->symbol()->type);


      ensureEnumTypeResolved(et);

      result = NULL;
      if( call->isPrimitive(PRIM_ENUM_MIN_BITS) ) {
        result = new SymExpr(new_IntSymbol(get_width(et->integerType)));
      } else if( call->isPrimitive(PRIM_ENUM_IS_SIGNED) ) {
        if( is_int_type(et->integerType) )
          result = new SymExpr(gTrue);
        else
          result = new SymExpr(gFalse);
      }
      call->replace(result);
    } else if (call->isPrimitive(PRIM_IS_UNION_TYPE)) {
      AggregateType* classtype = toAggregateType(call->get(1)->typeInfo());

      if( isUnion(classtype) )
        result = new SymExpr(gTrue);
      else
        result = new SymExpr(gFalse);
      call->replace(result);

    } else if (call->isPrimitive(PRIM_IS_ATOMIC_TYPE)) {
      if (isAtomicType(call->get(1)->typeInfo()))
        result = new SymExpr(gTrue);
      else
        result = new SymExpr(gFalse);
      call->replace(result);

    } else if (call->isPrimitive(PRIM_IS_REF_ITER_TYPE)) {
      if (isRefIterType(call->get(1)->typeInfo()))
        result = new SymExpr(gTrue);
      else
        result = new SymExpr(gFalse);
      call->replace(result);
    } else if (call->isPrimitive(PRIM_IS_POD)) {
      Type* t = call->get(1)->typeInfo();
      // call propagateNotPOD to set FLAG_POD/FLAG_NOT_POD
      propagateNotPOD(t);
      if (isPOD(t))
        result = new SymExpr(gTrue);
      else
        result = new SymExpr(gFalse);
      call->replace(result);
    } else if (call->isPrimitive(PRIM_IS_TUPLE_TYPE)) {
      Type* tupleType = call->get(1)->typeInfo();
      if (tupleType->symbol->hasFlag(FLAG_TUPLE))
        result = new SymExpr(gTrue);
      else
        result = new SymExpr(gFalse);
      call->replace(result);
    } else if (call->isPrimitive(PRIM_IS_STAR_TUPLE_TYPE)) {
      Type* tupleType = call->get(1)->typeInfo();
      // If the type isn't a tuple, it definitely isn't a homogeneous tuple!
      if (tupleType->symbol->hasFlag(FLAG_TUPLE) &&
          tupleType->symbol->hasFlag(FLAG_STAR_TUPLE))
        result = new SymExpr(gTrue);
      else
        result = new SymExpr(gFalse);
      call->replace(result);
    } else if (call->isPrimitive(PRIM_GET_SVEC_MEMBER)) {
      // Convert these to PRIM_GET_SVEC_MEMBER_VALUE if the
      // field in question is a reference.
      // An alternative to this transformation here would be
      // to build homog. tuple accessor entirely in tuples.cpp.
      AggregateType *ct = toAggregateType(call->get(1)->getValType());
      if (ct && ct->symbol->hasFlag(FLAG_STAR_TUPLE)) {
        FnSymbol* inFn = toFnSymbol(call->parentSymbol);
        if (inFn && inFn->hasFlag(FLAG_STAR_TUPLE_ACCESSOR)) {
          QualifiedType fieldType = ct->getFieldType(call->get(2));
          if (fieldType.type() && fieldType.isRef()) {
            if (call->isPrimitive(PRIM_GET_SVEC_MEMBER)) {
              Expr* base = call->get(1);
              Expr* field = call->get(2);
              result = new CallExpr(PRIM_GET_SVEC_MEMBER_VALUE,
                                   base->remove(), field->remove());
              call->replace(result);
            }
          }
        }
      }
    }
  }
  //
  // ensure result of pre-folding is in the AST
  //
  INT_ASSERT(result->parentSymbol);
  return result;
}

static void foldEnumOp(int op, EnumSymbol *e1, EnumSymbol *e2, Immediate *imm) {
  int64_t val1 = -1, val2 = -1, count = 0;
  // ^^^ This is an assumption that "long" on the compiler host is at
  // least as big as "int" on the target.  This is not guaranteed to be true.
  EnumType *type1, *type2;

  type1 = toEnumType(e1->type);
  type2 = toEnumType(e2->type);
  INT_ASSERT(type1 && type2);

  // Loop over the enum values to find the int value of e1
  for_enums(constant, type1) {
    if (!get_int(constant->init, &count)) {
      count++;
    }
    if (constant->sym == e1) {
      val1 = count;
      break;
    }
  }
  // Loop over the enum values to find the int value of e2
  count = 0;
  for_enums(constant, type2) {
    if (!get_int(constant->init, &count)) {
      count++;
    }
    if (constant->sym == e2) {
      val2 = count;
      break;
    }
  }

  // All operators on enum types result in a bool
  imm->const_kind = NUM_KIND_BOOL;
  imm->num_index = BOOL_SIZE_SYS;
  switch (op) {
    default: INT_FATAL("fold constant op not supported"); break;
    case P_prim_equal:
      imm->v_bool = val1 == val2;
      break;
    case P_prim_notequal:
      imm->v_bool = val1 != val2;
      break;
    case P_prim_less:
      imm->v_bool = val1 < val2;
      break;
    case P_prim_lessorequal:
      imm->v_bool = val1 <= val2;
      break;
    case P_prim_greater:
      imm->v_bool = val1 > val2;
      break;
    case P_prim_greaterorequal:
      imm->v_bool = val1 >= val2;
      break;
  }
}

#define FOLD_CALL1(prim)                                                \
  if (SymExpr* sym = toSymExpr(call->get(1))) {            \
    if (VarSymbol* lhs = toVarSymbol(sym->symbol())) {          \
      if (lhs->immediate) {                                             \
        Immediate i3;                                                   \
        fold_constant(prim, lhs->immediate, NULL, &i3);                 \
        result = new SymExpr(new_ImmediateSymbol(&i3));                 \
        call->replace(result);                                          \
      }                                                                 \
    }                                                                   \
  }

#define FOLD_CALL2(prim)                                                \
  if (SymExpr* sym = toSymExpr(call->get(1))) {            \
    if (VarSymbol* lhs = toVarSymbol(sym->symbol())) {          \
      if (lhs->immediate) {                                             \
        if (SymExpr* sym = toSymExpr(call->get(2))) {      \
          if (VarSymbol* rhs = toVarSymbol(sym->symbol())) {    \
            if (rhs->immediate) {                                       \
              Immediate i3;                                             \
              fold_constant(prim, lhs->immediate, rhs->immediate, &i3); \
              result = new SymExpr(new_ImmediateSymbol(&i3));           \
              call->replace(result);                                    \
            }                                                           \
          }                                                             \
        }                                                               \
      }                                                                 \
    } else if (EnumSymbol* lhs = toEnumSymbol(sym->symbol())) { \
      if (SymExpr* sym = toSymExpr(call->get(2))) {        \
        if (EnumSymbol* rhs = toEnumSymbol(sym->symbol())) {    \
          Immediate imm;                                                \
          foldEnumOp(prim, lhs, rhs, &imm);                             \
          result = new SymExpr(new_ImmediateSymbol(&imm));              \
          call->replace(result);                                        \
        }                                                               \
      }                                                                 \
    }                                                                   \
  }

static bool
isSubType(Type* sub, Type* super) {
  if (sub == super)
    return true;
  forv_Vec(Type, parent, sub->dispatchParents) {
    if (isSubType(parent, super))
      return true;
  }
  return false;
}

static bool
isInstantiation(Type* sub, Type* super) {
  Type * cur;
  cur = sub->instantiatedFrom;
  while (cur && cur != super) {
    cur = cur->instantiatedFrom;
  }

  return cur == super;
}


static bool
isSubTypeOrInstantiation(Type* sub, Type* super) {
  if (sub == super)
    return true;
  forv_Vec(Type, parent, sub->dispatchParents) {
    if (isSubTypeOrInstantiation(parent, super))
      return true;
  }
  if (sub->instantiatedFrom &&
      isSubTypeOrInstantiation(sub->instantiatedFrom, super))
    return true;
  return false;
}


static void
insertValueTemp(Expr* insertPoint, Expr* actual) {
  if (SymExpr* se = toSymExpr(actual)) {
    if (!se->symbol()->type->refType) {
      VarSymbol* tmp = newTemp("_value_tmp_", se->symbol()->getValType());
      insertPoint->insertBefore(new DefExpr(tmp));
      insertPoint->insertBefore(new CallExpr(PRIM_MOVE, tmp, new
            CallExpr(PRIM_DEREF, se->symbol())));
      se->setSymbol(tmp);
    }
  }
}


//
// returns resolved function if the function requires an implicit
// destroy of its returned value (i.e. reference count)
//
// Currently, FLAG_DONOR_FN is only relevant when placed on
// chpl__autoCopy().
//
FnSymbol*
requiresImplicitDestroy(CallExpr* call) {
  if (FnSymbol* fn = call->isResolved()) {
    FnSymbol* parent = call->getFunction();
    INT_ASSERT(parent);

    if (!parent->hasFlag(FLAG_DONOR_FN) &&
        // No autocopy/destroy calls in a donor function (this might
        // need to change when this flag is used more generally)).
        // Currently, this assumes we have thoughtfully written
        // chpl__autoCopy functions.

        // Return type is a record (which includes array, domain, dist,
        // user record)
        isRecord(fn->retType) &&

        // These are special functions where we don't want to destroy
        // the result
        !fn->hasFlag(FLAG_NO_IMPLICIT_COPY) &&
        !fn->isIterator() &&
        !fn->retType->symbol->hasFlag(FLAG_RUNTIME_TYPE_VALUE) &&
        !fn->hasFlag(FLAG_DONOR_FN) &&
        !fn->hasFlag(FLAG_INIT_COPY_FN) &&
        strcmp(fn->name, "=") &&
        strcmp(fn->name, "_defaultOf") &&
        !fn->hasFlag(FLAG_AUTO_II) &&
        !fn->hasFlag(FLAG_CONSTRUCTOR) &&
        !fn->hasFlag(FLAG_TYPE_CONSTRUCTOR)) {
      return fn;
    }
  }
  return NULL;
}


static Expr*
postFold(Expr* expr) {
  Expr* result = expr;
  if (!expr->parentSymbol)
    return result;

  SET_LINENO(expr);
  if (CallExpr* call = toCallExpr(expr)) {
    if (FnSymbol* fn = call->isResolved()) {
      if (fn->retTag == RET_PARAM || fn->hasFlag(FLAG_MAYBE_PARAM)) {
        VarSymbol* ret = toVarSymbol(fn->getReturnSymbol());
        if (ret && ret->immediate) {
          result = new SymExpr(ret);
          expr->replace(result);
        } else if (EnumSymbol* es = toEnumSymbol(fn->getReturnSymbol())) {
          result = new SymExpr(es);
          expr->replace(result);
        } else if (ret == gVoid) {
          result = new SymExpr(gVoid);
          expr->replace(result);
        }
      }
      if (fn->hasFlag(FLAG_MAYBE_TYPE) && fn->getReturnSymbol()->hasFlag(FLAG_TYPE_VARIABLE))
        fn->retTag = RET_TYPE;
      if (fn->retTag == RET_TYPE) {
        Symbol* ret = fn->getReturnSymbol();
        if (!ret->type->symbol->hasFlag(FLAG_HAS_RUNTIME_TYPE)) {
          result = new SymExpr(ret->type->symbol);
          expr->replace(result);
        }
      }
      if (call->isNamed("=")) {
        if (SymExpr* lhs = toSymExpr(call->get(1))) {
          if (lhs->symbol()->hasFlag(FLAG_MAYBE_PARAM) || lhs->symbol()->isParameter()) {
            if (paramMap.get(lhs->symbol())) {
              USR_FATAL(call, "parameter set multiple times");
            }
          }
        }
      }
    } else if (call->isPrimitive(PRIM_QUERY_TYPE_FIELD) ||
               call->isPrimitive(PRIM_QUERY_PARAM_FIELD)) {
      SymExpr* classWrap = toSymExpr(call->get(1));
      // Really should be a symExpr
      INT_ASSERT(classWrap);
      AggregateType* ct = toAggregateType(classWrap->symbol()->type);
      if (!ct) {
        USR_FATAL(call, "Attempted to obtain field of a type that was not a record or class");
      }
      const char* memberName = get_string(call->get(2));

      // Finds the field matching the specified name.
      Vec<Symbol *> keys;
      ct->substitutions.get_keys(keys);
      forv_Vec(Symbol, key, keys) {
        if (!strcmp(memberName, key->name)) {
          // If there is a substitution for it, replace this call with that
          // substitution
          if (Symbol* value = ct->substitutions.get(key)) {
              result = new SymExpr(value);
              expr->replace(result);
          }
        }
      }
    }
    // param initialization should not involve PRIM_ASSIGN or "=".
    else if (call->isPrimitive(PRIM_MOVE)) {
      bool set = false;
      if (SymExpr* lhs = toSymExpr(call->get(1))) {
        if (lhs->symbol()->hasFlag(FLAG_MAYBE_PARAM) || lhs->symbol()->isParameter()) {
          if (paramMap.get(lhs->symbol()))
            INT_FATAL(call, "parameter set multiple times");
          VarSymbol* lhsVar = toVarSymbol(lhs->symbol());
          // We are expecting the LHS to be a var (what else could it be? )
          if (lhsVar->immediate) {
            // The value of the LHS of this move has already been
            // established, most likely through a construct like
            // if (cond) return x;
            // return y;
            // In this case, the first 'true' conditional that hits a return
            // can fast-forward to the end of the routine, and some
            // resolution time can be saved.
            // Re-enable the fatal error to catch this case; the correct
            // solution is to ensure that the containing expression is never
            // resolved, using the abbreviated resolution suggested above.
            // INT_ASSERT(!lhsVar->immediate);
            set = true; // That is, set previously.
          } else {
            if (SymExpr* rhs = toSymExpr(call->get(2))) {
              if (VarSymbol* rhsVar = toVarSymbol(rhs->symbol())) {
                if (rhsVar->immediate) {
                  paramMap.put(lhs->symbol(), rhsVar);
                  lhs->symbol()->defPoint->remove();
                  makeNoop(call);
                  set = true;
                }
              }
              if (EnumSymbol* rhsv = toEnumSymbol(rhs->symbol())) {
                paramMap.put(lhs->symbol(), rhsv);
                lhs->symbol()->defPoint->remove();
                makeNoop(call);
                set = true;
              }
            }
          }
          if (Symbol* lhsSym = lhs->symbol()) {
            if (lhsSym->isParameter()) {
              if (!lhsSym->hasFlag(FLAG_TEMP)) {
                if (!isLegalParamType(lhsSym->type)) {
                  USR_FATAL_CONT(call, "'%s' is not of a supported param type", lhsSym->name);
                } else if (!set) {
                  USR_FATAL_CONT(call, "Initializing parameter '%s' to value not known at compile time", lhsSym->name);
                  lhs->symbol()->removeFlag(FLAG_PARAM);
                }
              } else /* this is a compiler temp */ {
                if (lhsSym->hasFlag(FLAG_RVV) && !set) {
                  USR_FATAL_CONT(call, "'param' functions cannot return non-'param' values");
                }
              }
            }
          }
        }
        if (!set) {
          if (lhs->symbol()->hasFlag(FLAG_MAYBE_TYPE)) {
            // Add FLAG_TYPE_VARIABLE when relevant
            if (SymExpr* rhs = toSymExpr(call->get(2))) {
              if (rhs->symbol()->hasFlag(FLAG_TYPE_VARIABLE))
                lhs->symbol()->addFlag(FLAG_TYPE_VARIABLE);
            } else if (CallExpr* rhs = toCallExpr(call->get(2))) {
              if (FnSymbol* fn = rhs->isResolved()) {
                if (fn->retTag == RET_TYPE)
                  lhs->symbol()->addFlag(FLAG_TYPE_VARIABLE);
              } else if (rhs->isPrimitive(PRIM_DEREF)) {
                if (isTypeExpr(rhs->get(1)))
                  lhs->symbol()->addFlag(FLAG_TYPE_VARIABLE);
              }
            }
          }
          if (CallExpr* rhs = toCallExpr(call->get(2))) {
            if (rhs->isPrimitive(PRIM_TYPEOF)) {
              lhs->symbol()->addFlag(FLAG_TYPE_VARIABLE);
            }
            if (FnSymbol* fn = rhs->isResolved()) {
              if (!strcmp(fn->name, "=") && fn->retType == dtVoid) {
                call->replace(rhs->remove());
                result = rhs;
                set = true;
              }
            }
          }
        }

        if (!set) {
          if (lhs->symbol()->hasFlag(FLAG_EXPR_TEMP) &&
              !lhs->symbol()->hasFlag(FLAG_TYPE_VARIABLE)) {
            if (CallExpr* rhsCall = toCallExpr(call->get(2))) {
              if (requiresImplicitDestroy(rhsCall)) {
                // this still semes to be necessary even if
                // isUserDefinedRecord(lhs->symbol()->type) == true
                // see call-expr-tmp.chpl for example
                lhs->symbol()->addFlag(FLAG_INSERT_AUTO_COPY);
                lhs->symbol()->addFlag(FLAG_INSERT_AUTO_DESTROY);
              }
            }
          }

          if (isReferenceType(lhs->symbol()->type) ||
              lhs->symbol()->type->symbol->hasFlag(FLAG_REF_ITERATOR_CLASS) ||
              lhs->symbol()->type->symbol->hasFlag(FLAG_ARRAY))
            // Should this conditional include domains, distributions, sync and/or single?
            // TODO -- remove this? Or explain its purpose?
            lhs->symbol()->removeFlag(FLAG_EXPR_TEMP);
        }
        if (!set) {
          if (CallExpr* rhs = toCallExpr(call->get(2))) {
            if (rhs->isPrimitive(PRIM_NO_INIT)) {
              // If the lhs is a primitive, then we can safely just remove this
              // value.  Otherwise the type needs to be resolved a little
              // further and so this statement can't be removed until
              // resolveRecordInitializers
              if (!isAggregateType(rhs->get(1)->getValType())) {
                makeNoop(call);
              }
            }
          }
        }
      }
    } else if (call->isPrimitive(PRIM_GET_MEMBER)) {
      Type* baseType = call->get(1)->getValType();
      const char* memberName = get_string(call->get(2));
      Symbol* sym = baseType->getField(memberName);
      SymExpr* left = toSymExpr(call->get(1));
      VarSymbol* varSym = toVarSymbol(sym);
      if (left && left->symbol()->hasFlag(FLAG_TYPE_VARIABLE)) {
        result = new SymExpr(sym->type->symbol);
        call->replace(result);
      } else if (sym->isParameter() || (varSym && varSym->isType())) {
        Vec<Symbol*> keys;
        baseType->substitutions.get_keys(keys);
        forv_Vec(Symbol, key, keys) {
          if (!strcmp(sym->name, key->name)) {
            if (Symbol* value = baseType->substitutions.get(key)) {
              result = new SymExpr(value);
              call->replace(result);
            }
          }
        }
      }
    } else if (call->isPrimitive(PRIM_IS_SUBTYPE)) {
      if (isTypeExpr(call->get(1)) || isTypeExpr(call->get(2))) {
        Type* lt = call->get(2)->getValType(); // a:t cast is cast(t,a)
        Type* rt = call->get(1)->getValType();
        if (lt != dtUnknown && rt != dtUnknown && lt != dtAny &&
            rt != dtAny && !lt->symbol->hasFlag(FLAG_GENERIC)) {
          bool is_true = isSubTypeOrInstantiation(lt, rt);
          result = (is_true) ? new SymExpr(gTrue) : new SymExpr(gFalse);
          call->replace(result);
        }
      }
    } else if (call->isPrimitive(PRIM_CAST)) {
      Type* t= call->get(1)->typeInfo();
      if (t == dtUnknown)
        INT_FATAL(call, "Unable to resolve type");
      call->get(1)->replace(new SymExpr(t->symbol));
    } else if (call->isPrimitive("string_compare")) {
      SymExpr* lhs = toSymExpr(call->get(1));
      SymExpr* rhs = toSymExpr(call->get(2));
      INT_ASSERT(lhs && rhs);
      if (lhs->symbol()->isParameter() && rhs->symbol()->isParameter()) {
        const char* lstr = get_string(lhs);
        const char* rstr = get_string(rhs);
        int comparison = strcmp(lstr, rstr);
        result = new SymExpr(new_IntSymbol(comparison));
        call->replace(result);
      }
    } else if (call->isPrimitive("string_concat")) {
      SymExpr* lhs = toSymExpr(call->get(1));
      SymExpr* rhs = toSymExpr(call->get(2));
      INT_ASSERT(lhs && rhs);
      if (lhs->symbol()->isParameter() && rhs->symbol()->isParameter()) {
        const char* lstr = get_string(lhs);
        const char* rstr = get_string(rhs);
        if (lhs->symbol()->type == dtString)
          result = new SymExpr(new_StringSymbol(astr(lstr, rstr)));
        else
          result = new SymExpr(new_CStringSymbol(astr(lstr, rstr)));
        call->replace(result);
      }
    } else if (call->isPrimitive("string_length")) {
      SymExpr* se = toSymExpr(call->get(1));
      INT_ASSERT(se);
      if (se->symbol()->isParameter()) {
        const char* str = get_string(se);
        int length = unescapeString(str, se).length();
        result = new SymExpr(new_IntSymbol(length, INT_SIZE_DEFAULT));
        call->replace(result);
      }
    } else if (call->isPrimitive("ascii")) {
      SymExpr* se = toSymExpr(call->get(1));
      INT_ASSERT(se);
      if (se->symbol()->isParameter()) {
        const char* str = get_string(se);
        const std::string unescaped = unescapeString(str, se);
        result = new SymExpr(new_UIntSymbol((int)unescaped[0], INT_SIZE_8));
        call->replace(result);
      }
    } else if (call->isPrimitive("string_contains")) {
      SymExpr* lhs = toSymExpr(call->get(1));
      SymExpr* rhs = toSymExpr(call->get(2));
      INT_ASSERT(lhs && rhs);
      if (lhs->symbol()->isParameter() && rhs->symbol()->isParameter()) {
        const char* lstr = get_string(lhs);
        const char* rstr = get_string(rhs);
        result = new SymExpr(strstr(lstr, rstr) ? gTrue : gFalse);
        call->replace(result);
      }
    } else if (call->isPrimitive(PRIM_UNARY_MINUS)) {
      FOLD_CALL1(P_prim_minus);
    } else if (call->isPrimitive(PRIM_UNARY_PLUS)) {
      FOLD_CALL1(P_prim_plus);
    } else if (call->isPrimitive(PRIM_UNARY_NOT)) {
      FOLD_CALL1(P_prim_not);
    } else if (call->isPrimitive(PRIM_UNARY_LNOT)) {
      FOLD_CALL1(P_prim_lnot);
    } else if (call->isPrimitive(PRIM_ADD)) {
      FOLD_CALL2(P_prim_add);
    } else if (call->isPrimitive(PRIM_SUBTRACT)) {
      FOLD_CALL2(P_prim_subtract);
    } else if (call->isPrimitive(PRIM_MULT)) {
      FOLD_CALL2(P_prim_mult);
    } else if (call->isPrimitive(PRIM_DIV)) {
      FOLD_CALL2(P_prim_div);
    } else if (call->isPrimitive(PRIM_MOD)) {
      FOLD_CALL2(P_prim_mod);
    } else if (call->isPrimitive(PRIM_EQUAL)) {
      FOLD_CALL2(P_prim_equal);
    } else if (call->isPrimitive(PRIM_NOTEQUAL)) {
      FOLD_CALL2(P_prim_notequal);
    } else if (call->isPrimitive(PRIM_LESSOREQUAL)) {
      FOLD_CALL2(P_prim_lessorequal);
    } else if (call->isPrimitive(PRIM_GREATEROREQUAL)) {
      FOLD_CALL2(P_prim_greaterorequal);
    } else if (call->isPrimitive(PRIM_LESS)) {
      FOLD_CALL2(P_prim_less);
    } else if (call->isPrimitive(PRIM_GREATER)) {
      FOLD_CALL2(P_prim_greater);
    } else if (call->isPrimitive(PRIM_AND)) {
      FOLD_CALL2(P_prim_and);
    } else if (call->isPrimitive(PRIM_OR)) {
      FOLD_CALL2(P_prim_or);
    } else if (call->isPrimitive(PRIM_XOR)) {
      FOLD_CALL2(P_prim_xor);
    } else if (call->isPrimitive(PRIM_POW)) {
      FOLD_CALL2(P_prim_pow);
    } else if (call->isPrimitive(PRIM_LSH)) {
      FOLD_CALL2(P_prim_lsh);
    } else if (call->isPrimitive(PRIM_RSH)) {
      FOLD_CALL2(P_prim_rsh);
    } else if (call->isPrimitive(PRIM_REQUIRE)) {
      Expr* arg = call->argList.only();
      const char* str;
      if (get_string(arg, &str)) {
        processStringInRequireStmt(str, false);
      } else {
        USR_FATAL(call, "'require' statements require string arguments");
      }
      result = new CallExpr(PRIM_NOOP);
      call->replace(result);
    } else if (call->isPrimitive(PRIM_ARRAY_ALLOC) ||
               (call->primitive &&
                (!strncmp("_fscan", call->primitive->name, 6) ||
                 !strcmp("_readToEndOfLine", call->primitive->name) ||
                 !strcmp("_now_timer", call->primitive->name)))) {
      //
      // these primitives require temps to dereference actuals
      //   why not do this to all primitives?
      //
      for_actuals(actual, call) {
        insertValueTemp(call->getStmtExpr(), actual);
      }
    }
  } else if (SymExpr* sym = toSymExpr(expr)) {
    if (Symbol* val = paramMap.get(sym->symbol())) {
      CallExpr* call = toCallExpr(sym->parentExpr);
      if (call && call->get(1) == sym) {
        // This is a place where param substitution has already determined the
        // value of a move or assignment. If it's a RVV, then we should ignore
        // the update because the RVV may have multiple valid defs in the AST
        // that we currently cannot squash if there are multiple return
        // statements. For example, consider the following param function:
        //
        // proc foo(type t) param {
        //   if firstCheck(t) then return true;
        //   if otherCheck(t) then return false;
        //   return true;
        // }
        //
        // The final "return true" can manifest as a PRIM_MOVE into the RVV
        // variable. I think we're currently unable to move the def because
        // of GOTOs.
        //
        // If it's not a RVV, then we might be assigning to a user-defined
        // param multiple times. In that case, we'll just return the result
        // and let resolution catch the problem later.
        //
        // The substitution usually happens before resolution, so for
        // assignment, we key off of the name :-(
        if (call->isPrimitive(PRIM_MOVE) || call->isNamed("=")) {
          if (sym->symbol()->hasFlag(FLAG_RVV)) {
            makeNoop(call);
          }
          return result;
        }
      }

      if (sym->symbol()->type != dtUnknown && sym->symbol()->type != val->type) {
        CallExpr* cast = createCast(val, sym->symbol());
        sym->replace(cast);

        // see whether preFold will fold this _cast call
        Expr* prevResult = result;
        result = preFold(cast);
        if (result == cast) {
          // if it doesn't, put things back as they were:
          cast->replace(sym);
          result = prevResult;
          // and then do what we would've done if we hadn't used the cast
          sym->setSymbol(val);
        }
      } else {
        sym->setSymbol(val);
      }
    }
  }

  if (CondStmt* cond = toCondStmt(result->parentExpr)) {
    if (cond->condExpr == result) {
      if (Expr* expr = cond->foldConstantCondition()) {
        result = expr;
      } else {
        //
        // push try block
        //
        if (SymExpr* se = toSymExpr(result))
          if (se->symbol() == gTryToken)
            tryStack.add(cond);
      }
    }
  }

  //
  // pop try block and delete else
  //
  if (tryStack.n) {
    if (BlockStmt* block = toBlockStmt(result)) {
      if (tryStack.tail()->thenStmt == block) {
        tryStack.tail()->replace(block->remove());
        tryStack.pop();
      }
    }
  }

  return result;
}


static bool is_param_resolved(FnSymbol* fn, Expr* expr) {
  if (BlockStmt* block = toBlockStmt(expr)) {
    if (block->isWhileStmt() == true) {
      USR_FATAL(expr, "param function cannot contain a non-param while loop");

    } else if (block->isForLoop() == true) {
      USR_FATAL(expr, "param function cannot contain a non-param for loop");

    } else if (block->isLoopStmt() == true) {
      USR_FATAL(expr, "param function cannot contain a non-param loop");
    }
  }

  if (BlockStmt* block = toBlockStmt(expr->parentExpr)) {
    if (isCondStmt(block->parentExpr)) {
      USR_FATAL(block->parentExpr,
                "param function cannot contain a non-param conditional");
    }
  }

  if (paramMap.get(fn->getReturnSymbol())) {
    CallExpr* call = toCallExpr(fn->body->body.tail);
    INT_ASSERT(call);
    INT_ASSERT(call->isPrimitive(PRIM_RETURN));
    call->get(1)->replace(new SymExpr(paramMap.get(fn->getReturnSymbol())));
    return true; // param function is resolved
  }

  return false;
}


// Resolves an expression and manages the callStack and tryStack.
// On success, returns the call that was passed in.
// On a try failure, returns either the expression preceding the elseStmt,
// substituted for the body of the param condition (if that substitution could
// be made), or NULL.
// If null, then resolution of the current block should be aborted.  tryFailure
// is true in this case, so the search for a matching elseStmt continue in the
// surrounding block or call.
static Expr*
resolveExpr(Expr* expr) {
  Expr* const origExpr = expr;
  FnSymbol*   fn       = toFnSymbol(expr->parentSymbol);

  SET_LINENO(expr);

  if (isContextCallExpr(expr)) {
    // context call expressions are always already resolved
    // since they are created in resolveNormalFunction to represent
    // alternative resolutions.
    return expr;
  }

  if (SymExpr* se = toSymExpr(expr)) {
    if (se->symbol()) {
      makeRefType(se->symbol()->type);
    }
  }

  expr = preFold(expr);

  if (fn && fn->retTag == RET_PARAM) {
    if (is_param_resolved(fn, expr)) {
      return expr;
    }
  }

  if (DefExpr* def = toDefExpr(expr)) {
    if (def->init) {
      // This section was added to handle type a = b
      Expr* init = preFold(def->init);
      init = resolveExpr(init);
      // expr is unchanged, so is treated as "resolved".
    }

    if (def->sym->hasFlag(FLAG_CHPL__ITER)) {
      implementForallIntents1(def);
    }
  }

  if (CallExpr* call = toCallExpr(expr)) {
    if (call->isPrimitive(PRIM_ERROR) ||
        call->isPrimitive(PRIM_WARNING)) {
      issueCompilerError(call);
    }

    callStack.add(call);

    resolveCall(call);

    if (!tryFailure && call->isResolved()) {
      if (CallExpr* origToLeaderCall = toPrimToLeaderCall(origExpr))
        // ForallLeaderArgs: process the leader that 'call' invokes.
        implementForallIntents2(call, origToLeaderCall);

      else if (CallExpr* eflopiHelper = eflopiMap[call]) {
        implementForallIntents2wrapper(call, eflopiHelper);
      }

      // For ContextCallExprs, be sure to resolve all of the
      // functions that could be called.
      if (ContextCallExpr* cc = toContextCallExpr(call->parentExpr)) {
        CallExpr* refCall = NULL;
        CallExpr* valueCall = NULL;
        CallExpr* constRefCall = NULL;

        cc->getCalls(refCall, valueCall, constRefCall);

        FnSymbol* refFn = refCall->isResolved();
        FnSymbol* valueFn = valueCall?valueCall->isResolved():NULL;
        FnSymbol* constRefFn = constRefCall?constRefCall->isResolved():NULL;

        INT_ASSERT(refFn && (valueFn || constRefFn));
        resolveFns(refFn);

        if (valueFn)
          resolveFns(valueFn);
        if (constRefFn)
          resolveFns(constRefFn);

        // Produce an error if the return types do not match.
        // This error is skipped for iterators because
        // the return type of an iterator is e.g. an iterator record
        // which is not the same as the yielded type.
        if (!refFn->isIterator()) {
          if (valueFn &&
              refFn->retType->getValType() != valueFn->retType->getValType()) {
            USR_FATAL_CONT(cc, "invalid ref return pair: return types differ");
            USR_FATAL_CONT(valueFn, "function returns %s",
                           toString(valueFn->retType));
            USR_FATAL_CONT(refFn, "function returns %s",
                           toString(refFn->retType));
            USR_STOP();
          }
          if (constRefFn &&
              refFn->retType->getValType() != constRefFn->retType->getValType()) {
            USR_FATAL_CONT(cc, "invalid ref return pair: return types differ");
            USR_FATAL_CONT(constRefFn, "function returns %s",
                           toString(constRefFn->retType));
            USR_FATAL_CONT(refFn, "function returns %s",
                           toString(refFn->retType));
            USR_STOP();
          }
        }

        // Proceed using the designated call option
        expr = getDesignatedCall(cc);
      } else {
        INT_ASSERT(call->isResolved());
        resolveFns(call->isResolved());
      }
    }

    if (tryFailure) {
      if (tryStack.n > 0 && tryStack.tail()->parentSymbol == fn) {
        // The code in the 'true' branch of a tryToken conditional has failed
        // to resolve fully. Roll the callStack back to the function where
        // the nearest tryToken conditional is and replace the entire
        // conditional with the 'false' branch then continue resolution on
        // it.  If the 'true' branch did fully resolve, we would replace the
        // conditional with the 'true' branch instead.
        while (callStack.n > 0 &&
               callStack.tail()->isResolved() !=
               tryStack.tail()->elseStmt->parentSymbol) {
          callStack.pop();
        }

        BlockStmt* block = tryStack.tail()->elseStmt;

        tryStack.tail()->replace(block->remove());
        tryStack.pop();

        if (!block->prev)
          block->insertBefore(new CallExpr(PRIM_NOOP));

        tryFailure = false;

        return block->prev;
      } else {
        return NULL;
      }

    }

    callStack.pop();
  }

  if (SymExpr* sym = toSymExpr(expr)) {
    // Avoid record constructors via cast
    // should be fixed by out-of-order resolution
    CallExpr* parent = toCallExpr(sym->parentExpr);

    if (!parent ||
        !parent->isPrimitive(PRIM_IS_SUBTYPE) ||
        !sym->symbol()->hasFlag(FLAG_TYPE_VARIABLE)) {

      if (AggregateType* ct = toAggregateType(sym->typeInfo())) {
        // Don't try to resolve the defaultTypeConstructor for string literals
        // (resolution ordering issue, string literals are encountered too early
        // on and we don't know enough to be able to resolve them at that point)
        if (!(ct == dtString && (sym->symbol()->isParameter() ||
                                 sym->symbol()->hasFlag(FLAG_INSTANTIATED_PARAM))) &&
            !ct->symbol->hasFlag(FLAG_GENERIC) &&
            !ct->symbol->hasFlag(FLAG_ITERATOR_CLASS) &&
            !ct->symbol->hasFlag(FLAG_ITERATOR_RECORD) &&
            ct->defaultTypeConstructor) {
          resolveFormals(ct->defaultTypeConstructor);
          if (resolvedFormals.set_in(ct->defaultTypeConstructor)) {
            if (getPartialCopyInfo(ct->defaultTypeConstructor))
              instantiateBody(ct->defaultTypeConstructor);
            resolveFns(ct->defaultTypeConstructor);
          }
        }
      }
    }
  }

  return postFold(expr);
}


void
resolveBlockStmt(BlockStmt* blockStmt) {
  for_exprs_postorder(expr, blockStmt) {
    expr = resolveExpr(expr);

    if (tryFailure) {
      if (expr == NULL)
        return;

      tryFailure = false;
    }
  }
}


static void
computeReturnTypeParamVectors(BaseAST* ast,
                              Symbol* retSymbol,
                              Vec<Type*>& retTypes,
                              Vec<Symbol*>& retParams) {
  if (CallExpr* call = toCallExpr(ast)) {
    if (call->isPrimitive(PRIM_MOVE)) {
      if (SymExpr* sym = toSymExpr(call->get(1))) {
        if (sym->symbol() == retSymbol) {
          if (SymExpr* sym = toSymExpr(call->get(2)))
            retParams.add(sym->symbol());
          else
            retParams.add(NULL);
          retTypes.add(call->get(2)->typeInfo());
        }
      }
    }
  }

  AST_CHILDREN_CALL(ast, computeReturnTypeParamVectors, retSymbol, retTypes, retParams);
}

static void
insertCasts(BaseAST* ast, FnSymbol* fn, Vec<CallExpr*>& casts) {
  if (CallExpr* call = toCallExpr(ast)) {
    if (call->parentSymbol == fn) {
      if (call->isPrimitive(PRIM_MOVE)) {
        if (SymExpr* lhs = toSymExpr(call->get(1))) {
          Type* lhsType = lhs->symbol()->type;
          if (lhsType != dtUnknown) {
            Expr* rhs = call->get(2);
            Type* rhsType = rhs->typeInfo();
            CallExpr* rhsCall = toCallExpr(rhs);

            if (call->id == breakOnResolveID)
              gdbShouldBreakHere();

            if (rhsCall && rhsCall->isPrimitive(PRIM_COERCE)) {
              rhsType = rhsCall->get(1)->typeInfo();
            }

            // would this be simpler with getValType?
            bool typesDiffer = (rhsType != lhsType &&
                                rhsType->refType != lhsType &&
                                rhsType != lhsType->refType);

            SET_LINENO(rhs);

            // Generally, we want to add casts for PRIM_MOVE that have two
            // different types. This function also handles PRIM_COERCE on the
            // right-hand side by either removing the PRIM_COERCE entirely if
            // the types are the same, or by using a = call if the types are
            // different. It could use a _cast call if the types are different,
            // but the = call works better in cases where an array is returned.

            if (rhsCall && rhsCall->isPrimitive(PRIM_COERCE)) {
              // handle move lhs, coerce rhs
              SymExpr* fromExpr = toSymExpr(rhsCall->get(1));
              SymExpr* fromTypeExpr = toSymExpr(rhsCall->get(2));
              Symbol* from = fromExpr->symbol();
              Symbol* fromType = fromTypeExpr->symbol();
              Symbol* to = lhs->symbol();

              // Check that lhsType == the result of coercion
              INT_ASSERT(lhsType == rhsCall->typeInfo());

              if (!typesDiffer) {
                // types are the same. remove coerce and
                // handle reference level adjustments. No cast necessary.

                if (rhsType == lhsType)
                  rhs = new SymExpr(from);
                else if (rhsType == lhsType->refType)
                  rhs = new CallExpr(PRIM_DEREF, new SymExpr(from));
                else if (rhsType->refType == lhsType)
                  rhs = new CallExpr(PRIM_ADDR_OF, new SymExpr(from));

                CallExpr* move = new CallExpr(PRIM_MOVE, to, rhs);
                call->replace(move);
                casts.add(move);
              } else if (lhsType->symbol->hasFlag(FLAG_HAS_RUNTIME_TYPE) ||
                         rhsType->symbol->hasFlag(FLAG_HAS_RUNTIME_TYPE) ) {

                // Use = if the types differ.  This should cause the 'from'
                // value to be coerced to 'to' if possible or result in an
                // compilation error. We use = here (vs _cast) in order to work
                // better with returning arrays. We could probably use _cast
                // instead of = if fromType does not have a runtime type.

                CallExpr* init = new CallExpr(PRIM_NO_INIT, fromType);
                CallExpr* moveInit = new CallExpr(PRIM_MOVE, to, init);
                call->insertBefore(moveInit);

                // By resolving =, we will generate an error if from cannot be
                // coerced into to.
                CallExpr* assign = new CallExpr("=", to, from);
                call->insertBefore(assign);

                // Resolve each of the new CallExprs They need to be resolved
                // separately since resolveExpr does not recurse.
                resolveExpr(init);
                resolveExpr(moveInit);
                resolveExpr(assign);

                // We've replaced the move with no-init/assign, so remove it.
                call->remove();
              } else {
                // Add a cast if the types don't match

                // Remove the right-hand-side, which is call->get(2)
                // The code below assumes it is the final argument
                rhs->remove();

                Symbol* tmp = NULL;
                if (SymExpr* se = toSymExpr(fromExpr)) {
                  tmp = se->symbol();
                } else {
                  tmp = newTemp("_cast_tmp_", fromExpr->typeInfo());
                  call->insertBefore(new DefExpr(tmp));
                  call->insertBefore(new CallExpr(PRIM_MOVE, tmp, fromExpr));
                }

                CallExpr* cast = createCast(tmp, lhsType->symbol);
                call->insertAtTail(cast);
                casts.add(cast);
              }

            } else {
              // handle adding casts for a regular PRIM_MOVE

              if (typesDiffer) {

                // Remove the right-hand-side, which is call->get(2)
                // The code below assumes it is the final argument
                rhs->remove();

                // Add a cast if the types don't match
                Symbol* tmp = NULL;
                if (SymExpr* se = toSymExpr(rhs)) {
                  tmp = se->symbol();
                } else {
                  tmp = newTemp("_cast_tmp_", rhs->typeInfo());
                  call->insertBefore(new DefExpr(tmp));
                  call->insertBefore(new CallExpr(PRIM_MOVE, tmp, rhs->copy()));
                }

                if (lhsType->symbol->hasFlag(FLAG_TUPLE) &&
                    lhs->symbol()->hasFlag(FLAG_RVV)) {
                  // When returning tuples, we might return a
                  // tuple containing a ref, while the return type
                  // is the tuple with no refs. This code adjusts
                  // the AST to compensate.
                  CallExpr* unref = new CallExpr("chpl__unref", tmp);
                  call->insertAtTail(unref);
                  resolveExpr(unref);
                } else {
                  CallExpr* cast = createCast(tmp, lhsType->symbol);
                  call->insertAtTail(cast);
                  casts.add(cast);
                }
              } else {
                // types are the same.
                // handle reference level adjustments. No cast necessary.

                if (rhsType == lhsType->refType) {
                  lhs->remove();
                  rhs->remove();
                  CallExpr* move = new CallExpr(PRIM_MOVE, lhs, new CallExpr(PRIM_DEREF, rhs));
                  call->replace(move);
                  casts.add(move);
                }
              }
            }
          }
        }
      }
    }
  }
  AST_CHILDREN_CALL(ast, insertCasts, fn, casts);
}

//
// insert casts as necessary
//
void insertAndResolveCasts(FnSymbol* fn) {
  if (fn->retTag != RET_PARAM) {
    Vec<CallExpr*> casts;

    insertCasts(fn->body, fn, casts);

    forv_Vec(CallExpr, cast, casts) {
      resolveCallAndCallee(cast, true);
    }
  }
}


static void instantiate_default_constructor(FnSymbol* fn) {
  //
  // instantiate initializer
  //
  // but don't bother for tuples since tuple init is created
  // along with tuple type.
  //
  if (fn->instantiatedFrom && !fn->hasFlag(FLAG_PARTIAL_TUPLE)) {
    INT_ASSERT(!fn->retType->defaultInitializer);
    FnSymbol* instantiatedFrom = fn->instantiatedFrom;
    while (instantiatedFrom->instantiatedFrom)
      instantiatedFrom = instantiatedFrom->instantiatedFrom;

    CallExpr* call = new CallExpr(instantiatedFrom->retType->defaultInitializer);

    // This should not be happening for iterators.
    TypeSymbol* ts = instantiatedFrom->retType->symbol;
    INT_ASSERT(!ts->hasEitherFlag(FLAG_ITERATOR_RECORD, FLAG_ITERATOR_CLASS));

    for_formals(formal, fn) {
      if (formal->type == dtMethodToken || formal == fn->_this) {
        call->insertAtTail(formal);
      } else if (paramMap.get(formal)) {
        call->insertAtTail(new NamedExpr(formal->name, new SymExpr(paramMap.get(formal))));
      } else {
        Symbol* field = fn->retType->getField(formal->name);
        if (instantiatedFrom->hasFlag(FLAG_TUPLE)) {
          call->insertAtTail(field);
        } else {
          call->insertAtTail(new NamedExpr(formal->name, new SymExpr(field)));
        }
      }
    }
    fn->insertBeforeEpilogue(call);
    resolveCall(call);
    fn->retType->defaultInitializer = call->isResolved();
    INT_ASSERT(fn->retType->defaultInitializer);
    //      resolveFns(fn->retType->defaultInitializer);
    call->remove();
  }
}

void resolveReturnType(FnSymbol* fn)
{
  // Resolve return type.
  Symbol* ret = fn->getReturnSymbol();
  Type* retType = ret->type;

  if (retType == dtUnknown) {

    Vec<Type*> retTypes;
    Vec<Symbol*> retParams;
    computeReturnTypeParamVectors(fn, ret, retTypes, retParams);

    if (retTypes.n == 1)
      retType = retTypes.head();
    else if (retTypes.n > 1) {
      // adjust the reference level:
      //  if they are all references, leave it that way
      //  otherwise make them all values.
      bool allRef = true;
      bool allValue = true;
      for (int i = 0; i < retTypes.n; i++) {
        if (isReferenceType(retTypes.v[i])) {
          allValue = false;
        } else {
          allRef = false;
        }
      }
      // If there is a mix, adjust the return types to be values.
      if (!allValue && !allRef) {
        for (int i = 0; i < retTypes.n; i++) {
          retTypes.v[i] = retTypes.v[i]->getValType();
        }
      }

      for (int i = 0; i < retTypes.n; i++) {
        bool best = true;
        for (int j = 0; j < retTypes.n; j++) {
          if (retTypes.v[i] != retTypes.v[j]) {
            bool requireScalarPromotion = false;
            if (!canDispatch(retTypes.v[j], retParams.v[j], retTypes.v[i], fn, &requireScalarPromotion))
              best = false;
            if (requireScalarPromotion)
              best = false;
          }
        }
        if (best) {
          retType = retTypes.v[i];
          break;
        }
      }
    }
    if (!fn->iteratorInfo) {
      if (retTypes.n == 0)
        retType = dtVoid;
    }
  }

  // For tuples, generally do not allow a tuple to contain a reference
  // when it is returned
  if (retType->symbol->hasFlag(FLAG_TUPLE) &&
      !doNotChangeTupleTypeRefLevel(fn, true)) {
    // Compute the tuple type without any refs
    // Set the function return type to that type.
    retType = getReturnedTupleType(fn, retType);
  }

  ret->type = retType;
  if (!fn->iteratorInfo) {
    if (retType == dtUnknown)
      USR_FATAL(fn, "unable to resolve return type");
    fn->retType = retType;
  }

}

void ensureInMethodList(FnSymbol* fn) {
  if (fn->hasFlag(FLAG_METHOD) && fn->_this != NULL) {
    Type* thisType = fn->_this->type->getValType();
    bool  found    = false;

    INT_ASSERT(thisType);
    INT_ASSERT(thisType != dtUnknown);

    forv_Vec(FnSymbol, method, thisType->methods) {
      if (method == fn) {
        found = true;
        break;
      }
    }

    if (found == false) {
      thisType->methods.add(fn);
    }
  }
}

// Simple wrappers to check if a function is a specific type of iterator
static bool isIteratorOfType(FnSymbol* fn, Symbol* iterTag) {
  if (fn->isIterator()) {
    for_formals(formal, fn) {
      if (formal->type == iterTag->type && paramMap.get(formal) == iterTag) {
        return true;
      }
    }
  }
  return false;
}
bool isLeaderIterator(FnSymbol* fn) {
  return isIteratorOfType(fn, gLeaderTag);
}
static bool isFollowerIterator(FnSymbol* fn) {
  return isIteratorOfType(fn, gFollowerTag);
}
bool isStandaloneIterator(FnSymbol* fn) {
  return isIteratorOfType(fn, gStandaloneTag);
}

// helper to identify explicitly vectorized iterators
static bool isVecIterator(FnSymbol* fn) {
  if (fn->isIterator()) {
    return fn->hasFlag(FLAG_VECTORIZE_YIELDING_LOOPS);
  }
  return false;
}

//
// If the returnSymbol of 'fn' is assigned to from an _array record, insert
// an autoCopy for that _array. If the autoCopy has not yet been resolved, this
// function will call 'resolveAutoCopyEtc'.
//
// This supports the 'copy-out' rule for returning arrays.
//
static void insertUnrefForArrayReturn(FnSymbol* fn) {
  Symbol* ret = fn->getReturnSymbol();

  // BHARSH: Should this also check if fn->retTag != RET_TYPE?
  //
  // Do nothing for these kinds of functions:
  if (fn->hasFlag(FLAG_CONSTRUCTOR) ||
      fn->hasFlag(FLAG_NO_COPY_RETURN) ||
      fn->hasFlag(FLAG_UNALIAS_FN) ||
      fn->hasFlag(FLAG_RUNTIME_TYPE_INIT_FN) ||
      fn->hasFlag(FLAG_INIT_COPY_FN) ||
      fn->hasFlag(FLAG_AUTO_COPY_FN) ||
      fn->hasFlag(FLAG_IF_EXPR_FN) ||
      fn->hasFlag(FLAG_RETURNS_ALIASING_ARRAY)) {
    return;
  }

  for_SymbolSymExprs(se, ret) {
    if (CallExpr* call = toCallExpr(se->parentExpr)) {
      if (call->isPrimitive(PRIM_MOVE) && se == call->get(1)) {
        Type* rhsType = call->get(2)->typeInfo();
        // TODO: Should we check if the RHS is a symbol with 'no auto
        // destroy' on it? If it is, then we'd be copying the RHS and it
        // would never be destroyed...
        if (rhsType->symbol->hasFlag(FLAG_ARRAY) &&
            isTypeExpr(call->get(2)) == false) {
          Expr* origRHS = call->get(2)->remove();
          VarSymbol* tmp = newTemp(arrayUnrefName, rhsType);

          // Used by callDestructors to catch assignment from a ref to
          // 'tmp' when we know we don't want to copy.
          tmp->addFlag(FLAG_NO_COPY);

          call->insertBefore(new DefExpr(tmp));
          CallExpr* init_unref_tmp = new CallExpr(PRIM_MOVE, tmp, origRHS->copy());
          call->insertBefore(init_unref_tmp);

          CallExpr* unrefCall = new CallExpr("chpl__unref", tmp);
          call->insertAtTail(unrefCall);
          FnSymbol* unrefFn = resolveNormalCall(unrefCall);
          resolveFns(unrefFn);

          if (unrefFn->retType == tmp->typeInfo()) {
            // If the types are equal, we must be dealing with a non-view
            // array, so we can remove the useless unref call.
            unrefCall->replace(origRHS->copy());

            // Remove now-useless AST
            tmp->defPoint->remove();
            init_unref_tmp->remove();
            INT_ASSERT(unrefCall->inTree() == false);
          }
        }
      }
    }
  }
}

void
resolveFns(FnSymbol* fn) {
  if (fn->isResolved())
    return;

  if (fn->id == breakOnResolveID) {
    printf("breaking on resolve fn:\n");
    print_view(fn);
    gdbShouldBreakHere();
  }

  fn->addFlag(FLAG_RESOLVED);

  if (fn->hasFlag(FLAG_EXTERN)) {
    resolveBlockStmt(fn->body);
    resolveReturnType(fn);
    return;
  }

  //
  // Mark serial loops that yield inside of follower, standalone, and
  // explicitly vectorized iterators as order independent. By using a forall
  // loop or a loop over a vectorized iterator, a user is asserting that the
  // loop can be executed in any iteration order. Here we just mark the
  // iterator's yielding loops as order independent as they are ones that will
  // actually execute the body of the loop that invoked the iterator. Note that
  // for nested loops with a single yield, only the inner most loop is marked.
  //
  if (isFollowerIterator(fn)   ||
      isStandaloneIterator(fn) ||
      isVecIterator(fn)) {
    std::vector<CallExpr*> callExprs;

    collectCallExprs(fn->body, callExprs);

    for_vector(CallExpr, call, callExprs) {
      if (call->isPrimitive(PRIM_YIELD)) {
        if (LoopStmt* loop = LoopStmt::findEnclosingLoop(call)) {
          if (loop->isCoforallLoop() == false) {
            loop->orderIndependentSet(true);
          }
        }
      }
    }
  }

  //
  // Mark leader and standalone parallel iterators for inlining. Also stash a
  // pristine copy of the iterator (required by forall intents)
  //
  if (isLeaderIterator(fn) || isStandaloneIterator(fn)) {
    fn->addFlag(FLAG_INLINE_ITERATOR);
    stashPristineCopyOfLeaderIter(fn, /*ignore_isResolved:*/ true);
  }

  insertFormalTemps(fn);

  resolveBlockStmt(fn->body);

  if (tryFailure) {
    fn->removeFlag(FLAG_RESOLVED);
    return;
  }

  if (fn->hasFlag(FLAG_TYPE_CONSTRUCTOR)) {
    AggregateType* ct = toAggregateType(fn->retType);

    if (!ct) {
      INT_FATAL(fn, "Constructor has no class type");
    }

    setScalarPromotionType(ct);

    if (!developer) {
      fixTypeNames(ct);
    }
  }


  insertUnrefForArrayReturn(fn);
  resolveReturnType(fn);

  //
  // insert casts as necessary
  //
  insertAndResolveCasts(fn);

  if (fn->isIterator() && !fn->iteratorInfo) {
    protoIteratorClass(fn);
  }

  // Resolve base class type constructors as well.
  if (fn->hasFlag(FLAG_TYPE_CONSTRUCTOR)) {
    forv_Vec(Type, parent, fn->retType->dispatchParents) {
      if (isAggregateType(parent)        == true     &&
          parent                         != dtValue  &&
          parent                         != dtObject &&
          parent->defaultTypeConstructor != NULL) {
        resolveFormals(parent->defaultTypeConstructor);

        if (resolvedFormals.set_in(parent->defaultTypeConstructor)) {
          resolveFns(parent->defaultTypeConstructor);
        }
      }
    }

    if (AggregateType* ct = toAggregateType(fn->retType)) {
      for_fields(field, ct) {
        if (AggregateType* fct = toAggregateType(field->type)) {
          if (fct->defaultTypeConstructor) {
            resolveFormals(fct->defaultTypeConstructor);

            if (resolvedFormals.set_in(fct->defaultTypeConstructor)) {
              resolveFns(fct->defaultTypeConstructor);
            }
          }
        }
      }
    }

    // This instantiates the default constructor
    // for  the corresponding type constructor.
    instantiate_default_constructor(fn);

    //
    // resolve destructor
    //
    if (AggregateType* ct = toAggregateType(fn->retType)) {
      if (!ct->destructor &&
          !ct->symbol->hasFlag(FLAG_REF) &&
          !isTupleContainingOnlyReferences(ct)) {
        BlockStmt* block = new BlockStmt();
        VarSymbol* tmp   = newTemp(ct);
        CallExpr*  call  = new CallExpr("deinit", gMethodToken, tmp);

        // In case resolveCall drops other stuff into the tree ahead of the
        // call, we wrap everything in a block for safe removal.

        block->insertAtHead(call);

        fn->insertAtHead(block);
        fn->insertAtHead(new DefExpr(tmp));

        resolveCallAndCallee(call);

        ct->destructor = call->isResolved();

        block->remove();

        tmp->defPoint->remove();
      }
    }
  }

  //
  // mark privatized classes
  //
  if (fn->hasFlag(FLAG_PRIVATIZED_CLASS)) {
    if (fn->getReturnSymbol() == gTrue) {
      fn->getFormal(1)->type->symbol->addFlag(FLAG_PRIVATIZED_CLASS);
    }
  }

  //
  // make sure methods are in the methods list
  //
  ensureInMethodList(fn);
}


static bool
possible_signature_match(FnSymbol* fn, FnSymbol* gn) {
  if (fn->name != gn->name)
    return false;
  if (fn->numFormals() != gn->numFormals())
    return false;
  for (int i = 3; i <= fn->numFormals(); i++) {
    ArgSymbol* fa = fn->getFormal(i);
    ArgSymbol* ga = gn->getFormal(i);
    if (strcmp(fa->name, ga->name))
      return false;
  }
  return true;
}


// Checks that types match.
// Note - does not currently check that instantiated params match.
static bool
signature_match(FnSymbol* fn, FnSymbol* gn) {
  if (fn->name != gn->name)
    return false;
  if (fn->numFormals() != gn->numFormals())
    return false;
  for (int i = 3; i <= fn->numFormals(); i++) {
    ArgSymbol* fa = fn->getFormal(i);
    ArgSymbol* ga = gn->getFormal(i);
    if (strcmp(fa->name, ga->name))
      return false;
    if (fa->type != ga->type)
      return false;
  }
  return true;
}


//
// add to vector icts all types instantiated from ct
//
static void
collectInstantiatedAggregateTypes(Vec<Type*>& icts, Type* ct) {
  forv_Vec(TypeSymbol, ts, gTypeSymbols) {
    if (ts->type->defaultTypeConstructor)
      if (!ts->hasFlag(FLAG_GENERIC) &&
          ts->type->defaultTypeConstructor->instantiatedFrom ==
          ct->defaultTypeConstructor) {
        icts.add(ts->type);
        INT_ASSERT(isInstantiation(ts->type, ct));
        INT_ASSERT(ts->type->instantiatedFrom == ct);
      }
  }
}


//
// return true if child overrides parent in dispatch table
//
static bool
isVirtualChild(FnSymbol* child, FnSymbol* parent) {
  if (Vec<FnSymbol*>* children = virtualChildrenMap.get(parent)) {
    forv_Vec(FnSymbol*, candidateChild, *children) {
      if (candidateChild == child)
        return true;
    }
  }
  return false;
}


/*

-----------
addToVirtualMaps, addAllToVirtualMaps, buildVirtualMaps

buildVirtualMaps invokes addAllToVirtualMaps on each method 'fn' declared in
each class.  Only non-generic classes and instantiations of generic classes are
considered.

addAllToVirtualMaps invokes addToVirtualMaps on each (transitive) dispatch
child for that class, passing that same method 'fn'.

addToVirtualMaps adds to the virtual maps all methods
in that dispatch child that could override the above 'fn'.

These functions go down the inheritance hierarchy because in the current
language, a call to a class with static type could dispatch to any child call.
If calling an arbitrary super method is supported, a call to an object of static
child type could end up calling something in the parent.

-----------
*/

//
// add methods that possibly match pfn to vector,
// but does not add instantiated generics, since addToVirtualMaps
// will instantiate again.
static void
collectMethodsForVirtualMaps(Vec<FnSymbol*>& methods, Type* ct, FnSymbol* pfn) {
  Vec<FnSymbol*> tmp;
  std::set<FnSymbol*> generics;

  // Gather the generic, concrete, instantiated methods
  for (Type* fromType = ct;
       fromType != NULL;
       fromType = fromType->instantiatedFrom) {

    forv_Vec(FnSymbol, cfn, fromType->methods) {
      if (cfn && possible_signature_match(pfn, cfn))
        tmp.add(cfn);
    }
  }

  // Don't add instantiations of generics if we were already
  // going to add the generic version. addToVirtualMaps will
  // re-instantiate.

  // So, gather a set of generic versions.
  forv_Vec(FnSymbol, cfn, tmp)
    if (cfn->hasFlag(FLAG_GENERIC))
      generics.insert(cfn);

  // Then, add anything not instantiated from something in
  // the set.
  forv_Vec(FnSymbol, cfn, tmp) {
    if (cfn->instantiatedFrom && generics.count(cfn->instantiatedFrom)) {
      // skip it
    } else {
      // add it
      methods.add(cfn);
    }
  }
}


// addToVirtualMaps itself goes through each method in ct and if
// that method could override pfn, adds it to the virtual maps
static void
addToVirtualMaps(FnSymbol* pfn, AggregateType* ct) {
  // Collect methods from ct and ct->instantiatedFrom.
  // Does not include generic instantiations - sometimes we
  // have to make the instantiation here, so we always run
  // through a code path that instantiates.
  Vec<FnSymbol*> methods;
  collectMethodsForVirtualMaps(methods, ct, pfn);

  forv_Vec(FnSymbol, cfn, methods) {
    if (cfn && !cfn->instantiatedFrom) {
      Vec<Type*> types;
      if (ct->symbol->hasFlag(FLAG_GENERIC))
        collectInstantiatedAggregateTypes(types, ct);
      else
        types.add(ct);

      forv_Vec(Type, type, types) {
        SymbolMap subs;
        if (ct->symbol->hasFlag(FLAG_GENERIC) ||
            cfn->getFormal(2)->type->symbol->hasFlag(FLAG_GENERIC))
          // instantiateSignature handles subs from formal to a type
          subs.put(cfn->getFormal(2), type->symbol);
        for (int i = 3; i <= cfn->numFormals(); i++) {
          ArgSymbol* arg = cfn->getFormal(i);
          if (arg->intent == INTENT_PARAM) {
            subs.put(arg, paramMap.get(pfn->getFormal(i)));
          } else if (arg->type->symbol->hasFlag(FLAG_GENERIC)) {
            subs.put(arg, pfn->getFormal(i)->type->symbol);
          }
        }
        FnSymbol* fn = cfn;
        if (subs.n) {
          fn = instantiate(fn, subs, NULL);
          if (fn) {
            if (type->defaultTypeConstructor->instantiationPoint)
              fn->instantiationPoint = type->defaultTypeConstructor->instantiationPoint;
            else
              fn->instantiationPoint = toBlockStmt(type->defaultTypeConstructor->defPoint->parentExpr);
            INT_ASSERT(fn->instantiationPoint);
          }
        }
        if (fn) {
          resolveFormals(fn);
          if (signature_match(pfn, fn) && evaluateWhereClause(fn)) {
            resolveFns(fn);
            if (fn->retType->symbol->hasFlag(FLAG_ITERATOR_RECORD) &&
                pfn->retType->symbol->hasFlag(FLAG_ITERATOR_RECORD)) {
              AggregateType* fnRetType = toAggregateType(fn->retType);
              IteratorInfo* fnInfo = fnRetType->iteratorInfo;
              AggregateType* pfnRetType = toAggregateType(pfn->retType);
              IteratorInfo* pfnInfo = pfnRetType->iteratorInfo;
              if (!isSubType(fnInfo->getValue->retType,
                             pfnInfo->getValue->retType)) {
                USR_FATAL_CONT(pfn, "conflicting return type specified for '%s: %s'", toString(pfn),
                               pfnInfo->getValue->retType->symbol->name);
                USR_FATAL_CONT(fn, "  overridden by '%s: %s'", toString(fn),
                               fnInfo->getValue->retType->symbol->name);
                USR_STOP();
              } else {
                pfn->retType->dispatchChildren.add_exclusive(fn->retType);
                fn->retType->dispatchParents.add_exclusive(pfn->retType);
                Type* pic = pfnInfo->iclass;
                Type* ic = fnInfo->iclass;
                INT_ASSERT(ic->symbol->hasFlag(FLAG_ITERATOR_CLASS));

                // Iterator classes are created as normal top-level classes (inheriting
                // from dtObject).  Here, we want to re-parent ic with pic, so
                // we need to remove and replace the object base class.
                INT_ASSERT(ic->dispatchParents.n == 1);
                Type* parent = ic->dispatchParents.only();
                if (parent == dtObject)
                {
                  int item = parent->dispatchChildren.index(ic);
                  parent->dispatchChildren.remove(item);
                  ic->dispatchParents.remove(0);
                }
                pic->dispatchChildren.add_exclusive(ic);
                ic->dispatchParents.add_exclusive(pic);
                continue; // do not add to virtualChildrenMap; handle in _getIterator
              }
            } else if (!isSubType(fn->retType, pfn->retType)) {
              USR_FATAL_CONT(pfn, "conflicting return type specified for '%s: %s'", toString(pfn), pfn->retType->symbol->name);
              USR_FATAL_CONT(fn, "  overridden by '%s: %s'", toString(fn), fn->retType->symbol->name);
              USR_STOP();
            }
            {
              Vec<FnSymbol*>* fns = virtualChildrenMap.get(pfn);
              if (!fns) fns = new Vec<FnSymbol*>();
              fns->add(fn);
              virtualChildrenMap.put(pfn, fns);
              fn->addFlag(FLAG_VIRTUAL);
              pfn->addFlag(FLAG_VIRTUAL);
            }
            {
              Vec<FnSymbol*>* fns = virtualRootsMap.get(fn);
              if (!fns) fns = new Vec<FnSymbol*>();
              bool added = false;

              //
              // check if parent or child already exists in vector
              //
              for (int i = 0; i < fns->n; i++) {
                //
                // if parent already exists, do not add child to vector
                //
                if (isVirtualChild(pfn, fns->v[i])) {
                  added = true;
                  break;
                }

                //
                // if child already exists, replace with parent
                //
                if (isVirtualChild(fns->v[i], pfn)) {
                    fns->v[i] = pfn;
                    added = true;
                    break;
                }
              }

              if (!added)
                fns->add(pfn);

              virtualRootsMap.put(fn, fns);
            }
          }
        }
      }
    }
  }
}


// Add overrides of fn to virtual maps down the inheritance hierarchy
static void
addAllToVirtualMaps(FnSymbol* fn, AggregateType* pct) {
  forv_Vec(Type, t, pct->dispatchChildren) {
    AggregateType* ct = toAggregateType(t);
    if (ct->defaultTypeConstructor &&
        (ct->defaultTypeConstructor->hasFlag(FLAG_GENERIC) ||
         ct->defaultTypeConstructor->isResolved()))
      addToVirtualMaps(fn, ct);

    // add overrides of method fn by children of ct to virtual maps
    addAllToVirtualMaps(fn, ct);
  }
}


static void
buildVirtualMaps() {
  forv_Vec(FnSymbol, fn, gFnSymbols) {
    if (fn->hasFlag(FLAG_WRAPPER))
      // Only "true" functions are used to populate virtual maps.
      continue;

    if (! fn->isResolved())
      // Only functions that are actually used go into the virtual map.
      continue;

    if (fn->hasFlag(FLAG_NO_PARENS))
      // Parentheses-less functions are statically bound; that is, they are not
      // dispatched through the virtual table.
      continue;

    if (fn->retTag == RET_PARAM || fn->retTag == RET_TYPE)
      // Only run-time functions populate the virtual map.
      continue;

    if (fn->numFormals() > 1 && fn->getFormal(1)->type == dtMethodToken) {
      // Only methods go in the virtual function table.
      if (AggregateType* pt = toAggregateType(fn->getFormal(2)->type)) {

        if (isClass(pt) && !pt->symbol->hasFlag(FLAG_GENERIC)) {
          // MPF - note the check for generic seemed to originate
          // in SVN revision 7103
          addAllToVirtualMaps(fn, pt);
        }
      }
    }
  }
}


// if exclusive=true, check for fn already existing in the virtual method
// table and do not add it a second time if it is already present.
static void
addVirtualMethodTableEntry(Type* type, FnSymbol* fn, bool exclusive /*= false*/) {
  Vec<FnSymbol*>* fns = virtualMethodTable.get(type);
  if (!fns) fns = new Vec<FnSymbol*>();
  if (exclusive) {
    forv_Vec(FnSymbol, f, *fns) {
      if (f == fn)
        return;
    }
  }
  fns->add(fn);
  virtualMethodTable.put(type, fns);
}


void
parseExplainFlag(char* flag, int* line, ModuleSymbol** module) {
  *line = 0;
  if (strcmp(flag, "")) {
    char *token, *str1 = NULL, *str2 = NULL;
    token = strstr(flag, ":");
    if (token) {
      *token = '\0';
      str1 = token+1;
      token = strstr(str1, ":");
      if (token) {
        *token = '\0';
        str2 = token + 1;
      }
    }
    if (str1) {
      if (str2 || !atoi(str1)) {
        forv_Vec(ModuleSymbol, mod, allModules) {
          if (!strcmp(mod->name, str1)) {
            *module = mod;
            break;
          }
        }
        if (!*module)
          USR_FATAL("invalid module name '%s' passed to --explain-call flag", str1);
      } else
        *line = atoi(str1);
      if (str2)
        *line = atoi(str2);
    }
    if (*line == 0)
      *line = -1;
  }
}


static void resolveExternVarSymbols()
{
  forv_Vec(VarSymbol, vs, gVarSymbols)
  {
    if (! vs->hasFlag(FLAG_EXTERN))
      continue;

    DefExpr* def = vs->defPoint;
    Expr* init = def->next;
    // We expect the expression following the DefExpr for an extern to be a
    // type block that initializes the variable.
    BlockStmt* block = toBlockStmt(init);
    if (block)
      resolveBlockStmt(block);
  }
}


void resolveTypedefedArgTypes(FnSymbol* fn)
{
  for_formals(formal, fn)
  {
    INT_ASSERT(formal->type); // Should be *something*.
    if (formal->type != dtUnknown)
      continue;

    if (BlockStmt* block = formal->typeExpr)
    {
      if (SymExpr* se = toSymExpr(block->body.first()))
      {
        if (se->symbol()->hasFlag(FLAG_TYPE_VARIABLE))
        {
          Type* type = resolveTypeAlias(se);
          INT_ASSERT(type);
          formal->type = type;
        }
      }
    }
  }
}


static void
computeStandardModuleSet() {
  // Lydia NOTE: 09/12/16 - this code does not follow the same code path used
  // to add the standard module set to the root module's block, so misses some
  // cases, causing qualified access to functions from certain modules (List,
  // Search, Sort, at the time of this writing) to fail to resolve.  We
  // should take the time to time this optimization to the code path it wishes
  // to follow - however, I am not sure where that is occurring right now.

  // Private uses will also help avoid the bug, but it is sweeping the bug under
  // the rug rather than solving the problem at hand, and it is hard to say
  // when the next time this code will bite us will be.
  standardModuleSet.set_add(rootModule->block);
  standardModuleSet.set_add(theProgram->block);

  Vec<ModuleSymbol*> stack;
  stack.add(standardModule);

  while (ModuleSymbol* mod = stack.pop()) {
    if (mod->block->modUses) {
      for_actuals(expr, mod->block->modUses) {
        UseStmt* use = toUseStmt(expr);
        INT_ASSERT(use);
        SymExpr* se = toSymExpr(use->src);
        INT_ASSERT(se);
        if (ModuleSymbol* usedMod = toModuleSymbol(se->symbol())) {
          INT_ASSERT(usedMod);
          if (!standardModuleSet.set_in(usedMod->block)) {
            stack.add(usedMod);
            standardModuleSet.set_add(usedMod->block);
          }
        }
      }
    }
  }
}


void resolve() {
  bool changed = true;

  parseExplainFlag(fExplainCall, &explainCallLine, &explainCallModule);

  computeStandardModuleSet(); // Lydia NOTE 09/12/16: is not linked to our
  // treatment on functions included by default, leading to bugs with qualified
  // access to symbols included in this way.

  // call _nilType nil so as to not confuse the user
  dtNil->symbol->name = gNil->name;

  // Iterate until all generic functions have been tagged with FLAG_GENERIC
  while (changed == true) {
    changed = false;

    forv_Vec(FnSymbol, fn, gFnSymbols) {
      // Returns true if status of fn is changed
      if (fn->tagIfGeneric() == true) {
        changed = true;
      }
    }
  }

  unmarkDefaultedGenerics();

  resolveExternVarSymbols();


  // --ipe does not build a mainModule
  if (mainModule)
    resolveUses(mainModule);

  // --ipe does not build printModuleInitModule
  if (printModuleInitModule)
    resolveUses(printModuleInitModule);

  // --ipe does not build chpl_gen_main
  if (chpl_gen_main)
    resolveFns(chpl_gen_main);

  USR_STOP();

  resolveExports();
  resolveEnumTypes();

  insertRuntimeTypeTemps();

  resolveAutoCopies();
  resolveRecordInitializers();
  resolveOther();

  resolveDynamicDispatches();

  // MPF - this 2nd resolveAutoCopies call is a workaround
  // for the case when resolving a dynamic dispatch created a
  // new type. Resolution should instead have some sort of work-queue
  // and iterate until everything is resolved. (Or at least
  // resolveDynamicDispatches and resolveAutoCopies should be called
  // in a loop).
  resolveAutoCopies();

  insertDynamicDispatchCalls();
  insertReturnTemps();

  // Resolve the string literal constructors after everything else since new
  // ones may be created during postFold
  ensureAndResolveInitStringLiterals();



  handleRuntimeTypes();

  if (fPrintCallGraph) {
    // This needs to go after resolution is complete, but before
    // pruneResolvedTree() removes unused functions (like the uninstantiated
    // versions of generic functions).
    printCallGraph();
  }

  pruneResolvedTree();

  freeCache(ordersCache);
  freeCache(defaultsCache);
  freeCache(genericsCache);
  freeCache(coercionsCache);
  freeCache(promotionsCache);
  freeCache(capturedValues);

  Vec<VisibleFunctionBlock*> vfbs;
  visibleFunctionMap.get_values(vfbs);
  forv_Vec(VisibleFunctionBlock, vfb, vfbs) {
    Vec<Vec<FnSymbol*>*> vfns;
    vfb->visibleFunctions.get_values(vfns);
    forv_Vec(Vec<FnSymbol*>, vfn, vfns) {
      delete vfn;
    }
    delete vfb;
  }
  visibleFunctionMap.clear();
  visibilityBlockCache.clear();
  clearPartialCopyFnMap();

  forv_Vec(BlockStmt, stmt, gBlockStmts) {
    stmt->moduleUseClear();
  }

  resolved = true;
}

static void unmarkDefaultedGenerics() {
  //
  // make it so that arguments with types that have default values for
  // all generic arguments used those defaults
  //
  // FLAG_MARKED_GENERIC is used to identify places where the user inserted
  // '?' (queries) to mark such a type as generic.
  //
  forv_Vec(FnSymbol, fn, gFnSymbols) {
    if (!fn->inTree())
      continue;

    bool unmark = fn->hasFlag(FLAG_GENERIC);
    for_formals(formal, fn) {
      if (formal->type->hasGenericDefaults) {
        if (!formal->hasFlag(FLAG_MARKED_GENERIC) &&
            formal != fn->_this &&
            !formal->hasFlag(FLAG_IS_MEME)) {
          SET_LINENO(formal);
          formal->typeExpr = new BlockStmt(new CallExpr(formal->type->defaultTypeConstructor));
          insert_help(formal->typeExpr, NULL, formal);
          formal->type = dtUnknown;
        } else {
          unmark = false;
        }
      } else if (formal->type->symbol->hasFlag(FLAG_GENERIC) || formal->intent == INTENT_PARAM) {
        unmark = false;
      }
    }
    if (unmark) {
      fn->removeFlag(FLAG_GENERIC);
      INT_ASSERT(false);
    }
  }
}

// Resolve uses in postorder (removing back-links).
// We have to resolve modules in dependency order,
// so that the types of globals are ready when we need them.
static void resolveUses(ModuleSymbol* mod)
{
  static Vec<ModuleSymbol*> initMods;
  static int module_resolution_depth = 0;

  // Test and set to break loops and prevent infinite recursion.
  if (initMods.set_in(mod))
    return;
  initMods.set_add(mod);

  ++module_resolution_depth;

  // I use my parent implicitly.
  if (ModuleSymbol* parent = mod->defPoint->getModule())
    if (parent != theProgram && parent != rootModule)
      resolveUses(parent);

  // Now, traverse my use statements, and call the initializer for each
  // module I use.
  forv_Vec(ModuleSymbol, usedMod, mod->modUseList)
    resolveUses(usedMod);

  // Finally, myself.
  if (fPrintModuleResolution)
    fprintf(stderr, "%2d Resolving module %s ...", module_resolution_depth, mod->name);

  FnSymbol* fn = mod->initFn;
  resolveFormals(fn);
  resolveFns(fn);

  if (fPrintModuleResolution)
    putc('\n', stderr);

  --module_resolution_depth;
}

static void resolveExports() {
  // We need to resolve any additional functions that will be exported.
  forv_Vec(FnSymbol, fn, gFnSymbols) {
    if (fn == initStringLiterals) {
      // initStringLiterals is exported but is explicitly resolved last since
      // code may be added to it in postFold calls while resolving other
      // functions
      continue;
    }
    if (fn->hasFlag(FLAG_EXPORT)) {
      SET_LINENO(fn);
      resolveFormals(fn);
      resolveFns(fn);
    }
  }
}

static void resolveEnumTypes() {
  // need to handle enumerated types better
  forv_Vec(TypeSymbol, type, gTypeSymbols) {
    if (EnumType* et = toEnumType(type->type)) {
      SET_LINENO(et);
      ensureEnumTypeResolved(et);
    }
  }
}

// removes entries in virtualChildrenMap that are not in virtualMethodTable.
// such entries could not be called and should be dead-code eliminated.
static void filterVirtualChildren()
{
  std::set<FnSymbol*> fns_in_vmt;
  typedef MapElem<Type*,Vec<FnSymbol*>*> VmtMapElem;
  typedef MapElem<FnSymbol*,Vec<FnSymbol*>*> ChildMapElem;
  form_Map(VmtMapElem, el,  virtualMethodTable) {
    if (el->value) {
      forv_Vec(FnSymbol, fn, *el->value) {
        fns_in_vmt.insert(fn);
      }
    }
  }
  form_Map(ChildMapElem, el, virtualChildrenMap) {
    if (el->value) {
      Vec<FnSymbol*>* oldV = el->value;
      Vec<FnSymbol*>* newV = new Vec<FnSymbol*>();
      forv_Vec(FnSymbol, fn, *oldV) {
        if (fns_in_vmt.count(fn)) {
          newV->add(fn);
        }
      }
      el->value = newV;
      delete oldV;
    }
  }
}

static void resolveDynamicDispatches() {
  inDynamicDispatchResolution = true;
  int num_types;
  do {
    num_types = gTypeSymbols.n;
    {
      Vec<Vec<FnSymbol*>*> values;
      virtualChildrenMap.get_values(values);
      forv_Vec(Vec<FnSymbol*>, value, values) {
        delete value;
      }
    }
    virtualChildrenMap.clear();
    {
      Vec<Vec<FnSymbol*>*> values;
      virtualRootsMap.get_values(values);
      forv_Vec(Vec<FnSymbol*>, value, values) {
        delete value;
      }
    }
    virtualRootsMap.clear();
    buildVirtualMaps();
  } while (num_types != gTypeSymbols.n);

  for (int i = 0; i < virtualRootsMap.n; i++) {
    if (virtualRootsMap.v[i].key) {
      for (int j = 0; j < virtualRootsMap.v[i].value->n; j++) {
        FnSymbol* root = virtualRootsMap.v[i].value->v[j];
        addVirtualMethodTableEntry(root->_this->type, root, true);
      }
    }
  }

  Vec<Type*> ctq;
  ctq.add(dtObject);
  forv_Vec(Type, ct, ctq) {
    if (Vec<FnSymbol*>* parentFns = virtualMethodTable.get(ct)) {
      forv_Vec(FnSymbol, pfn, *parentFns) {
        // Each subtype can contribute only one function to the
        // virtual method table.
        Vec<Type*> childSet;
        if (Vec<FnSymbol*>* childFns = virtualChildrenMap.get(pfn)) {
          forv_Vec(FnSymbol, cfn, *childFns) {
            forv_Vec(Type, pt, cfn->_this->type->dispatchParents) {
              if (pt == ct) {
                if (!childSet.set_in(cfn->_this->type)) {
                  addVirtualMethodTableEntry(cfn->_this->type, cfn);
                  childSet.set_add(cfn->_this->type);
                }
                break;
              }
            }
          }
        }
        forv_Vec(Type, childType, ct->dispatchChildren) {
          if (!childSet.set_in(childType)) {
            addVirtualMethodTableEntry(childType, pfn);
          }
        }
      }
    }
    forv_Vec(Type, child, ct->dispatchChildren) {
      ctq.add(child);
    }
  }

  // reverse the entries in the virtual method table
  // populate the virtualMethodMap
  for (int i = 0; i < virtualMethodTable.n; i++) {
    if (virtualMethodTable.v[i].key) {
      virtualMethodTable.v[i].value->reverse();
      for (int j = 0; j < virtualMethodTable.v[i].value->n; j++) {
        virtualMethodMap.put(virtualMethodTable.v[i].value->v[j], j);
      }
    }
  }

  // remove entries in virtualChildrenMap that are not in
  // virtualMethodTable. When a parent has a generic method and
  // a subclass has a specific one, the virtualChildrenMap might
  // get multiple entries while the logic above with childSet
  // ensures that the virtualMethodTable only has one entry.
  filterVirtualChildren();

  inDynamicDispatchResolution = false;

  if (fPrintDispatch) {
    printf("Dynamic dispatch table:\n");
    for (int i = 0; i < virtualMethodTable.n; i++) {
      if (Type* t = virtualMethodTable.v[i].key) {
        printf("  %s\n", toString(t));
        for (int j = 0; j < virtualMethodTable.v[i].value->n; j++) {
          FnSymbol* fn = virtualMethodTable.v[i].value->v[j];
          printf("    %s", toString(fn));
          if (developer) {
            int index = virtualMethodMap.get(fn);
            printf(" index %i", index);
            if ( fn->getFormal(2)->typeInfo() == t ) {
              // print dispatch children if the function is
              // the method in type t (and not, say, the version in
              // some parent class e.g. object).
              Vec<FnSymbol*>* childFns = virtualChildrenMap.get(fn);
              if (childFns) {
                printf(" %i children:\n", childFns->n);
                for (int k = 0; k < childFns->n; k++) {
                  FnSymbol* childFn = childFns->v[k];
                  printf("      %s\n", toString(childFn));
                }
              }
              if( childFns == NULL || childFns->n == 0 ) printf("\n");
            } else {
              printf(" inherited\n");
            }
          }
          printf("\n");
        }
        if (developer)
          printf("\n");
      }
    }
  }
}

static void insertRuntimeTypeTemps() {
  forv_Vec(TypeSymbol, ts, gTypeSymbols) {
    if (ts->defPoint &&
        ts->defPoint->parentSymbol &&
        ts->hasFlag(FLAG_HAS_RUNTIME_TYPE) &&
        !ts->hasFlag(FLAG_GENERIC)) {
      SET_LINENO(ts);
      VarSymbol* tmp = newTemp("_runtime_type_tmp_", ts->type);
      ts->type->defaultInitializer->insertBeforeEpilogue(new DefExpr(tmp));
      CallExpr* call = new CallExpr("chpl__convertValueToRuntimeType", tmp);
      ts->type->defaultInitializer->insertBeforeEpilogue(call);
      resolveCallAndCallee(call);
      valueToRuntimeTypeMap.put(ts->type, call->isResolved());
      call->remove();
      tmp->defPoint->remove();
    }
  }
}

static void resolveAutoCopies() {
  forv_Vec(TypeSymbol, ts, gTypeSymbols) {
    if (!ts->defPoint->parentSymbol)
      continue; // Type is not in tree

    if (ts->hasFlag(FLAG_GENERIC))
      continue; // Consider only concrete types.

    if (ts->hasFlag(FLAG_SYNTACTIC_DISTRIBUTION))
      continue; // Skip the "dmapped" pseudo-type.

    if (isRecord(ts->type)) {
      resolveAutoCopyEtc(ts->type);
    }

    if (isAggregateType(ts->type) ) {
      // Mark record/tuple/class types as POD or NOT_POD
      propagateNotPOD(ts->type);
    }
  }
}

/* In order to correctly initialize records or tuples in which
   a component has FLAG_IGNORE_NOINIT, we need to propagate that
   flag to the parent types as well. While doing so, we also
   propagate whether or not that type is not Plain-old-Data
   (which would mean it does not need auto copies or auto
    destroys - bit copies will do).

   After this function is called on an aggregate type, that type
   will be marked FLAG_POD and FLAG_NOT_POD, and this function
   will be called recursively to also mark any aggregate type
   fields with FLAG_POD or FLAG_NOT_POD.

   After setting either FLAG_POD or FLAG_NOT_POD if necessary,
   returns true if FLAG_NOT_POD is set, false otherwise.

   This function should only be called during resolution.
   Call isPOD (or check FLAG_POD/FLAG_NOT_POD) after resolution.
 */
static bool propagateNotPOD(Type* t) {

  // non-aggregate types (e.g. int, bool) are POD
  // but we don't run this function on all of them,
  // so we don't mark them with FLAG_POD.
  if (!isAggregateType(t))
    return false;

  // Move past any types that we've already handled
  if (t->symbol->hasFlag(FLAG_POD))
    return false;

  if (t->symbol->hasFlag(FLAG_NOT_POD))
    return true;

  AggregateType* at     = (AggregateType*) t;
  bool           notPOD = false;

  // Some special rules for special things.
  if (isSyncType(t)   ||
      isSingleType(t) ||
      t->symbol->hasFlag(FLAG_ATOMIC_TYPE)) {
    notPOD = true;
  }

  // Most class types are POD (user classes, _ddata, c_ptr)
  // Also, there is no need to check the fields of a class type
  // since a variable of that type is a pointer to the instance.
  if ( isClass(t) ) {
    // don't enumerate sub-fields or check for autoCopy etc

  } else {
    // If any field in a record/tuple is not POD, the
    // aggregate is not POD.
    for_fields(field, at) {
      Type* ft = field->typeInfo();

      notPOD |= propagateNotPOD(ft);
    }

    // Make sure we have resolved auto copy/auto destroy.
    // Except not for runtime types, because that causes
    // some sort of fatal resolution error. This is a workaround.
    if (! t->symbol->hasFlag(FLAG_RUNTIME_TYPE_VALUE)) {
      resolveAutoCopyEtc(t);
    }

    // Also check for a non-compiler generated autocopy/autodestroy.
    FnSymbol* autoCopyFn    = autoCopyMap[t];
    FnSymbol* autoDestroyFn = autoDestroyMap.get(t);
    FnSymbol* destructor    = t->destructor;

    // Ignore invisible (compiler-defined) functions.
    if (autoCopyFn && autoCopyFn->hasFlag(FLAG_COMPILER_GENERATED)) {
      autoCopyFn = NULL;
    }

    if (autoDestroyFn && autoDestroyFn->hasFlag(FLAG_COMPILER_GENERATED)) {
      autoDestroyFn = NULL;
    }

    if (destructor && destructor->hasFlag(FLAG_COMPILER_GENERATED)) {
      destructor = NULL;
    }

    // if it has flag ignore no-init, it's not pod
    // if it has a user-specified auto copy / auto destroy, it's not pod
    // if it has a user-specified destructor, it's not pod
    if (t->symbol->hasFlag(FLAG_IGNORE_NOINIT) ||
        autoCopyFn                             ||
        autoDestroyFn                          ||
        destructor) {
      notPOD = true;
    }

    // Since hasUserAssign tries to resolve =, we only
    // check it if we think we have a POD type.
    if (!notPOD && hasUserAssign(t)) {
      notPOD = true;
    }
  }

  if (notPOD) {
    t->symbol->addFlag(FLAG_NOT_POD);
  } else {
    t->symbol->addFlag(FLAG_POD);
  }

  return notPOD;
}

static void resolveRecordInitializers() {
  //
  // resolve PRIM_INITs for records
  //
  forv_Vec(CallExpr, init, inits)
  {
    // Ignore if dead.
    if (!init->parentSymbol)
      continue;

    Type* type = init->get(1)->typeInfo();

    // Don't resolve initializers for runtime types.
    // These have to be resolved after runtime types are replaced by values in
    // insertRuntimeInitTemps().
    if (type->symbol->hasFlag(FLAG_HAS_RUNTIME_TYPE))
      continue;

    // Extract the value type.
    if (type->symbol->hasFlag(FLAG_REF))
      type = type->getValType();

    // Resolve the AggregateType that has noinit used on it.
    if (init->isPrimitive(PRIM_NO_INIT)) {
      // Replaces noinit with a call to the defaultTypeConstructor,
      // providing the param and type arguments necessary to allocate
      // space for the instantiation of this (potentially) generic type.
      // defaultTypeConstructor calls are already cleaned up at the end of
      // function resolution, so the noinit cleanup would be redundant.
      SET_LINENO(init);
      CallExpr* res = new CallExpr(type->defaultTypeConstructor);
      for_formals(formal, type->defaultTypeConstructor) {
        Vec<Symbol *> keys;
        // Finds each named argument in the type constructor and inserts
        // the substitution provided.
        type->substitutions.get_keys(keys);
        // I don't think we can guarantee that the substitutions will be
        // in the same order as the arguments for the defaultTypeConstructor.
        // That would make this O(n) instead of potentially O(n*n)
        forv_Vec(Symbol, key, keys) {
          if (!strcmp(formal->name, key->name)) {
            Symbol* formalVal = type->substitutions.get(key);
            res->insertAtTail(new NamedExpr(formal->name,
                                            new SymExpr(formalVal)));
          }
        }
      }
      init->get(1)->replace(res);
      resolveCall(res);
      makeNoop(toCallExpr(init->parentExpr));
      // Now that we've resolved the type constructor and thus resolved the
      // generic type of the variable we were assigning to, the outer move
      // is no longer needed, so remove it and continue to the next init.
      continue;
    }

    // This could be an assert...
    if (type->defaultValue)
      INT_FATAL(init, "PRIM_INIT should have been replaced already");

    SET_LINENO(init);
    if (type->symbol->hasFlag(FLAG_DISTRIBUTION)) {
      // This initialization cannot be replaced by a _defaultOf function
      // earlier in the compiler, there is not enough information to build a
      // default function for it.  When we have the ability to call a
      // constructor from a type alias, it can be moved directly into module
      // code
      Symbol* tmp = newTemp("_distribution_tmp_");
      init->getStmtExpr()->insertBefore(new DefExpr(tmp));
      CallExpr* classCall = new CallExpr(type->getField("_instance")->type->defaultInitializer);
      CallExpr* move = new CallExpr(PRIM_MOVE, tmp, classCall);
      init->getStmtExpr()->insertBefore(move);
      resolveCallAndCallee(classCall);
      resolveCall(move);
      CallExpr* distCall = new CallExpr("chpl__buildDistValue", tmp);
      init->replace(distCall);
      resolveCallAndCallee(distCall);
    } else {
      CallExpr* call = new CallExpr("_defaultOf", type->symbol);
      init->replace(call);
      // At this point in the compiler, we can resolve the _defaultOf function
      // for the type, so do so.
      resolveCallAndCallee(call);
    }
  }
}

//
// Resolve other things we might want later
//
static void resolveOther() {
  //
  // When compiling with --minimal-modules, gPrintModuleInitFn is not
  // defined.
  //
  if (gPrintModuleInitFn) {
    // Resolve the function that will print module init order
    resolveFns(gPrintModuleInitFn);
  }
}


static void insertDynamicDispatchCalls() {
  // Select resolved calls whose function appears in the virtualChildrenMap.
  // These are the dynamically-dispatched calls.
  forv_Vec(CallExpr, call, gCallExprs) {
    if (!call->parentSymbol) continue;
    if (!call->getStmtExpr()) continue;

    FnSymbol* key = call->isResolved();
    if (!key) continue;

    Vec<FnSymbol*>* fns = virtualChildrenMap.get(key);
    if (!fns) continue;

    SET_LINENO(call);

    bool isSuperAccess = false;
    if (SymExpr* base = toSymExpr(call->get(2))) {
      isSuperAccess = base->symbol()->hasFlag(FLAG_SUPER_TEMP);
    }

    if ((fns->n + 1 > fConditionalDynamicDispatchLimit) && !isSuperAccess ) {
      //
      // change call of root method into virtual method call;
      // Insert function SymExpr and virtual method temp at head of argument
      // list.
      //
      // N.B.: The following variable must have the same size as the type of
      // chpl__class_id / chpl_cid_* -- otherwise communication will cause
      // problems when it tries to read the cid of a remote class.  See
      // test/classes/sungeun/remoteDynamicDispatch.chpl (on certain
      // machines and configurations).
      VarSymbol* cid = newTemp("_virtual_method_tmp_", dtInt[INT_SIZE_32]);
      call->getStmtExpr()->insertBefore(new DefExpr(cid));
      call->getStmtExpr()->insertBefore(new CallExpr(PRIM_MOVE, cid, new CallExpr(PRIM_GETCID, call->get(2)->copy())));
      call->get(1)->insertBefore(new SymExpr(cid));
      // "remove" here means VMT calls are not really "resolved".
      // That is, calls to isResolved() return NULL.
      call->get(1)->insertBefore(call->baseExpr->remove());
      call->primitive = primitives[PRIM_VIRTUAL_METHOD_CALL];
      // This clause leads to necessary reference temporaries not being inserted,
      // while the clause below works correctly. <hilde>
      // Increase --conditional-dynamic-dispatch-limit to see this.
    } else {
      forv_Vec(FnSymbol, fn, *fns) {
        Type* type = fn->getFormal(2)->type;
        CallExpr* subcall = call->copy();
        SymExpr* tmp = new SymExpr(gNil);

      // Build the IF block.
        BlockStmt* ifBlock = new BlockStmt();
        VarSymbol* cid = newTemp("_dynamic_dispatch_tmp_", dtBool);
        ifBlock->insertAtTail(new DefExpr(cid));

        Expr* getCid = NULL;
        if (isSuperAccess) {
          // We're in a call on the super type.  We already know the answer to
          // this if conditional
          getCid = new SymExpr(gFalse);
        } else {
          getCid = new CallExpr(PRIM_TESTCID, call->get(2)->copy(),
                                type->symbol);
        }

        ifBlock->insertAtTail(new CallExpr(PRIM_MOVE, cid, getCid));
        VarSymbol* _ret = NULL;
        if (key->retType != dtVoid) {
          _ret = newTemp("_return_tmp_", key->retType);
          ifBlock->insertAtTail(new DefExpr(_ret));
        }
      // Build the TRUE block.
        BlockStmt* trueBlock = new BlockStmt();
        if (fn->retType == key->retType) {
          if (_ret)
            trueBlock->insertAtTail(new CallExpr(PRIM_MOVE, _ret, subcall));
          else
            trueBlock->insertAtTail(subcall);
        } else if (isSubType(fn->retType, key->retType)) {
          // Insert a cast to the overridden method's return type
          VarSymbol* castTemp = newTemp("_cast_tmp_", fn->retType);
          trueBlock->insertAtTail(new DefExpr(castTemp));
          trueBlock->insertAtTail(new CallExpr(PRIM_MOVE, castTemp,
                                               subcall));
          INT_ASSERT(_ret);
          trueBlock->insertAtTail(new CallExpr(PRIM_MOVE, _ret,
                                    new CallExpr(PRIM_CAST,
                                                 key->retType->symbol,
                                                 castTemp)));
        } else
          INT_FATAL(key, "unexpected case");

      // Build the FALSE block.
        BlockStmt* falseBlock = NULL;
        if (_ret)
          falseBlock = new BlockStmt(new CallExpr(PRIM_MOVE, _ret, tmp));
        else
          falseBlock = new BlockStmt(tmp);

        ifBlock->insertAtTail(new CondStmt(
                                new SymExpr(cid),
                                trueBlock,
                                falseBlock));
        if (key->retType == dtUnknown)
          INT_FATAL(call, "bad parent virtual function return type");
        call->getStmtExpr()->insertBefore(ifBlock);
        if (_ret)
          call->replace(new SymExpr(_ret));
        else
          call->remove();
        tmp->replace(call);
        subcall->baseExpr->replace(new SymExpr(fn));
        if (SymExpr* se = toSymExpr(subcall->get(2))) {
          VarSymbol* tmp = newTemp("_cast_tmp_", type);
          se->getStmtExpr()->insertBefore(new DefExpr(tmp));
          se->getStmtExpr()->insertBefore(new CallExpr(PRIM_MOVE, tmp, new
                CallExpr(PRIM_CAST, type->symbol, se->symbol())));
          se->replace(new SymExpr(tmp));
        } else if (CallExpr* ce = toCallExpr(subcall->get(2)))
          if (ce->isPrimitive(PRIM_CAST))
            ce->get(1)->replace(new SymExpr(type->symbol));
          else
            INT_FATAL(subcall, "unexpected");
        else
          INT_FATAL(subcall, "unexpected");
      }
    }
  }
}

static Type*
buildRuntimeTypeInfo(FnSymbol* fn) {
  SET_LINENO(fn);
  AggregateType* ct = new AggregateType(AGGREGATE_RECORD);
  TypeSymbol* ts = new TypeSymbol(astr("_RuntimeTypeInfo"), ct);
  for_formals(formal, fn) {
    if (formal->hasFlag(FLAG_INSTANTIATED_PARAM))
      continue;

    VarSymbol* field = new VarSymbol(formal->name, formal->type);
    ct->fields.insertAtTail(new DefExpr(field));

    if (formal->hasFlag(FLAG_TYPE_VARIABLE))
      field->addFlag(FLAG_TYPE_VARIABLE);
  }
  theProgram->block->insertAtTail(new DefExpr(ts));
  ct->symbol->addFlag(FLAG_RUNTIME_TYPE_VALUE);
  makeRefType(ts->type); // make sure the new type has a ref type.
  propagateNotPOD(ts->type); // mark the runtime type as POD/NOT_POD
  return ct;
}


static void insertReturnTemps() {
  //
  // Insert return temps for functions that return values if no
  // variable captures the result. If the value is a sync/single var or a
  // reference to a sync/single var, pass it through the _statementLevelSymbol
  // function to get the semantics of reading a sync/single var. If the value
  // is an iterator pass it through another overload of
  // _statementLevelSymbol to iterate through it for side effects.
  // Note that we do not do this for --minimal-modules compilation
  // because we do not support sync/singles for minimal modules.
  //
  forv_Vec(CallExpr, call, gCallExprs) {
    if (call->parentSymbol) {
      if (FnSymbol* fn = call->isResolved()) {
        if (fn->retType != dtVoid) {
          ContextCallExpr* contextCall = toContextCallExpr(call->parentExpr);
          Expr*            contextCallOrCall; // insert before, remove it

          if (contextCall) {
            contextCallOrCall = contextCall;
            // Only consider the designated call; the other
            // call need not be considered by this transformation.
            if (call != getDesignatedCall(contextCall))
              continue;
          } else {
            contextCallOrCall = call;
          }

          Expr* parent = contextCallOrCall->parentExpr;

          if (!isCallExpr(parent) && !isDefExpr(parent)) { // no use
            SET_LINENO(call); // TODO: reset_ast_loc() below?
            VarSymbol* tmp = newTemp("_return_tmp_", fn->retType);
            DefExpr*   def = new DefExpr(tmp);

            if (isUserDefinedRecord(fn->retType) == true)
              tmp->addFlag(FLAG_INSERT_AUTO_DESTROY);

            contextCallOrCall->insertBefore(def);

            if (fMinimalModules == false) {
              if ((fn->retType->getValType() &&
                   (isSyncType(fn->retType->getValType()) ||
                    isSingleType(fn->retType->getValType())))         ||

                  isSyncType(fn->retType)                             ||
                  isSingleType(fn->retType)                           ||
                  fn->isIterator()) {
                CallExpr* sls = new CallExpr("_statementLevelSymbol", tmp);

                contextCallOrCall->insertBefore(sls);
                reset_ast_loc(sls, call);
                resolveCallAndCallee(sls);
              }
            }

            if (isTypeExpr(contextCallOrCall)) {
              tmp->addFlag(FLAG_MAYBE_TYPE);
              tmp->addFlag(FLAG_MAYBE_PARAM);
            }
            def->insertAfter(new CallExpr(PRIM_MOVE,
                                          tmp,
                                          contextCallOrCall->remove()));
          }
        }
      }
    }
  }
}


//
// insert code to initialize a class or record
//
static void
initializeClass(Expr* stmt, Symbol* sym) {
  AggregateType* ct = toAggregateType(sym->type);
  INT_ASSERT(ct);
  for_fields(field, ct) {
    if (!field->hasFlag(FLAG_SUPER_CLASS)) {
      SET_LINENO(field);
      if (field->type->defaultValue) {
        stmt->insertBefore(new CallExpr(PRIM_SET_MEMBER, sym, field, field->type->defaultValue));
      } else if (isRecord(field->type)) {
        VarSymbol* tmp = newTemp("_init_class_tmp_", field->type);
        stmt->insertBefore(new DefExpr(tmp));
        initializeClass(stmt, tmp);
        stmt->insertBefore(new CallExpr(PRIM_SET_MEMBER, sym, field, tmp));
      }
    }
  }
}


static void ensureAndResolveInitStringLiterals() {
  if (!initStringLiterals) {
    INT_ASSERT(fMinimalModules);
    createInitStringLiterals();
  }
  resolveFns(initStringLiterals);
}


static void handleRuntimeTypes()
{
  // insertRuntimeTypeTemps is also called earlier in resolve().  That call
  // can insert variables that need autoCopies and inserting autoCopies can
  // insert things that need runtime type temps.  These need to be fixed up
  // by insertRuntimeTypeTemps before buildRuntimeTypeInitFns is called to
  // update the type -> runtimeType mapping.  Without this, there is an
  // actual/formal type mismatch (with --verify) for the code:
  // record R { var A: [1..1][1..1] real; }
  insertRuntimeTypeTemps();
  buildRuntimeTypeInitFns();
  replaceValuesWithRuntimeTypes();
  replaceReturnedValuesWithRuntimeTypes();
  insertRuntimeInitTemps();
}

//
// A few internal pointers may point to nodes not in tree.
// Zero out such pointers whether or not their targets are live,
// to ensure they are not looked at again.
static void cleanupAfterRemoves() {
  forv_Vec(FnSymbol, fn, gFnSymbols) {
    if (fn->instantiatedFrom != NULL)
      fn->addFlag(FLAG_INSTANTIATED_GENERIC);
    fn->instantiatedFrom = NULL;
    fn->instantiationPoint = NULL;
    // How about fn->substitutions, basicBlocks, calledBy ?
  }

  forv_Vec(ModuleSymbol, mod, gModuleSymbols)
    // Zero the initFn pointer if the function is now dead.
    if (mod->initFn && !isAlive(mod->initFn))
      mod->initFn = NULL;

  forv_Vec(ArgSymbol, arg, gArgSymbols) {
    if (arg->instantiatedFrom != NULL)
      arg->addFlag(FLAG_INSTANTIATED_GENERIC);
    arg->instantiatedFrom = NULL;
  }
}


//
// Print a representation of the call graph of the program.
// This needs to be done after function resolution so we can follow calls
// into the called function.  However, it needs to be done before
// removeUnusedFunctions so that we can consider multiple instantiations
// of a function to be the same by tracking them using the function they
// were instantiated from before they are removed as unused.
//
static void printCallGraph(FnSymbol* startPoint, int indent, std::set<FnSymbol*>* alreadyCalled) {

  std::vector<BaseAST*> asts;
  std::set<FnSymbol*> alreadySeenLocally;
  bool freeAlreadyCalledSet = false;
  const bool printLocalMultiples = false;

  if (!startPoint) {
    startPoint = findGenMainFn();
  }

  if (alreadyCalled == NULL) {
    alreadyCalled = new std::set<FnSymbol*>();
    freeAlreadyCalledSet = true;
  }

  collect_asts_postorder(startPoint, asts);
  if (startPoint->hasFlag(FLAG_COMPILER_GENERATED) ||
      startPoint->hasFlag(FLAG_MODULE_INIT)) {
    // Don't print chpl_gen_main and chpl__init_moduleName
    // Set the indent to -2 so recursing down to the next level
    // will set it back to 0.
    indent = -2;
  } else {
    fprintf(stdout, "%*s%s\n", indent, "", startPoint->name);
  }

  for_vector(BaseAST, ast, asts) {
    if (CallExpr* call = toCallExpr(ast)) {
      if (FnSymbol* fn = call->isResolved()) {
        if (fn->getModule()->modTag == MOD_USER &&
            !fn->hasFlag(FLAG_COMPILER_GENERATED) &&
            !fn->hasFlag(FLAG_COMPILER_NESTED_FUNCTION)) {
          FnSymbol* instFn = fn;
          if (fn->instantiatedFrom) {
            instFn = fn->instantiatedFrom;
          }
          if (printLocalMultiples || 0 == alreadySeenLocally.count(instFn)) {
            alreadySeenLocally.insert(instFn);
            if (0 == alreadyCalled->count(fn)) {
              alreadyCalled->insert(fn);
              printCallGraph(fn, indent+2, alreadyCalled);
              alreadyCalled->erase(fn);
            } else {
              fprintf(stdout, "%*s%s (Recursive)\n", indent+2, "", fn->name);
            }
          }
        }
      }
    }
  }
  if (freeAlreadyCalledSet) {
    delete alreadyCalled;
  }
}

//
// Return the compiler generated main function.
//
static FnSymbol* findGenMainFn() {
  forv_Vec(FnSymbol, fn, gFnSymbols) {
    if (fn->isResolved()) {
      if (!strcmp("chpl_gen_main", fn->name)) {
        return fn;
      }
    }
  }
  INT_FATAL("couldn't find compiler generated main function");
  return NULL;
}

static void cleanupVoidVarsAndFields() {
  // remove most uses of void variables and fields
  forv_Vec(CallExpr, call, gCallExprs) {
    if (call->inTree()) {
      if (call->isPrimitive(PRIM_MOVE)) {
        if (call->get(2)->typeInfo() == dtVoid ||
            call->get(2)->typeInfo() == dtVoid->refType) {
          INT_ASSERT(call->get(1)->typeInfo() == call->get(2)->typeInfo());
          if (CallExpr* rhs = toCallExpr(call->get(2))) {
            if (rhs->isPrimitive(PRIM_DEREF) ||
                rhs->isPrimitive(PRIM_GET_MEMBER) ||
                rhs->isPrimitive(PRIM_GET_MEMBER_VALUE)) {
              call->remove();
            } else {
              Expr* rmRhs = rhs->remove();
              call->insertBefore(rmRhs);
              call->remove();
            }
          } else if (isSymExpr(call->get(2))) {
            call->remove();
          }
        }
      } else if (call->isPrimitive(PRIM_SET_MEMBER)) {
        if (call->get(3)->typeInfo() == dtVoid) {
          INT_ASSERT(call->get(2)->typeInfo() == dtVoid);
          if (CallExpr* rhs = toCallExpr(call->get(2))) {
            Expr* rmRhs = rhs->remove();
            call->insertBefore(rmRhs);
            call->remove();
          } else if (isSymExpr(call->get(2))) {
            call->remove();
          }
        }
      } else if (call->isPrimitive(PRIM_RETURN)) {
        if (call->get(1)->typeInfo() == dtVoid ||
            call->get(1)->typeInfo() == dtVoid->refType) {
          if (SymExpr* ret = toSymExpr(call->get(1))) {
            if (ret->symbol() != gVoid) {
              SET_LINENO(call);
              call->replace(new CallExpr(PRIM_RETURN, gVoid));
            }
          }
        }
      }
      if (call->isResolved()) {
        for_actuals(actual, call) {
          if (actual->typeInfo() == dtVoid) {
            actual->remove();
          }
        }
      }
    }
  }
  forv_Vec(FnSymbol, fn, gFnSymbols) {
    if (fn->defPoint->inTree()) {
      for_formals(formal, fn) {
        if (formal->type == dtVoid) {
          if (formal == fn->_this) {
            fn->_this = NULL;
          }
          formal->defPoint->remove();
        }
      }
      if (fn->retType == dtVoid->refType) {
        fn->retType = dtVoid;
      }
    }
  }
  forv_Vec(DefExpr, def, gDefExprs) {
    if (def->inTree()) {
      if (def->sym->type == dtVoid || def->sym->type == dtVoid->refType) {
        if (VarSymbol* var = toVarSymbol(def->sym)) {
          if (def->parentSymbol != dtVoid->refType->symbol) {
            if (var != gVoid) {
              def->remove();
            }
          }
        }
      }
    }
  }
}


//
// pruneResolvedTree -- prunes and cleans the AST after all of the
// function calls and types have been resolved
//
static void
pruneResolvedTree() {
  removeUnusedFunctions();
  if (fRemoveUnreachableBlocks)
    deadBlockElimination();
  removeRandomPrimitives();
  replaceTypeArgsWithFormalTypeTemps();
  removeParamArgs();

  removeAggTypeFieldInfo();

  removeUnusedModuleVariables();
  removeUnusedTypes();
  removeActualNames();
  removeFormalTypeAndInitBlocks();
  removeTypeBlocks();
  removeInitFields();
  removeWhereClauses();
  removeMootFields();
  expandInitFieldPrims();
  cleanupAfterRemoves();
  cleanupVoidVarsAndFields();
}

static void clearDefaultInitFns(FnSymbol* unusedFn) {
  // Before removing an unused function, check if it is a defaultInitializer.
  // If unusedFn is a defaultInitializer, its retType's defaultInitializer
  // field will be unusedFn. Set the defaultInitializer field to NULL so the
  // removed function doesn't leave behind a garbage pointer.
  if (unusedFn->retType->defaultInitializer == unusedFn) {
    unusedFn->retType->defaultInitializer = NULL;
  }
  // Also remove unused fns from iterator infos.
  // Ditto for iterator fn in iterator info.
  AggregateType* at = toAggregateType(unusedFn->retType);
  if (at && at->iteratorInfo) {
    IteratorInfo* ii = at->iteratorInfo;
    INT_ASSERT(at->symbol->hasEitherFlag(FLAG_ITERATOR_RECORD,
                                         FLAG_ITERATOR_CLASS));
    if (ii) {
      if (ii->iterator == unusedFn)
        ii->iterator = NULL;
      if (ii->getIterator == unusedFn)
        ii->getIterator = NULL;
    }
  }
}

static void removeUnusedFunctions() {
  // Remove unused functions
  forv_Vec(FnSymbol, fn, gFnSymbols) {
    if (fn->hasFlag(FLAG_PRINT_MODULE_INIT_FN)) continue;
    if (fn->defPoint && fn->defPoint->parentSymbol) {
      if (fn->defPoint->parentSymbol == stringLiteralModule) continue;

      if (! fn->isResolved() || fn->retTag == RET_PARAM) {
        clearDefaultInitFns(fn);
        fn->defPoint->remove();
      }
    }
  }
}

static bool
isUnusedClass(AggregateType *ct) {
  // Special case for global types.
  if (ct->symbol->hasFlag(FLAG_GLOBAL_TYPE_SYMBOL))
    return false;

  // Runtime types are assumed to be always used.
  if (ct->symbol->hasFlag(FLAG_RUNTIME_TYPE_VALUE))
    return false;

  // Uses of iterator records get inserted in lowerIterators
  if (ct->symbol->hasFlag(FLAG_ITERATOR_RECORD))
    return false;

  // FALSE if iterator class's getIterator is used
  // (this case may not be necessary)
  if (ct->symbol->hasFlag(FLAG_ITERATOR_CLASS) &&
      ct->iteratorInfo->getIterator->isResolved())
    return false;

  // FALSE if initializers are used
  if (ct->defaultInitializer && ct->defaultInitializer->isResolved())
    return false;

  // FALSE if the type constructor is used.
  if (ct->defaultTypeConstructor && ct->defaultTypeConstructor->isResolved())
    return false;

  // FALSE if the type defines an initializer and that initializer was
  // resolved
  if (ct->initializerStyle == DEFINES_INITIALIZER &&
      ct->initializerResolved)
    return false;

  bool allChildrenUnused = true;
  forv_Vec(Type, child, ct->dispatchChildren) {
    AggregateType* childClass = toAggregateType(child);
    INT_ASSERT(childClass);
    if (!isUnusedClass(childClass)) {
      allChildrenUnused = false;
      break;
    }
  }
  return allChildrenUnused;
}

// Remove unused types
static void removeUnusedTypes() {

  // Remove unused aggregate types.
  forv_Vec(TypeSymbol, type, gTypeSymbols) {
    if (type->defPoint && type->defPoint->parentSymbol)
    {
      // Skip ref and runtime value types:
      //  ref types are handled below;
      //  runtime value types are assumed to be always used.
      if (type->hasFlag(FLAG_REF))
        continue;
      if (type->hasFlag(FLAG_RUNTIME_TYPE_VALUE))
        continue;

      if (AggregateType* ct = toAggregateType(type->type))
        if (isUnusedClass(ct))
          ct->symbol->defPoint->remove();
    }
  }

  // Remove unused ref types.
  forv_Vec(TypeSymbol, type, gTypeSymbols) {
    if (type->defPoint && type->defPoint->parentSymbol) {
      if (type->hasFlag(FLAG_REF)) {
        // Get the value type of the ref type.
        if (AggregateType* ct = toAggregateType(type->getValType())) {
          if (isUnusedClass(ct)) {
            // If the value type is unused, its ref type can also be removed.
            type->defPoint->remove();
          }
        }
        // If the default type constructor for this ref type is in the tree, it
        // can be removed.
        if (type->type->defaultTypeConstructor->defPoint->parentSymbol)
          type->type->defaultTypeConstructor->defPoint->remove();
      }
    }
  }
}

// Remove module level variables if they are not defined or used
// With the exception of variables that are defined in the rootModule
static void removeUnusedModuleVariables() {
  forv_Vec(DefExpr, def, gDefExprs) {
    if (VarSymbol* var = toVarSymbol(def->sym)) {
      if (ModuleSymbol* module = toModuleSymbol(def->parentSymbol)) {
        if (var->isDefined() == false && var->isUsed() == false) {
          if (module != rootModule) {
            def->remove();
          }
        }
      }
    }
  }
}


static void removeRandomPrimitive(CallExpr* call)
{
  if (! call->primitive)
    // TODO: This is weird.
    // Calls which trigger this case appear as the init clause of a type
    // variable.
    // The parent module or function may be resolved, but apparently the type
    // variable is resolved only if it is used.
    // Generally speaking, we resolve a declaration only if it is used.
    // But right now, we only apply this test to functions.
    // The test should be extended to variable declarations as well.  That is,
    // variables need only be resolved if they are actually used.
    return;

  // A primitive.
  switch (call->primitive->tag)
  {
    default: /* do nothing */ break;

    case PRIM_NOOP:
      call->remove();
      break;

    case PRIM_TYPEOF:
    {
      // Remove move(x, PRIM_TYPEOF(y)) calls -- useless after this
      CallExpr* parentCall = toCallExpr(call->parentExpr);
      if (parentCall && parentCall->isPrimitive(PRIM_MOVE) &&
          parentCall->get(2) == call) {
        parentCall->remove();
      } else {
        // Replace PRIM_TYPEOF with argument
        call->replace(call->get(1)->remove());
      }
    }
    break;

    case PRIM_CAST:
      // Remove trivial casts.
      if (call->get(1)->typeInfo() == call->get(2)->typeInfo())
        call->replace(call->get(2)->remove());
       break;

    case PRIM_SET_MEMBER:
    case PRIM_GET_MEMBER:
    case PRIM_GET_MEMBER_VALUE:
    {
      // Remove member accesses of types
      // Replace string literals with field symbols in member primitives
      Type* baseType = call->get(1)->typeInfo();
      if (baseType->symbol->hasFlag(FLAG_RUNTIME_TYPE_VALUE))
        break;

      if (!call->parentSymbol->hasFlag(FLAG_REF) &&
          baseType->symbol->hasFlag(FLAG_REF))
        baseType = baseType->getValType();

      const char* memberName = get_string(call->get(2));

      Symbol* sym = baseType->getField(memberName);
      if (sym->hasFlag(FLAG_TYPE_VARIABLE) ||
          !strcmp(sym->name, "_promotionType") ||
          sym->isParameter())
        call->getStmtExpr()->remove();
      else {
        SET_LINENO(call->get(2));
        call->get(2)->replace(new SymExpr(sym));
      }
    }
    break;

    // Maybe this can be pushed into the following case, where a PRIM_MOVE gets
    // removed if its rhs is a type symbol.  That is, resolution of a
    // PRIM_TYPE_INIT replaces the primitive with symexpr that contains a type symbol.
    case PRIM_TYPE_INIT:
    {
      // A "type init" call that is in the tree should always have a callExpr
      // parent, as guaranteed by CallExpr::verify().
      CallExpr* parent = toCallExpr(call->parentExpr);
      // We expect all PRIM_TYPE_INIT primitives to have a PRIM_MOVE
      // parent, following the insertion of call temps.
      if (parent->isPrimitive(PRIM_MOVE))
        parent->remove();
      else
        INT_FATAL(parent, "expected parent of PRIM_TYPE_EXPR to be a PRIM_MOVE");
    }
    break;

    case PRIM_MOVE:
    {
      // Remove types to enable --baseline
      SymExpr* se = toSymExpr(call->get(2));
      if (se && se->symbol()) {
        Symbol* sym = se->symbol();
        if (isTypeSymbol(sym) || sym->hasFlag(FLAG_TYPE_VARIABLE))
          call->remove();
      }
    }
    break;

    case PRIM_WARNING:
    case PRIM_ERROR:
    {
      // Warnings have now been issued, no need to keep the function around.
      // Remove calls to compilerWarning and let dead code elimination handle
      // the rest.
      call->remove();
    }
    break;

  }
}


// Remove the method token, parameter and type arguments from
// function signatures and corresponding calls.
static void removeParamArgs()
{
  compute_call_sites();

  forv_Vec(FnSymbol, fn, gFnSymbols)
  {
    if (! fn->isResolved())
      // Don't bother with unresolved functions.
      // They will be removed from the tree.
      continue;

    for_formals(formal, fn)
    {
      if (formal->hasFlag(FLAG_INSTANTIATED_PARAM) ||
          formal->type == dtMethodToken)
      {
        // Remove the argument from the call site.
        forv_Vec(CallExpr, call, *fn->calledBy)
        {
          // Don't bother with calls that are not in the tree.
          if (! call->parentSymbol)
            continue;

          // Performance note: AList::get(int) also performs a linear search.
          for_formals_actuals(cf, ca, call)
          {
            if (cf == formal)
            {
              ca->remove();
              break;
            }
          }
        }
        formal->defPoint->remove();
      }
    }
  }
}


static void removeRandomPrimitives()
{
  forv_Vec(CallExpr, call, gCallExprs)
  {
    // Don't bother with calls that are not in the tree.
    if (! call->parentSymbol)
      continue;

    // Ignore calls to actual functions.
    if (call->isResolved())
      continue;

    // Only primitives remain.
    removeRandomPrimitive(call);
  }
}

static void removeActualNames()
{
  forv_Vec(NamedExpr, named, gNamedExprs)
  {
    if (! named->parentSymbol)
      continue;
    // Remove names of named actuals
    Expr* actual = named->actual;
    actual->remove();
    named->replace(actual);
  }
}

static void removeTypeBlocks()
{
  forv_Vec(BlockStmt, block, gBlockStmts)
  {
    if (! block->parentSymbol)
      continue;

    // Remove type blocks--code that exists only to determine types
    if (block->blockTag & BLOCK_TYPE_ONLY)
    {
      block->remove();
    }
  }
}

//
// buildRuntimeTypeInitFns: Build a 'chpl__convertRuntimeTypeToValue'
// (value) function for all functions tagged as runtime type
// initialization functions.  Also, build a function to return the
// runtime type for all runtime type initialization functions.
//
// Functions flagged with the "runtime type init fn" pragma
// (FLAG_RUNTIME_TYPE_INIT_FN during compilation) are designed to
// specify to the compiler how to create a new value of a given type
// from the arguments to the function.  These arguments effectively
// supply whatever static and/or runtime information is required to
// build such a value (and therefore effectively represent the
// "type").  Any non-static arguments are bundled into a runtime type
// (record) by the compiler and passed around to represent the type at
// execution time.
//
// The actual type specified is fully-resolved during function resolution.  So
// the "runtime type" mechanism is a way to create a parameterized type, but up
// to a point handle it uniformly in the compiler.
// Perhaps a more complete implementation of generic types with inheritance
// would get rid of the need for this specialized machinery.
//
// In practice, we currently use these to create
// runtime types for domains and arrays (via procedures named
// 'chpl__buildDomainRuntimeType' and 'chpl__buildArrayRuntimeType',
// respectively).
//
// For each such flagged function:
//
//   - Clone the function, naming it 'chpl__convertRuntimeTypeToValue'
//     and change it to a value function
//
//   - Replace the body of the original function with a new function
//     that returns the dynamic runtime type info
//
// Subsequently, the functions as written in the modules are now
// called 'chpl__convertRuntimeTypeToValue' and used to initialize
// variables with runtime types later in insertRuntimeInitTemps().
//
// Notice also that the original functions had been marked as type
// functions during parsing even though they were not written as such
// (see addPragmaFlags() in build.cpp for more info).  Now they are
// actually type functions.
//
static void buildRuntimeTypeInitFns() {
  forv_Vec(FnSymbol, fn, gFnSymbols) {
    if (fn->defPoint && fn->defPoint->parentSymbol) {
      // Look only at functions flagged as "runtime type init fn".
      if (fn->hasFlag(FLAG_RUNTIME_TYPE_INIT_FN)) {

        // Look only at resolved instances.
        if (! fn->isResolved())
          continue;

        INT_ASSERT(fn->retType->symbol->hasFlag(FLAG_HAS_RUNTIME_TYPE));
        SET_LINENO(fn);

        // Build a new runtime type for this function
        Type* runtimeType = buildRuntimeTypeInfo(fn);
        runtimeTypeMap.put(fn->retType, runtimeType);

        // Build chpl__convertRuntimeTypeToValue() instance.
        buildRuntimeTypeInitFn(fn, runtimeType);
      }
    }
  }
}

// Build a function to return the runtime type by modifying
// the original function.
static void buildRuntimeTypeInitFn(FnSymbol* fn, Type* runtimeType)
{
  // Clone the original function and call the clone chpl__convertRuntimeTypeToValue.
  FnSymbol* runtimeTypeToValueFn = fn->copy();
  INT_ASSERT(runtimeTypeToValueFn->hasFlag(FLAG_RESOLVED));
  runtimeTypeToValueFn->name = astr("chpl__convertRuntimeTypeToValue");
  runtimeTypeToValueFn->cname = runtimeTypeToValueFn->name;

  // Remove this flag from the clone.
  runtimeTypeToValueFn->removeFlag(FLAG_RUNTIME_TYPE_INIT_FN);

  // Make the clone a value function.
  runtimeTypeToValueFn->getReturnSymbol()->removeFlag(FLAG_TYPE_VARIABLE);
  runtimeTypeToValueFn->retTag = RET_VALUE;
  fn->defPoint->insertBefore(new DefExpr(runtimeTypeToValueFn));

  // Remove static arguments from the RTTV function.
  for_formals(formal, runtimeTypeToValueFn)
  {
    if (formal->hasFlag(FLAG_INSTANTIATED_PARAM))
      formal->defPoint->remove();

    if (formal->hasFlag(FLAG_TYPE_VARIABLE))
    {
      Symbol* field = runtimeType->getField(formal->name);
      if (! field->type->symbol->hasFlag(FLAG_HAS_RUNTIME_TYPE))
        formal->defPoint->remove();
    }
  }

  // Insert the clone (convertRuntimeTypeToValue) into the runtimeTypeToValueMap.
  runtimeTypeToValueMap.put(runtimeType, runtimeTypeToValueFn);

  // Change the return type of the original function.
  fn->retType = runtimeType;
  fn->getReturnSymbol()->type = runtimeType;

  // Build a new body for the original function.
  BlockStmt* block = new BlockStmt();
  VarSymbol* var = newTemp("_return_tmp_", fn->retType);
  block->insertAtTail(new DefExpr(var));

  // Bundle all non-static arguments into the runtime type record.
  // Remove static arguments from this specialized buildRuntimeType function.
  for_formals(formal, fn)
  {
    if (formal->hasFlag(FLAG_INSTANTIATED_PARAM))
      continue;

    Symbol* field = runtimeType->getField(formal->name);

    if (formal->hasFlag(FLAG_TYPE_VARIABLE) &&
        ! field->type->symbol->hasFlag(FLAG_HAS_RUNTIME_TYPE))
      continue;

    block->insertAtTail(new CallExpr(PRIM_SET_MEMBER, var, field, formal));
  }

  block->insertAtTail(new CallExpr(PRIM_RETURN, var));

  // Replace the body of the original chpl__buildRuntime...Type() function.
  fn->body->replace(block);
}

static void removeFormalTypeAndInitBlocks()
{
  forv_Vec(FnSymbol, fn, gFnSymbols) {
    if (fn->defPoint && fn->defPoint->parentSymbol) {
      for_formals(formal, fn) {
        // Remove formal default values
        if (formal->defaultExpr)
          formal->defaultExpr->remove();
        // Remove formal type expressions
        if (formal->typeExpr)
          formal->typeExpr->remove();
      }
    }
  }
}

static void replaceTypeArgsWithFormalTypeTemps()
{
  compute_call_sites();

  forv_Vec(FnSymbol, fn, gFnSymbols) {
    if (! fn->isResolved())
      // Don't bother with unresolved functions.
      // They will be removed from the tree.
      continue;

    // Skip this function if it is not in the tree.
    if (! fn->defPoint)
      continue;
    if (! fn->defPoint->parentSymbol)
      continue;

    // We do not remove type args from extern functions so that e.g.:
    //  extern proc sizeof(type t);
    //  sizeof(int)
    // will function correctly.
    // However, in such a case, we'd like to pass the type symbol
    // to the call site rather than a type variable call_tmp
    if (fn->hasFlag(FLAG_EXTERN)) {
      // Replace the corresponding actual with a SymExpr TypeSymbol
      // for all the call sites.
      forv_Vec(CallExpr, call, *fn->calledBy)
      {
        for_formals_actuals(formal, actual, call)
        {
          if (! formal->hasFlag(FLAG_TYPE_VARIABLE))
            continue;

          if (SymExpr* se = toSymExpr(actual)) {
            if (isTypeSymbol(se->symbol()))
              continue;
            if (se->symbol()->hasFlag(FLAG_EXTERN) &&
                se->symbol()->hasFlag(FLAG_TYPE_VARIABLE))
              continue;
          }

          SET_LINENO(actual);
          TypeSymbol* ts = formal->type->symbol;
          actual->replace(new SymExpr(ts));
        }
      }
      continue;
    }

    for_formals(formal, fn)
    {
      // We are only interested in type formals
      if (! formal->hasFlag(FLAG_TYPE_VARIABLE))
        continue;

      // Replace the formal with a _formal_type_tmp_.
      SET_LINENO(formal);
      VarSymbol* tmp = newTemp("_formal_type_tmp_", formal->type);
      fn->insertAtHead(new DefExpr(tmp));
      subSymbol(fn, formal, tmp);

      // Remove the corresponding actual from all call sites.
      forv_Vec(CallExpr, call, *fn->calledBy)
      {
        for_formals_actuals(cf, ca, call)
        {
          if (cf == formal)
          {
            ca->remove();
            break;
          }
        }
      }
      formal->defPoint->remove();
      //
      // If we're removing the formal representing 'this' (if it's a
      // type, say), we need to nullify the 'this' pointer in the
      // function as well to avoid assumptions that it's legal later.
      //
      if (formal == fn->_this) {
        fn->_this = NULL;
      }
    }
  }
}

static void replaceValuesWithRuntimeTypes()
{
  forv_Vec(FnSymbol, fn, gFnSymbols) {
    if (fn->defPoint && fn->defPoint->parentSymbol) {
      for_formals(formal, fn) {
        if (formal->hasFlag(FLAG_TYPE_VARIABLE) &&
            formal->type->symbol->hasFlag(FLAG_HAS_RUNTIME_TYPE)) {
          if (FnSymbol* fn = valueToRuntimeTypeMap.get(formal->type)) {
            Type* rt = (fn->retType->symbol->hasFlag(FLAG_RUNTIME_TYPE_VALUE)) ?
                        fn->retType : runtimeTypeMap.get(fn->retType);
            INT_ASSERT(rt);
            formal->type =  rt;
            formal->removeFlag(FLAG_TYPE_VARIABLE);
          }
        }
      }
    }
  }
}

static void removeWhereClauses()
{
  forv_Vec(FnSymbol, fn, gFnSymbols) {
    if (fn->defPoint && fn->defPoint->parentSymbol) {
      if (fn->where)
        fn->where->remove();
    }
  }
}

static void replaceReturnedValuesWithRuntimeTypes()
{
  forv_Vec(FnSymbol, fn, gFnSymbols) {
    if (fn->defPoint && fn->defPoint->parentSymbol) {
      if (fn->retTag == RET_TYPE) {
        VarSymbol* ret = toVarSymbol(fn->getReturnSymbol());
        if (ret && ret->type->symbol->hasFlag(FLAG_HAS_RUNTIME_TYPE)) {
          if (FnSymbol* rtfn = valueToRuntimeTypeMap.get(ret->type)) {
            Type* rt = (rtfn->retType->symbol->hasFlag(FLAG_RUNTIME_TYPE_VALUE)) ?
                        rtfn->retType : runtimeTypeMap.get(rtfn->retType);
            INT_ASSERT(rt);
            ret->type = rt;
            fn->retType = ret->type;
            fn->retTag = RET_VALUE;
          }
        }
      }
    }
  }
}


static void replaceInitPrims(std::vector<BaseAST*>& asts)
{
  for_vector(BaseAST, ast, asts) {
    if (CallExpr* call = toCallExpr(ast)) {
      // We are only interested in INIT primitives.
      if (call->isPrimitive(PRIM_INIT)) {
        FnSymbol* parent = toFnSymbol(call->parentSymbol);

        // Call must be in the tree and lie in a resolved function.
        if (! parent || ! parent->isResolved())
          continue;

        SymExpr* se = toSymExpr(call->get(1));
        Type* rt = se->symbol()->type;

        if (rt->symbol->hasFlag(FLAG_RUNTIME_TYPE_VALUE)) {
          // ('init' foo), where typeof(foo) has flag "runtime type value"
          //
          // ==>
          //
          // (var _runtime_type_tmp_1)
          // ('move' _runtime_type_tmp_1 ('.v' foo "field1"))
          // (var _runtime_type_tmp_2)
          // ('move' _runtime_type_tmp_2 ('.v' foo "field2"))
          // (chpl__convertRuntimeTypeToValue _runtime_type_tmp_1 _rtt_2 ... )
          SET_LINENO(call);
          FnSymbol* runtimeTypeToValueFn = runtimeTypeToValueMap.get(rt);
          INT_ASSERT(runtimeTypeToValueFn);
          CallExpr* runtimeTypeToValueCall = new CallExpr(runtimeTypeToValueFn);
          for_formals(formal, runtimeTypeToValueFn) {
            Symbol* field = rt->getField(formal->name);
            INT_ASSERT(field);
            VarSymbol* tmp = newTemp("_runtime_type_tmp_", field->type);
            call->getStmtExpr()->insertBefore(new DefExpr(tmp));
            call->getStmtExpr()->insertBefore(
                new CallExpr(PRIM_MOVE, tmp, new CallExpr(PRIM_GET_MEMBER_VALUE,
                                                          se->symbol(), field)));
            if (formal->hasFlag(FLAG_TYPE_VARIABLE))
              tmp->addFlag(FLAG_TYPE_VARIABLE);
            runtimeTypeToValueCall->insertAtTail(tmp);
          }
          VarSymbol* tmp = newTemp("_runtime_type_tmp_", runtimeTypeToValueFn->retType);
          call->getStmtExpr()->insertBefore(new DefExpr(tmp));
          call->getStmtExpr()->insertBefore(new CallExpr(PRIM_MOVE, tmp, runtimeTypeToValueCall));
          call->replace(new SymExpr(tmp));
        } else if (rt->symbol->hasFlag(FLAG_HAS_RUNTIME_TYPE)) {
          //
          // This is probably related to a comment that used to handle
          // this case elsewhere:
          //
          // special handling of tuple constructor to avoid
          // initialization of array based on an array type symbol
          // rather than a runtime array type
          //
          // this code added during the introduction of the new
          // keyword; it should be removed when possible
          //
          call->getStmtExpr()->remove();
        }
        else
        {
          Expr* expr = resolvePrimInit(call);

          if (! expr)
          {
            // This PRIM_INIT could not be resolved.

            // But that's OK if it's an extern type.
            // (We don't expect extern types to have initializers.)
            // Also, we don't generate initializers for iterator records.
            // Maybe we can avoid adding PRIM_INIT for these cases in the first
            // place....
            if (rt->symbol->hasFlag(FLAG_EXTERN) ||
                rt->symbol->hasFlag(FLAG_ITERATOR_RECORD))
            {
              INT_ASSERT(toCallExpr(call->parentExpr)->isPrimitive(PRIM_MOVE));
              makeNoop(toCallExpr(call->parentExpr));
              continue;
            }

            INT_FATAL(call, "PRIM_INIT should have already been handled");
          }
        }
      }
    }
  }
}


static void insertRuntimeInitTemps() {
  std::vector<BaseAST*> asts;
  collect_asts_postorder(rootModule, asts);

  // Collect asts which are definitions of VarSymbols that are type variables
  // and are flagged as runtime types.
  for_vector(BaseAST, ast, asts) {
    if (DefExpr* def = toDefExpr(ast)) {
      if (isVarSymbol(def->sym) &&
          def->sym->hasFlag(FLAG_TYPE_VARIABLE) &&
          def->sym->type->symbol->hasFlag(FLAG_HAS_RUNTIME_TYPE)) {

        // Collapse these through the runtimeTypeMap ...
        Type* rt = runtimeTypeMap.get(def->sym->type);
        INT_ASSERT(rt);
        def->sym->type = rt;

        // ... and remove the type variable flag
        // (Make these declarations look like normal vars.)
        def->sym->removeFlag(FLAG_TYPE_VARIABLE);
      }
    }
  }

  replaceInitPrims(asts);

  for_vector(BaseAST, ast1, asts) {
    if (SymExpr* se = toSymExpr(ast1)) {

      // remove dead type expressions
      if (se->getStmtExpr() == se)
        if (se->symbol()->hasFlag(FLAG_TYPE_VARIABLE))
          se->remove();

    }
  }
}

// Remove typedef definitions
static void removeInitFields()
{
  forv_Vec(DefExpr, def, gDefExprs)
  {
    if (! def->inTree()) continue;
    if (! def->init) continue;
    if (! (def->sym->hasFlag(FLAG_TYPE_VARIABLE) || def->sym->type->symbol->hasFlag(FLAG_RUNTIME_TYPE_VALUE))) continue;
    def->init->remove();
    def->init = NULL;
  }
}

static void removeMootFields() {
  // Remove type fields, parameter fields, and _promotionType field
  forv_Vec(TypeSymbol, type, gTypeSymbols) {
    if (type->defPoint && type->defPoint->parentSymbol) {
      if (AggregateType* ct = toAggregateType(type->type)) {
        for_fields(field, ct) {
          if (field->hasFlag(FLAG_TYPE_VARIABLE) ||
              field->isParameter() ||
              !strcmp(field->name, "_promotionType"))
            field->defPoint->remove();
        }
      }
    }
  }
}

static void expandInitFieldPrims()
{
  forv_Vec(CallExpr, call, gCallExprs) {
    if (call->isPrimitive(PRIM_INIT_FIELDS))
    {
      initializeClass(call, toSymExpr(call->get(1))->symbol());
      call->remove();
    }
  }
}


static void
fixTypeNames(AggregateType* ct)
{
  const char default_domain_name[] = "DefaultRectangularDom";

  if (!ct->symbol->hasFlag(FLAG_BASE_ARRAY) && isArrayClass(ct))
  {
    const char* domain_type = ct->getField("dom")->type->symbol->name;
    const char* elt_type = ct->getField("eltType")->type->symbol->name;
    ct->symbol->name = astr("[", domain_type, "] ", elt_type);
  }
  if (ct->instantiatedFrom &&
      !strcmp(ct->instantiatedFrom->symbol->name, default_domain_name)) {
    ct->symbol->name = astr("domain", ct->symbol->name+strlen(default_domain_name));
  }
  if (isRecordWrappedType(ct)) {
    ct->symbol->name = ct->getField("_instance")->type->symbol->name;
  }
}


static void
setScalarPromotionType(AggregateType* ct) {
  for_fields(field, ct) {
    if (!strcmp(field->name, "_promotionType"))
      ct->scalarPromotionType = field->type;
  }
}

<|MERGE_RESOLUTION|>--- conflicted
+++ resolved
@@ -5152,28 +5152,6 @@
     rhsType = resolveTypeAlias(toSymExpr(rhs));
   }
 
-<<<<<<< HEAD
-=======
-  if (rhsType == dtVoid) {
-    if (isReturn && (lhs->type == dtVoid || lhs->type == dtUnknown)) {
-      // It is OK to assign void to the return value variable as long as its
-      // type is void or is not yet established.
-    } else {
-      if (CallExpr* rhsFn = toCallExpr(rhs)) {
-        if (FnSymbol* rhsFnSym = rhsFn->isResolved()) {
-          USR_FATAL(userCall(call),
-                    "illegal use of function that does not "
-                    "return a value: '%s'",
-                    rhsFnSym->name);
-        }
-      }
-
-      USR_FATAL(userCall(call),
-                "illegal use of function that does not return a value");
-    }
-  }
->>>>>>> 0645df39
-
   // This is a workaround for problems where the _iterator
   // in buildForLoopExpr would be an _array instead of a ref(_array)
   // in 4-init-array-forexpr.chpl. This could be improved with
