--- conflicted
+++ resolved
@@ -4161,41 +4161,6 @@
   return resolveNormalCall(call, true);
 }
 
-<<<<<<< HEAD
-static
-void temporaryInitializerFixup(CallExpr* call) {
-  if (UnresolvedSymExpr* usym = toUnresolvedSymExpr(call->baseExpr)) {
-    // Support super.init() calls (for instance) when the super type does not
-    // define either an initializer or a constructor.  Also ignores errors from
-    // improperly inserted .init() calls (so be sure to check here if something
-    // is behaving oddly - Lydia, 08/19/16)
-    if (!strcmp(usym->unresolved, "init")) {
-      for_actuals(actual, call) {
-        if (NamedExpr* named = toNamedExpr(actual)) {
-          if (!strcmp(named->name, "meme")) {
-            if (SymExpr* sym = toSymExpr(named->actual)) {
-              if (AggregateType* ct = toAggregateType(sym->var->type)) {
-                if (ct->initializerStyle == DEFINES_NONE_USE_DEFAULT) {
-                  // This code should be removed when the compiler generates
-                  // initializers as the default method of construction and
-                  // initialization for a type (Lydia note, 08/19/16)
-                  usym->unresolved = astr("_construct_", ct->symbol->name);
-                } else if (ct->initializerStyle == DEFINES_CONSTRUCTOR) {
-                  // This code should be removed when initializers are fully
-                  // supported and old style constructors are deprecated
-                  // (Lydia note, 08/19/16)
-                  USR_FATAL(call, "can't make init call on type with old constructor style");
-                }
-              }
-            }
-          }
-        }
-      }
-    }
-  }
-}
-=======
->>>>>>> eb266323
 
 // if checkonly is provided, don't print any errors; just check
 // to see if the particular function could be resolved.
