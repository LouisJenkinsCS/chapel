//
// Mark On statements/blocks as "fast" (no communication, small, etc.)
//
// The comm layer can provide a "fast" option, for example, run within
//  the handler (rather than creating a new task).
//

#include "astutil.h"
#include "expr.h"
#include "passes.h"
#ifdef DEBUG
#include "stmt.h"
#endif

//
// Return true if this primitive function is safe for fast on optimization
// (e.g., no communication, no sync/single accesses)
//
static bool
isFastPrimitive(CallExpr *call) {
  INT_ASSERT(call->primitive);
  // Check primitives for communication
  switch (call->primitive->tag) {
  case PRIM_UNKNOWN:
    // TODO: Return true for PRIM_UNKNOWNs that are side-effect free
    return false;

  case PRIM_NOOP:
  case PRIM_REF_TO_STRING:
  case PRIM_RETURN:
  case PRIM_UNARY_MINUS:
  case PRIM_UNARY_PLUS:
  case PRIM_UNARY_NOT:
  case PRIM_UNARY_LNOT:
  case PRIM_ADD:
  case PRIM_SUBTRACT:
  case PRIM_MULT:
  case PRIM_DIV:
  case PRIM_MOD:
  case PRIM_LSH:
  case PRIM_RSH:
  case PRIM_EQUAL:
  case PRIM_NOTEQUAL:
  case PRIM_LESSOREQUAL:
  case PRIM_GREATEROREQUAL:
  case PRIM_LESS:
  case PRIM_GREATER:
  case PRIM_AND:
  case PRIM_OR:
  case PRIM_XOR:
  case PRIM_POW:
  case PRIM_MIN:
  case PRIM_MAX:

  case PRIM_GET_MEMBER:
  case PRIM_GET_SVEC_MEMBER:
  case PRIM_GET_PRIV_CLASS:
  case PRIM_NEW_PRIV_CLASS:
  case PRIM_NUM_PRIV_CLASSES:

  case PRIM_CHECK_NIL:
  case PRIM_GET_REAL:
  case PRIM_GET_IMAG:

  case PRIM_ADDR_OF:
  case PRIM_LOCAL_CHECK:

  case PRIM_INIT_FIELDS:
  case PRIM_PTR_EQUAL:
  case PRIM_PTR_NOTEQUAL:
  case PRIM_CAST:
  case PRIM_GET_ITERATOR_RETURN:

  case PRIM_BLOCK_LOCAL:

  case PRIM_LOCALE_ID:
  case PRIM_IS_HERE:
  case PRIM_NODE_ID:
  case PRIM_ON_LOCALE_NUM:
  case PRIM_GET_SERIAL:
  case PRIM_SET_SERIAL:
  case PRIM_TASK_SET_LOCALE:
  case PRIM_TASK_GET_LOCALE:
  case PRIM_TASK_SET_HERE:
  case PRIM_TASK_GET_HERE:

  case PRIM_STRING_COPY:
  case PRIM_CAST_TO_VOID_STAR:
  case PRIM_SIZEOF:

  case PRIM_NEXT_UINT32:
  case PRIM_GET_USER_LINE:
  case PRIM_GET_USER_FILE:

#ifdef DEBUG
    printf(" *** OK (default): %s\n", call->primitive->name);
#endif
    return true;

  case PRIM_MOVE:
    if (call->get(1)->typeInfo() == dtVoid) {
#ifdef DEBUG
      printf(" *** OK (PRIM_MOVE 0): %s\n", call->primitive->name);
#endif
      // TODO: The rhs is evaluated for its side effects, so 
      // we should not return true here.  We should recurse on the rhs instead,
      // in case that expression contains a "slow" call.
      return true;
    }
    if (!isCallExpr(call->get(2))) {
      if (!(call->get(1)->typeInfo()->symbol->hasFlag(FLAG_WIDE) &&
            !call->get(2)->typeInfo()->symbol->hasFlag(FLAG_WIDE) &&
            !call->get(2)->typeInfo()->symbol->hasFlag(FLAG_REF)))
#ifdef DEBUG
        printf(" *** OK (PRIM_MOVE 1): %s\n", call->primitive->name);
#endif
        return true;
    } else {
#ifdef DEBUG
      printf(" *** OK (PRIM_MOVE 3): %s\n", call->primitive->name);
#endif
      return true;
    }
    break;

// I think these can always return true. <hilde>
// But that works only if the remote get is removed from code generation.
  case PRIM_WIDE_GET_LOCALE:
  case PRIM_WIDE_GET_NODE:
  case PRIM_WIDE_GET_SUBLOC:
  case PRIM_WIDE_GET_ADDR:
    // If this test is true, a remote get is required.
    if (!(call->get(1)->typeInfo()->symbol->hasFlag(FLAG_WIDE) &&
          call->get(1)->getValType()->symbol->hasFlag(FLAG_WIDE_CLASS))) {
#ifdef DEBUG
      printf(" *** OK (PRIM_WIDE_GET_LOCALE, etc.): %s\n", call->primitive->name);
#endif
      return true;
    }
    break;

  case PRIM_SET_UNION_ID:
  case PRIM_GET_UNION_ID:
  case PRIM_GET_MEMBER_VALUE:
  case PRIM_GET_SVEC_MEMBER_VALUE:
    if (!call->get(1)->typeInfo()->symbol->hasFlag(FLAG_WIDE)) {
      return true;
#ifdef DEBUG
      printf(" *** OK (PRIM_SET_UNION_ID, etc.): %s\n", call->primitive->name);
#endif
    }
    break;

  case PRIM_ARRAY_SET:
  case PRIM_ARRAY_SET_FIRST:
  case PRIM_SETCID:
  case PRIM_TESTCID:
  case PRIM_GETCID:
  case PRIM_ARRAY_GET:
  case PRIM_ARRAY_GET_VALUE:
  case PRIM_DYNAMIC_CAST:
    if (!call->get(1)->typeInfo()->symbol->hasFlag(FLAG_WIDE_CLASS)) {
#ifdef DEBUG
      printf(" *** OK (PRIM_ARRAY_SET, etc.): %s\n", call->primitive->name);
#endif
      return true;
    }
    break;

  case PRIM_DEREF:
  case PRIM_SET_MEMBER:
  case PRIM_SET_SVEC_MEMBER:
    if (!call->get(1)->typeInfo()->symbol->hasFlag(FLAG_WIDE) &&
        !call->get(1)->typeInfo()->symbol->hasFlag(FLAG_WIDE_CLASS)) {
#ifdef DEBUG
      printf(" *** OK (PRIM_DEREF, etc.): %s\n", call->primitive->name);
#endif
      return true;
    }
    break;

  case PRIM_CHPL_COMM_GET:
  case PRIM_CHPL_COMM_PUT:
  case PRIM_CHPL_COMM_GET_STRD:
  case PRIM_CHPL_COMM_PUT_STRD:
    // These always involve communication, so are deemed slow.
    return false;

  case PRIM_SYNC_INIT: // Maybe fast?
  case PRIM_SYNC_DESTROY: // Maybe fast?
  case PRIM_SYNC_LOCK:
  case PRIM_SYNC_UNLOCK:
  case PRIM_SYNC_WAIT_FULL:
  case PRIM_SYNC_WAIT_EMPTY:
  case PRIM_SYNC_SIGNAL_FULL:
  case PRIM_SYNC_SIGNAL_EMPTY:
  case PRIM_SINGLE_INIT: // Maybe fast?
  case PRIM_SINGLE_DESTROY: // Maybe fast?
  case PRIM_SINGLE_LOCK:
  case PRIM_SINGLE_UNLOCK:
  case PRIM_SINGLE_WAIT_FULL:
  case PRIM_SINGLE_SIGNAL_FULL:

  case PRIM_WRITEEF:
  case PRIM_WRITEFF:
  case PRIM_WRITEXF:
  case PRIM_SYNC_RESET:
  case PRIM_READFE:
  case PRIM_READFF:
  case PRIM_READXX:
  case PRIM_SYNC_IS_FULL:
  case PRIM_SINGLE_WRITEEF:
  case PRIM_SINGLE_RESET:
  case PRIM_SINGLE_READFF:
  case PRIM_SINGLE_READXX:
  case PRIM_SINGLE_IS_FULL:
   // These may block, so are deemed slow.
   return false;

  case PRIM_GC_CC_INIT:
  case PRIM_GC_ADD_ROOT:
  case PRIM_GC_ADD_NULL_ROOT:
  case PRIM_GC_DELETE_ROOT:
  case PRIM_GC_CLEANUP:
    INT_FATAL("This primitive has not yet been implemented.");
    break;

  case PRIM_NEW:
  case PRIM_INIT:
  case PRIM_LOGICAL_FOLDER:
  case PRIM_TYPEOF:
  case PRIM_TYPE_TO_STRING:
  case PRIM_ENUM_MIN_BITS:
  case PRIM_ENUM_IS_SIGNED:
  case PRIM_IS_UNION_TYPE:
  case PRIM_IS_STAR_TUPLE_TYPE:
  case PRIM_IS_SUBTYPE:
  case PRIM_TUPLE_EXPAND:
  case PRIM_TUPLE_AND_EXPAND:
  case PRIM_QUERY:
  case PRIM_ERROR:
  case PRIM_WARNING:

  case PRIM_BLOCK_PARAM_LOOP:
  case PRIM_BLOCK_WHILEDO_LOOP:
  case PRIM_BLOCK_DOWHILE_LOOP:
  case PRIM_BLOCK_FOR_LOOP:
  case PRIM_BLOCK_BEGIN:
  case PRIM_BLOCK_COBEGIN:
  case PRIM_BLOCK_COFORALL:
  case PRIM_BLOCK_XMT_PRAGMA_FORALL_I_IN_N:
  case PRIM_BLOCK_XMT_PRAGMA_NOALIAS:
  case PRIM_BLOCK_ON:
  case PRIM_BLOCK_ON_NB:
  case PRIM_BLOCK_UNLOCAL:

  case PRIM_ACTUALS_LIST:
  case PRIM_YIELD:

  case PRIM_USE:
  case PRIM_USED_MODULES_LIST:

  case PRIM_WHEN:
  case PRIM_INT_ERROR:
  case PRIM_CAPTURE_FN:
  case PRIM_CREATE_FN_TYPE:

  case PRIM_NUM_FIELDS:
  case PRIM_FIELD_NUM_TO_NAME:
  case PRIM_FIELD_VALUE_BY_NUM:
  case PRIM_FIELD_ID_BY_NUM:
  case PRIM_FIELD_VALUE_BY_NAME:
    INT_FATAL("This primitive should have been removed from the tree by now.");
    break;

<<<<<<< HEAD
  case PRIM_GPU_GET_ARRAY:
  case PRIM_GPU_GET_VALUE:
  case PRIM_GPU_GET_VAL:
  case PRIM_GPU_ALLOC:
  case PRIM_COPY_HOST_GPU:
  case PRIM_COPY_GPU_HOST:
  case PRIM_GPU_FREE:
  case PRIM_ON_GPU:
    INT_FATAL("This primitive is obsolete and should not be used.");
    break;

    // Allocator calls can block.  Why?
  case PRIM_FREE_TASK_LIST:
  case PRIM_TASK_ALLOC:
  case PRIM_TASK_CALLOC:
  case PRIM_TASK_REALLOC:
  case PRIM_TASK_FREE:
  case PRIM_CHPL_ALLOC:
  case PRIM_MALLOC:
  case PRIM_CHPL_FREE:
  case PRIM_FREE:
  case PRIM_ARRAY_ALLOC:
  case PRIM_ARRAY_FREE:
  case PRIM_ARRAY_FREE_ELTS:
    return false;

=======
>>>>>>> 9f3fa531
    // Temporarily unclassified (legacy) cases.
    // These formerly defaulted to false (slow), so we leave them
    // here until they are proven fast.
  case PRIM_GET_END_COUNT:
  case PRIM_SET_END_COUNT:
  case PRIM_PROCESS_TASK_LIST:
  case PRIM_EXECUTE_TASKS_IN_LIST:
  case PRIM_TO_LEADER:
  case PRIM_TO_FOLLOWER:
  case PRIM_DELETE:
  case PRIM_CALL_DESTRUCTOR:
  case PRIM_ALLOC_GVR:
  case PRIM_HEAP_REGISTER_GLOBAL_VAR:
  case PRIM_HEAP_BROADCAST_GLOBAL_VARS:
  case PRIM_PRIVATE_BROADCAST:
  case PRIM_RT_ERROR:
  case PRIM_RT_WARNING:
  case PRIM_FTABLE_CALL:
  case PRIM_VMT_CALL:
    return false;

  default:
    INT_FATAL("Unhandled case.");
    break;
  }
  return false;
}

static bool
markFastSafeFn(FnSymbol *fn, int recurse, Vec<FnSymbol*> *visited) {
  if (fn->hasFlag(FLAG_FAST_ON))
    return true;

  if (fn->hasFlag(FLAG_NON_BLOCKING))
    return false;

  if (fn->hasFlag(FLAG_EXTERN))
    return false;

  visited->add_exclusive(fn);

  Vec<CallExpr*> calls;

  collectCallExprs(fn, calls);

  forv_Vec(CallExpr, call, calls) {
#ifdef DEBUG
    printf("\tcall %p (id=%d): ", call, call->id);
#endif
    if (!call->primitive) {
#ifdef DEBUG
      printf("(non-primitive CALL)\n");
#endif
      if ((recurse>0) && call->isResolved()) {
        if (call->isResolved()->hasFlag(FLAG_ON_BLOCK)) {
          visited->add_exclusive(call->isResolved());
          call->isResolved()->removeFlag(FLAG_FAST_ON);
#ifdef DEBUG
          printf("%d: recurse FAILED (nested on block, id=%d).\n",
                 recurse-1, call->id);
#endif
          return false;
        }
        if (!visited->in(call->isResolved())) {
#ifdef DEBUG
          printf("%d: recurse %p (block=%p, id=%d)\n", recurse-1,
                 call->isResolved(), call->isResolved()->body,
                 call->isResolved()->id);
          printf("\tlength=%d\n", call->isResolved()->body->length());
#endif
          if (!markFastSafeFn(call->isResolved(), recurse-1, visited)) {
#ifdef DEBUG
            printf("%d: recurse FAILED (id=%d).\n", recurse-1, call->id);
#endif
            return false;
          }
        } else {
#ifdef DEBUG
          printf("%d: recurse ALREADY VISITED %p (id=%d)\n", recurse-1,
                 call->isResolved(), call->isResolved()->id);
          printf("\tlength=%d\n", call->isResolved()->body->length());
#endif
        }
#ifdef DEBUG
        printf("%d: recurse DONE.\n", recurse-1);
#endif
      } else {
        // No function calls allowed
#ifdef DEBUG
        printf("%d: recurse FAILED (%s, id=%d).\n", recurse-1,
               recurse == 1 ? "too deep" : "function not resolved", call->id);
#endif
        return false;
      }
    } else if (isFastPrimitive(call)) {
#ifdef DEBUG
      printf(" (FAST primitive CALL)\n");
#endif
    } else {
#ifdef DEBUG
      printf("%d: FAILED (non-FAST primitive CALL: %s, id=%d)\n",
             recurse-1, call->primitive->name, call->id);
#endif
      return false;
    }
  }
  return true;
}


void
optimizeOnClauses(void) {
  if (fNoOptimizeOnClauses)
    return;

  compute_call_sites();

  forv_Vec(FnSymbol, fn, gFnSymbols) {
    if (!fn->hasFlag(FLAG_ON_BLOCK))
      continue;
#ifdef DEBUG
    printf("%p (%s in %s:%d): FLAG_ON_BLOCK (block=%p, id=%d)\n",
           fn, fn->cname, toModuleSymbol(fn->defPoint->parentSymbol)->filename,
           fn->linenum(), fn->body, fn->id);
    printf("\tlength=%d\n", fn->body->length());
#endif
    Vec<FnSymbol*> visited;

    if (markFastSafeFn(fn, optimize_on_clause_limit, &visited)) {
#ifdef DEBUG
      printf("\t[CANDIDATE FOR FAST FORK]\n");
#endif
      fn->addFlag(FLAG_FAST_ON);

      if (fReportOptimizedOn) {
        ModuleSymbol *mod = toModuleSymbol(fn->defPoint->parentSymbol);
        INT_ASSERT(mod);
        if (developer ||
            ((mod->modTag != MOD_INTERNAL) && (mod->modTag != MOD_STANDARD))) {
          printf("Optimized on clause (%s) in module %s (%s:%d)\n",
                 fn->cname, mod->name, fn->fname(), fn->linenum());
        }
      }
    }
  }
}<|MERGE_RESOLUTION|>--- conflicted
+++ resolved
@@ -273,18 +273,6 @@
     INT_FATAL("This primitive should have been removed from the tree by now.");
     break;
 
-<<<<<<< HEAD
-  case PRIM_GPU_GET_ARRAY:
-  case PRIM_GPU_GET_VALUE:
-  case PRIM_GPU_GET_VAL:
-  case PRIM_GPU_ALLOC:
-  case PRIM_COPY_HOST_GPU:
-  case PRIM_COPY_GPU_HOST:
-  case PRIM_GPU_FREE:
-  case PRIM_ON_GPU:
-    INT_FATAL("This primitive is obsolete and should not be used.");
-    break;
-
     // Allocator calls can block.  Why?
   case PRIM_FREE_TASK_LIST:
   case PRIM_TASK_ALLOC:
@@ -300,8 +288,6 @@
   case PRIM_ARRAY_FREE_ELTS:
     return false;
 
-=======
->>>>>>> 9f3fa531
     // Temporarily unclassified (legacy) cases.
     // These formerly defaulted to false (slow), so we leave them
     // here until they are proven fast.
