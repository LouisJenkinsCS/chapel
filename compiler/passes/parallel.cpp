/*
 * Copyright 2004-2016 Cray Inc.
 * Other additional copyright holders may be indicated within.
 *
 * The entirety of this work is licensed under the Apache License,
 * Version 2.0 (the "License"); you may not use this file except
 * in compliance with the License.
 *
 * You may obtain a copy of the License at
 *
 *     http://www.apache.org/licenses/LICENSE-2.0
 *
 * Unless required by applicable law or agreed to in writing, software
 * distributed under the License is distributed on an "AS IS" BASIS,
 * WITHOUT WARRANTIES OR CONDITIONS OF ANY KIND, either express or implied.
 * See the License for the specific language governing permissions and
 * limitations under the License.
 */

//
// Transformations for begin, cobegin, and on statements
//

#include "passes.h"

#include "astutil.h"
#include "driver.h"
#include "expr.h"
#include "files.h"
#include "optimizations.h"
#include "resolution.h"
#include "stlUtil.h"
#include "stmt.h"
#include "stringutil.h"
#include "symbol.h"

// Notes on
//   makeHeapAllocations()    //invoked from parallel()
//   insertWideReferences()
//
//------
// Terminology/abbreviations:
//
// 'on'+'begin' is considered to be both an 'on' and a 'begin'
// - see also FLAG_NON_BLOCKING
//
// A "global" is a module-level symbol, usu. a VarSymbol.
// A 'var' is a global if, equivalently:
//  isModuleSymbol(var->defPoint->parentSymbol)
//  isGlobal(var)
//
// MHA = makeHeapAllocations() and functions it invokes
// IWR = insertWideReferences() and functions it invokes
//------
//
// MHA and IWR take care of the following, among others:
// - heap allocation for remote access
// - change acces to variable -> access to its ._value
// - set up wide references
// - broadcasting of globals
//
// In more details:
//
// Heap allocation for remote access is done:
// - for globals - in IWR, if:
//    requireWideReferences()
// - for a local - in MHA, if:
//    needHeapVars() && the local can be passed to an 'on'
//
// Change acces to variable -> access to its ._value
// - for globals - in MHA, if:
//    requireWideReferences()
// - for locals - in MHA, if:
//    the local is subject to heap allocation
//    in either of the above two categories
//
// Wide references are set up in IWR, if:
//    requireWideReferences()
//
// Broadcasting:
// - of certain global constants       - in MHA/findHeapVarsAndRefs, if:
//    !fLocal
// - of global arrays/domains/distribs - in MHA/findHeapVarsAndRefs, if:
//    !fLocal
// - of locations of the other globals - in IWR, if:
//    requireWideReferences()


typedef struct {
  bool firstCall;
  AggregateType* ctype;
  FnSymbol*  wrap_fn;
  std::vector<uint8_t> needsDestroy;
} BundleArgsFnData;

// bundleArgsFnDataInit: the initial value for BundleArgsFnData
static BundleArgsFnData bundleArgsFnDataInit = { true, NULL, NULL };

static void insertEndCounts();
static void passArgsToNestedFns();
static void create_block_fn_wrapper(FnSymbol* fn, CallExpr* fcall, BundleArgsFnData &baData);
static void call_block_fn_wrapper(FnSymbol* fn, CallExpr* fcall, VarSymbol* args_buf, VarSymbol* args_buf_len, VarSymbol* tempc, FnSymbol *wrap_fn, Symbol* taskList, Symbol* taskListNode);
static void findBlockRefActuals(Vec<Symbol*>& refSet, Vec<Symbol*>& refVec);
static void findHeapVarsAndRefs(Map<Symbol*,Vec<SymExpr*>*>& defMap,
                                Vec<Symbol*>& refSet, Vec<Symbol*>& refVec,
                                Vec<Symbol*>& varSet, Vec<Symbol*>& varVec);
static bool needsAutoCopyAutoDestroyForArg(Expr* arg, FnSymbol* fn);

// Package args into a class and call a wrapper function with that
// object. The wrapper function will then call the function
// created by the previous parallel pass. This is a way to pass along
// multiple args through the limitation of one arg in the runtime's
// thread creation interface. 
//
// Implemented using BundleArgsFnData and the functions:
//   create_arg_bundle_class
//   bundleArgs
//   create_block_fn_wrapper
//   call_block_fn_wrapper

// Even though the arg bundle class depends only on the iterator,
// current code unfortunately uses the call site for some information
// If there are multiple call sites, the first one is used.

static void create_arg_bundle_class(FnSymbol* fn, CallExpr* fcall, ModuleSymbol* mod, BundleArgsFnData &baData) {
  INT_ASSERT(!baData.ctype);
  SET_LINENO(fn);

// Here, 'fcall' is the first of fn's callees and so it acts as a
// representative of all the other callees, if any.
// As of this writing, this should be OK because the callees are
// obtained by duplicating the original call, which resulted in
// outlining a block into 'fn' and so is unique.
// To eliminate 'fcall' in create_arg_bundle_class(), we need
// to rely on fn's formal types instead of fcall's actual types.

  // create a new class to capture refs to locals
  AggregateType* ctype = new AggregateType(AGGREGATE_CLASS);
  TypeSymbol* new_c = new TypeSymbol(astr("_class_locals", fn->name), ctype);
  new_c->addFlag(FLAG_NO_OBJECT);
  new_c->addFlag(FLAG_NO_WIDE_CLASS);

  // add the function args as fields in the class
  int i = 0;    // Fields are numbered for uniqueness.
  for_actuals(arg, fcall) {
    SymExpr *s = toSymExpr(arg);
    Symbol  *var = s->var; // arg or var

    //
    // If we need to do an autoCopy for a BEGIN, and the result is placed on
    // the stack, then we need to copy that result into the arg bundle even
    // if the argument is passed by reference. Otherwise, that copy becomes
    // trash when the caller's scope ends.
    //
    // This was exposed by an unwrapped, privatized _array record. At this point
    // in the compiler we considered it to be a reference counted type, and
    // decided we needed an autoCopy. In the generated code, this would place
    // an integer on the caller's stack. We would then observe that we should
    // pass records by const ref, and take the reference of that local integer.
    //
    bool autoCopy = needsAutoCopyAutoDestroyForArg(arg, fn);

    if (var->isRef() || isClass(var->type))
      // Only a variable that is passed by reference out of its current scope
      // is concurrently accessed -- which means that it has to be passed by
      // reference.
      var->addFlag(FLAG_CONCURRENTLY_ACCESSED);
    VarSymbol* field = new VarSymbol(astr("_", istr(i), "_", var->name), var->getValType());

    // If it's a record-wrapped type we can just bit-copy into the arg bundle.
    if (!isRecordWrappedType(var->getValType()) && !autoCopy && var->isRef()) field->qual = QUAL_REF;

    ctype->fields.insertAtTail(new DefExpr(field));
    i++;
  }
  // BTW 'mod' may differ from fn->defPoint->getModule()
  // e.g. due to iterator inlining.
  mod->block->insertAtHead(new DefExpr(new_c));

  baData.ctype = ctype;
}

/// Optionally autoCopies an argument being inserted into an argument bundle.
///
/// These routines optionally inserts an autoCopy ahead of each invocation of a
/// task function that begins asynchronous execution (currently just "begin" and
/// "nonblocking on" functions).
/// If such an autoCopy call is inserted, a matching autoDestroy call is placed
/// at the end of the wrapper function before the call to _downEndCount.
///
/// The insertion of autoCopy calls is required for internally reference-counted
/// types, and also for all user-defined record types (passed by value).  For
/// internally reference-counted types, the autoCopy call increases the
/// reference count, so the internal (reference-counted) data is not reclaimed
/// before the task function exits.  For user-defined record types, the autoCopy
/// call provides a hook so the record author can ensure that the task function
/// owns its own copy of the record (including, but not limited to,
/// reference-counting it).
///
/// arg is an actual argument to the task fn call
/// fn  is the task function that was called
static bool needsAutoCopyAutoDestroyForArg(Expr* arg, FnSymbol* fn)
{
  SymExpr* s        = toSymExpr(arg);
  Symbol*  var      = s->var;
  Type*    baseType = arg->getValType();
  ArgSymbol*  formal   = toArgSymbol(actual_to_formal(s));
  QualifiedType qual = formal->qualType();
  INT_ASSERT(formal);

  bool passedByRef = formal->intent == INTENT_REF || qual.getQual() == QUAL_REF;
  if (!passedByRef && isRecord(baseType) && var->hasFlag(FLAG_COFORALL_INDEX_VAR)) {
    return true;
  }

  // If we actually pass these through by reference there will be extra GETs
  // to access the internal wrapped class. By *always* autocopying these
  // through functions, we can be sure to avoid stack-related issues and
  // to have local records (with wide wrapped classes) and reduce comms. This
  // should probably be handled by RVF, but it's fastest to do it here.
  //
  // TODO: This exposed an issue with promotion. Consider the following code:
  //
  //   var a : [1..3] sync int;
  //   a.reset();
  //
  // This snippet ends up with a 'p_i_#' variable at the top of the wrapper.
  // When I first observed the problem, it was a ref to a sync.  The inner loop
  // basically uses it as a temporary. The DefaultRectangular's serial path
  // uses the stack reference just fine, but the coforall loop wants to take it
  // by reference. In the coforall path the ref is uninitialized and points to
  // NULL, and the autoCopy/Destroy fails.
  //
  // Helps the following tests with comm counts (no extra GET to access
  // wrapper):
  // - performance/sungeun/multilocale/syncsingle
  //
  //if (isSyncType(baseType) || isSingleType(baseType)) {
  //  return true;
  //}

  // This applies only to arguments being passed to asynchronous task
  // functions. No need to increment+decrement the reference counters
  // for cobegins/coforalls. Except for the index variable for a
  // coforall - since each task needs its own copy.
  // MPF - should this logic also apply to arguments to coforall fns
  // that had the 'in' task intent?
  if (fn->hasFlag(FLAG_BEGIN) ||
      isString(baseType))
  {
    if ((isRecord(baseType) && fn->hasFlag(FLAG_BEGIN)) ||
         isString(baseType) || // TODO -- is this case necessary?
         (isRecord(baseType) && var->hasFlag(FLAG_COFORALL_INDEX_VAR)))
    {
      // Do this only if the record is passed by value.
      if (!formal->isRef())
      {
        return true;
      }
    }
  }

  return false;
}

/// \ret Returns the result of calling autoCopy on the given arg, if necessary;
/// otherwise, just returns arg
static Symbol* insertAutoCopyForTaskArg
  (Expr* arg, ///< The actual argument being passed.
   CallExpr* fcall, ///< The call that invokes the task function.
   FnSymbol* fn) ///< The task function.
{
  SymExpr* s        = toSymExpr(arg);
  Symbol*  var      = s->var;
  Type*    baseType = arg->getValType();

  FnSymbol* autoCopyFn = getAutoCopy(baseType);

  // Normal (record) handling
  {
    // TODO: Find out why _RuntimeTypeInfo records do not have autoCopy
    // functions, so we can get rid of this special test.
    if (autoCopyFn == NULL) return var;

    // Insert a call to the autoCopy function ahead of the call.
    VarSymbol* valTmp = newTemp(baseType);
    fcall->insertBefore(new DefExpr(valTmp));
    CallExpr* autoCopyCall = new CallExpr(autoCopyFn, var);
    fcall->insertBefore(new CallExpr(PRIM_MOVE, valTmp, autoCopyCall));
    insertReferenceTemps(autoCopyCall);
    var = valTmp;
  }

  return var;
}

static void insertAutoDestroyForVar(Symbol *arg, FnSymbol* wrap_fn)
{
  Type*     baseType = arg->getValType();
  FnSymbol* autoDestroyFn = getAutoDestroy(baseType);

  if (autoDestroyFn == NULL) return;

  // TODO: This seems to be (poorly) checking if arg is a ref
  if (arg->typeInfo() != baseType)
  {
<<<<<<< HEAD
    // This code is special case for ref counted types
    INT_ASSERT(isRefCountedType(baseType)); // TODO - remove isRefCountedType?
=======
    // BHARSH: This code used to be special cased for ref counted types.
    // Some changes in support of qualified refs made it possible for syncs
    // to show up here.
>>>>>>> d9935fe1
    VarSymbol* derefTmp = newTemp(baseType);
    wrap_fn->insertAtTail(new DefExpr(derefTmp));
    wrap_fn->insertAtTail(
      new CallExpr(PRIM_MOVE, derefTmp, new CallExpr(PRIM_DEREF,  arg)));
    arg = derefTmp;
  }

  CallExpr* autoDestroyCall = new CallExpr(autoDestroyFn, arg);
  wrap_fn->insertAtTail(autoDestroyCall);
  insertReferenceTemps(autoDestroyCall);
}

static void
bundleArgs(CallExpr* fcall, BundleArgsFnData &baData) {
  SET_LINENO(fcall);
  ModuleSymbol* mod = fcall->getModule();
  FnSymbol* fn = fcall->isResolved();

  const bool firstCall = baData.firstCall;
  if (firstCall)
    create_arg_bundle_class(fn, fcall, mod, baData);
  AggregateType* ctype = baData.ctype;

  // create the class variable instance and allocate space for it
  VarSymbol *tempc = newTemp(astr("_args_for", fn->name), ctype);
  fcall->insertBefore( new DefExpr( tempc));
  insertChplHereAlloc(fcall, false /*insertAfter*/, tempc,
                      ctype, newMemDesc("bundled args"));

  // set the references in the class instance
  int i = 1;
  for_actuals(arg, fcall) 
  {
    // Insert autoCopy/autoDestroy as needed for "begin" or "nonblocking on"
    // calls (and some other cases).
    Symbol  *var = NULL;
    bool autoCopy = needsAutoCopyAutoDestroyForArg(arg, fn);
    if (autoCopy)
      var = insertAutoCopyForTaskArg(arg, fcall, fn);
    else
      var = toSymExpr(arg)->var;
    baData.needsDestroy.push_back(autoCopy);

    Symbol* field = ctype->getField(i);

    if (field->isRef()) {
      VarSymbol* tmp = newTemp(field->qualType());
      fcall->insertBefore(new DefExpr(tmp));
      fcall->insertBefore(new CallExpr(PRIM_MOVE, tmp, new CallExpr(PRIM_SET_REFERENCE, var)));
      var = tmp; // use 'tmp' in PRIM_SET_MEMBER
    }

    // Copy the argument into the corresponding slot in the argument bundle.
    CallExpr *setc = new CallExpr(PRIM_SET_MEMBER,
                                  tempc,
                                  field,
                                  var);
    fcall->insertBefore(setc);
    i++;
  }



  // Put the bundle into a void* argument
  VarSymbol *allocated_args = newTemp(astr("_args_vfor", fn->name), dtCVoidPtr);
  fcall->insertBefore(new DefExpr(allocated_args));
  fcall->insertBefore(new CallExpr(PRIM_MOVE, allocated_args,
                               new CallExpr(PRIM_CAST_TO_VOID_STAR, tempc)));

  // Put the size of the bundle into the next argument
  VarSymbol *tmpsz = newTemp(astr("_args_size", fn->name),
                             dtInt[INT_SIZE_DEFAULT]);
  fcall->insertBefore(new DefExpr(tmpsz));
  fcall->insertBefore(new CallExpr(PRIM_MOVE, tmpsz,
                                   new CallExpr(PRIM_SIZEOF, ctype->symbol)));

  // Find the _EndCount argument so we can pass that explicitly as the
  // first argument to a task launch function.
  Symbol* endCount = NULL;
  VarSymbol *taskList = NULL;
  VarSymbol *taskListNode = NULL;

  if (!fn->hasFlag(FLAG_ON)) {
    for_actuals(arg, fcall) {
      bool strcmp_found = false;
      bool type_found = false;

      Type* baseType = arg->getValType();
      if (baseType->symbol->hasFlag(FLAG_END_COUNT)) {
        type_found = true;
      }

      // This strcmp code was moved from expr.cpp codegen,
      // but there has got to be a better way to do this! 
      if (strstr(baseType->symbol->name, "_EndCount") != NULL) {
        strcmp_found = true;
      }

      // If this assert never fires, we can remove the strcmp version.
      INT_ASSERT(type_found == strcmp_found);

      if( type_found || strcmp_found ) {
        SymExpr* symexp = toSymExpr(arg);
        endCount = symexp->var;

        // Turns out there can be more than one such field. See e.g.
        //   spectests:Task_Parallelism_and_Synchronization/singleVar.chpl
        // INT_ASSERT(endCountField == 0);
        // We have historically picked the first such field.
        break;
      }
    }

    INT_ASSERT(endCount);

    // Now get the taskList field out of the end count.

    taskList = newTemp(astr("_taskList", fn->name), dtCVoidPtr->refType);

    // If the end count is a reference, dereference it.
    // EndCount is a class.
    if (endCount->isRef()) {
      VarSymbol *endCountDeref = newTemp(astr("_end_count_deref", fn->name),
                                         endCount->getValType());
      fcall->insertBefore(new DefExpr(endCountDeref));
      fcall->insertBefore(new CallExpr(PRIM_MOVE, endCountDeref,
                                         new CallExpr(PRIM_DEREF, endCount)));
      endCount = endCountDeref;
    }

    fcall->insertBefore(new DefExpr(taskList));
    fcall->insertBefore(new CallExpr(PRIM_MOVE, taskList,
                                     new CallExpr(PRIM_GET_MEMBER,
                                                  endCount,
                                                  endCount->typeInfo()->getField("taskList"))));


    // Now get the node ID field for the end count,
    // which is where the task list is stored.
    taskListNode = newTemp(astr("_taskListNode", fn->name), dtInt[INT_SIZE_DEFAULT]);
    fcall->insertBefore(new DefExpr(taskListNode));
    fcall->insertBefore(new CallExpr(PRIM_MOVE, taskListNode,
                                     new CallExpr(PRIM_WIDE_GET_NODE,
                                                  endCount)));
  }

  // create wrapper-function that uses the class instance
  if (firstCall)
    create_block_fn_wrapper(fn, fcall, baData);

  // call wrapper-function
  call_block_fn_wrapper(fn, fcall, allocated_args, tmpsz, tempc, baData.wrap_fn, taskList, taskListNode);
  baData.firstCall = false;
}

static CallExpr* helpFindDownEndCount(BlockStmt* block)
{
  Expr* cur = block->body.last();

  while (cur && (isCallExpr(cur) || isDefExpr(cur) || isBlockStmt(cur))) {
    if (CallExpr* call = toCallExpr(cur)) {
      if (call->isResolved())
        if (strcmp(call->resolvedFunction()->name, "_downEndCount") == 0)
          return call;
    } else if (BlockStmt* inner = toBlockStmt(cur)) {
      // Need to handle local blocks since the compiler
      // sometimes places end count inside one.

      // Stop for any actual loop
      if (block->isLoopStmt()) break;

      // Check inside the block.
      CallExpr* got = helpFindDownEndCount(inner);
      if (got) return got;
    }

    cur = cur->prev;
  }

  return NULL;
}

// Finds downEndCount CallExpr or returns NULL.
static CallExpr* findDownEndCount(FnSymbol* fn)
{
  return helpFindDownEndCount(fn->body);
}


static void moveDownEndCountToWrapper(FnSymbol* fn, FnSymbol* wrap_fn, Symbol* wrap_c, AggregateType* ctype)
{
  if (fn->hasFlag(FLAG_NON_BLOCKING) ||
      fn->hasEitherFlag(FLAG_BEGIN, FLAG_COBEGIN_OR_COFORALL)) {
    CallExpr* downEndCount = findDownEndCount(fn);
    // We should have found a downEndCount for non-blocking task/on fns
    INT_ASSERT(downEndCount);

    // Move the downEndCount to the wrapper function.

    FnSymbol* downEndCountFn = downEndCount->resolvedFunction();

    Expr* endCountTmp = downEndCount->get(1);
    Expr* cur = downEndCount->prev;
    ArgSymbol* whichArg = NULL;
    // Which argument is passed to the downEndCount?
    // This loop is meant to handle control-flow regions only.
    while (true) {
      SymExpr* se = toSymExpr(endCountTmp);
      if (ArgSymbol* arg = toArgSymbol(se->var)) {
        whichArg = arg;
        break;
      }
      if (cur == NULL)
        break; // out of AST
      if (CallExpr* call = toCallExpr(cur))
        if (call->isPrimitive(PRIM_MOVE))
          if (SymExpr* dst = toSymExpr(call->get(1)))
            if (dst->var == se->var) {
              if (SymExpr* src = toSymExpr(call->get(2)))
                endCountTmp = src;
              else if (CallExpr* subcall = toCallExpr(call->get(2)))
                if (subcall->isPrimitive(PRIM_DEREF))
                  endCountTmp = subcall->get(1);
            }
      cur = cur->prev;
    }

    INT_ASSERT(whichArg != NULL);

    // figure out which arg is the i'th arg
    int i = 1;
    for_formals(formal, fn) {
      if (formal == whichArg) break;
      i++;
    }
    INT_ASSERT(i <= fn->numFormals());
    // Now get the i'th class member. It should be an end count.
    // Change that to the downEndCount call.

    Symbol *field = ctype->getField(i);
    INT_ASSERT(field->getValType()->symbol->hasFlag(FLAG_END_COUNT));

    VarSymbol* tmp = newTemp("endcount", field->qualType());
    wrap_fn->insertAtTail(new DefExpr(tmp));
    wrap_fn->insertAtTail(
        new CallExpr(PRIM_MOVE, tmp,
        new CallExpr(PRIM_GET_MEMBER_VALUE, wrap_c, field)));

    if (isReferenceType(field->type)) {
      VarSymbol* derefTmp = newTemp("endcountDeref", field->type->getValType());
      wrap_fn->insertAtTail(new DefExpr(derefTmp));
      wrap_fn->insertAtTail(
          new CallExpr(PRIM_MOVE, derefTmp,
          new CallExpr(PRIM_DEREF, tmp)));

      tmp = derefTmp;
    }

    // Call downEndCount in the wrapper.
    wrap_fn->insertAtTail(new CallExpr(downEndCountFn, tmp));

    // Remove downEndCount from the task fn since it
    // is now in the wrapper.
    downEndCount->remove();
  }


}

static void create_block_fn_wrapper(FnSymbol* fn, CallExpr* fcall, BundleArgsFnData &baData)
{
  ModuleSymbol* mod = fcall->getModule();
  INT_ASSERT(fn == fcall->isResolved());

  AggregateType* ctype = baData.ctype;
  FnSymbol *wrap_fn = new FnSymbol( astr("wrap", fn->name));

  // Add a special flag to the wrapper-function as appropriate.
  // These control aspects of code generation.
  if (fn->hasFlag(FLAG_ON))                     wrap_fn->addFlag(FLAG_ON_BLOCK);
  if (fn->hasFlag(FLAG_NON_BLOCKING))           wrap_fn->addFlag(FLAG_NON_BLOCKING);
  if (fn->hasFlag(FLAG_COBEGIN_OR_COFORALL))    wrap_fn->addFlag(FLAG_COBEGIN_OR_COFORALL_BLOCK);
  if (fn->hasFlag(FLAG_BEGIN))                  wrap_fn->addFlag(FLAG_BEGIN_BLOCK);
  if (fn->hasFlag(FLAG_LOCAL_ON))               wrap_fn->addFlag(FLAG_LOCAL_ON);

  if (fn->hasFlag(FLAG_ON)) {
    // The wrapper function for 'on' block has an additional argument, which
    // passes the new wide locale pointer to the fork function.
    // This argument is stripped from the wrapper function during code generation.
    // As far as the compiler knows, the call looks like:
    //  wrapon_fn(new_locale, wrapped_args)
    // and the wrapon_fn has a matching signature.  But at codegen time, this is
    // translated to:
    //  fork(new_locale.locale.node, wrapon_fn, wrapped_args)
    // The fork function effective generates the call
    //  wrapon_fn(wrapped_args)
    // (without the locale arg).

    // The locale arg is originally attached to the on_fn, but we copy it 
    // into the wrapper here, and then later on remove it completely.
    // The on_fn does not need this extra argument, and can find out its locale
    // by reading the task-private "here" pointer.
    ArgSymbol *localeArg = fn->getFormal(1)->copy();
    // The above copy() used to be a remove(), based on the assumption that there was
    // exactly one wrapper for each on.  Now, the on_fn is outlined early and has
    // several callers, therefore severall wrapon_fns are generated.
    // So, we leave the extra locale arg in place here and remove it later 
    // (see the last if (fn->hasFlag(FLAG_ON)) clause in passArgsToNestedFns()).
    localeArg->addFlag(FLAG_NO_CODEGEN);
    wrap_fn->insertFormalAtTail(localeArg);
  } else {
    // create a task list argument.
    ArgSymbol *taskListArg = new ArgSymbol( INTENT_IN, "dummy_taskList", 
                                            dtCVoidPtr->refType );
    taskListArg->addFlag(FLAG_NO_CODEGEN);
    wrap_fn->insertFormalAtTail(taskListArg);
    ArgSymbol *taskListNode = new ArgSymbol( INTENT_IN, "dummy_taskListNode", 
                                             dtInt[INT_SIZE_DEFAULT]);
    taskListNode->addFlag(FLAG_NO_CODEGEN);
    wrap_fn->insertFormalAtTail(taskListNode);
  }

  ArgSymbol *allocated_args = new ArgSymbol( INTENT_IN, "buf", dtCVoidPtr);
  wrap_fn->insertFormalAtTail(allocated_args);
  allocated_args->addFlag(FLAG_NO_CODEGEN);
  ArgSymbol *allocated_sz = new ArgSymbol( INTENT_IN, "buf_size",  dtInt[INT_SIZE_DEFAULT]);
  allocated_sz->addFlag(FLAG_NO_CODEGEN);
  wrap_fn->insertFormalAtTail(allocated_sz);
  ArgSymbol *wrap_c = new ArgSymbol( INTENT_IN, "c", ctype);
  //wrap_c->addFlag(FLAG_NO_CODEGEN);
  wrap_fn->insertFormalAtTail(wrap_c);

  mod->block->insertAtTail(new DefExpr(wrap_fn));

  // Add start fence to wrapper if it was requested
  // This supports --cache-remote and is set in createTaskFunctions
  if (fn->hasFlag(FLAG_WRAPPER_NEEDS_START_FENCE)) {
    wrap_fn->addFlag(FLAG_WRAPPER_NEEDS_START_FENCE); // helps optimizeOnClauses
    wrap_fn->insertAtTail(new CallExpr(PRIM_START_RMEM_FENCE));
  }

  // Create a call to the original function
  CallExpr *call_orig = new CallExpr(fn);
  bool first = true;
  for_fields(field, ctype)
  {
    // insert args
    VarSymbol* tmp = newTemp(field->name, field->qualType());
    wrap_fn->insertAtTail(new DefExpr(tmp));
    wrap_fn->insertAtTail(
        new CallExpr(PRIM_MOVE, tmp,
        new CallExpr(PRIM_GET_MEMBER_VALUE, wrap_c, field)));

    // Special case: 
    // If this is an on block, remember the first field,
    // but don't add to the list of actuals passed to the original on_fn.
    // It contains the locale on which the new task is launched.
    if (first && fn->hasFlag(FLAG_ON))
      /* no-op */;
    else
      call_orig->insertAtTail(tmp);

    first = false;
  }

  wrap_fn->retType = dtVoid;
  wrap_fn->insertAtTail(call_orig);     // add new call

  // Destroy any fields that we should be destroying.
  int i = 0;
  for_fields(field, ctype)
  {
    // insert auto destroy calls
    VarSymbol* tmp = newTemp(field->name, field->qualType());
    wrap_fn->insertAtTail(new DefExpr(tmp));
    wrap_fn->insertAtTail(
        new CallExpr(PRIM_MOVE, tmp,
        new CallExpr(PRIM_GET_MEMBER_VALUE, wrap_c, field)));

    if (baData.needsDestroy[i])
      insertAutoDestroyForVar(tmp, wrap_fn);

    i++;
  }


  // Move the downEndCount at the tail of fn, if any,
  // to the wrapper.
  moveDownEndCountToWrapper(fn, wrap_fn, wrap_c, ctype);

  if (fn->hasFlag(FLAG_ON))
    ; // the caller will free the actual
  else
    wrap_fn->insertAtTail(callChplHereFree(wrap_c));

  // Add finish fence to wrapper if it was requested
  // This supports --cache-remote and is set in createTaskFunctions
  if (fn->hasFlag(FLAG_WRAPPER_NEEDS_FINISH_FENCE)) {
    wrap_fn->addFlag(FLAG_WRAPPER_NEEDS_FINISH_FENCE); // helps optimizeOnClauses
    wrap_fn->insertAtTail(new CallExpr(PRIM_FINISH_RMEM_FENCE));
  }

  wrap_fn->insertAtTail(new CallExpr(PRIM_RETURN, gVoid));

  // 'fn' has already been flattened and hoisted to the top level.
  // We leave 'fn' in the module where it was placed originally,
  // whereas 'wrap_fn' is in fcall's module.
  // These two modules may be different, e.g. due to iterator inlining.
  INT_ASSERT(isGlobal(fn));

  baData.wrap_fn = wrap_fn;
}

static void call_block_fn_wrapper(FnSymbol* fn, CallExpr* fcall, VarSymbol* args_buf, VarSymbol* args_buf_len, VarSymbol* tempc, FnSymbol *wrap_fn, Symbol* taskList, Symbol* taskListNode)
{
  // The wrapper function is called with the bundled argument list.
  if (fn->hasFlag(FLAG_ON)) {
    // For an on block, the first argument is also passed directly
    // to the wrapper function.
    // The forking function uses this to fork a task on the target locale.
    fcall->insertBefore(new CallExpr(wrap_fn, fcall->get(1)->remove(), args_buf, args_buf_len, tempc));
  } else {
    // For non-on blocks, the task list is passed directly to the function
    // (so that codegen can find it).
    // We need the taskList.
    INT_ASSERT(taskList);
    fcall->insertBefore(new CallExpr(wrap_fn, new SymExpr(taskList), new SymExpr(taskListNode), args_buf, args_buf_len, tempc));
  }

  if (fn->hasFlag(FLAG_ON))
    fcall->insertAfter(callChplHereFree(tempc));
  else
    ; // wrap_fn will free the formal

  fcall->remove();                     // rm orig. call
}


static void
insertEndCount(FnSymbol* fn,
               Type* endCountType,
               Vec<FnSymbol*>& queue,
               Map<FnSymbol*,Symbol*>& endCountMap) {
  if (fn == chpl_gen_main) {
    VarSymbol* var = newTemp("_endCount", endCountType);
    fn->insertAtHead(new DefExpr(var));
    endCountMap.put(fn, var);
    queue.add(fn);
  } else {
    ArgSymbol* arg = new ArgSymbol(INTENT_CONST_IN, "_endCount", endCountType);
    fn->insertFormalAtTail(arg);
    VarSymbol* var = newTemp("_endCount", endCountType);
    fn->insertAtHead(new CallExpr(PRIM_MOVE, var, arg));
    fn->insertAtHead(new DefExpr(var));
    endCountMap.put(fn, var);
    queue.add(fn);
  }
}


static void
replicateGlobalRecordWrappedVars(DefExpr *def) {
  ModuleSymbol* mod = toModuleSymbol(def->parentSymbol);
  Expr* stmt = mod->initFn->body->body.head;
  Expr* useFirst = NULL;
  Symbol *currDefSym = def->sym;
  bool found = false;
  // Try to find the first definition of this variable in the
  //   module initialization function
  while (stmt && !found)
  {
    std::vector<SymExpr*> symExprs;
    collectSymExprs(stmt, symExprs);
    for_vector(SymExpr, se, symExprs) {
      if (se->var == currDefSym) {
        INT_ASSERT(se->parentExpr);
        int result = isDefAndOrUse(se);
        if (result & 1) {
          // first use/def of the variable is a def (normal case)
          INT_ASSERT(useFirst==NULL);
          found = true;
          break;
        } else if (result & 2) {
          if (useFirst == NULL) {
            // This statement captures a reference to the variable
            // to pass it to the function that builds the initializing
            // expression
            CallExpr *parent = toCallExpr(se->parentExpr);
            INT_ASSERT(parent);
            INT_ASSERT(parent->isPrimitive(PRIM_ADDR_OF));
            INT_ASSERT(isCallExpr(parent->parentExpr));
            // Now start looking for the first use of the captured
            // reference
            currDefSym = toSymExpr(toCallExpr(parent->parentExpr)->get(1))->var;
            INT_ASSERT(currDefSym);
            // This is used to flag that we have found the first use
            // of the variable
            useFirst = stmt;
          } else {
            // This statement builds the initializing expression, so
            // we can insert the broadcast after this statement

            // These checks may need to change if we change the way
            // we handle domain literals, forall expressions, and/or
            // depending on how we add array literals to the language
            INT_ASSERT(toCallExpr(stmt));
            INT_ASSERT(toCallExpr(stmt)->primitive==NULL);
            found = true;
            break;
          }
        }
      }
    }
    if (found)
      break;

    stmt = stmt->next;
  }
  if (found)
    stmt->insertAfter(new CallExpr(PRIM_PRIVATE_BROADCAST, def->sym));
  else
    mod->initFn->insertBeforeReturn(new CallExpr
                                    (PRIM_PRIVATE_BROADCAST, def->sym));
}


static AggregateType*
buildHeapType(Type* type) {
  static Map<Type*,AggregateType*> heapTypeMap;
  if (heapTypeMap.get(type))
    return heapTypeMap.get(type);

  SET_LINENO(type->symbol);
  AggregateType* heap = new AggregateType(AGGREGATE_CLASS);
  TypeSymbol* ts = new TypeSymbol(astr("heap_", type->symbol->cname), heap);
  ts->addFlag(FLAG_NO_OBJECT);
  ts->addFlag(FLAG_HEAP);
  theProgram->block->insertAtTail(new DefExpr(ts));
  heap->fields.insertAtTail(new DefExpr(new VarSymbol("value", type)));
  heapTypeMap.put(type, heap);
  return heap;
}


static void
freeHeapAllocatedVars(Vec<Symbol*> heapAllocatedVars) {
  Vec<FnSymbol*> fnsContainingTaskll;

  // start with functions created by begin statements
  forv_Vec(FnSymbol, fn, gFnSymbols) {
    if (fn->hasFlag(FLAG_BEGIN))
      fnsContainingTaskll.add(fn);
  }
  // add any functions that call the functions added so far
  forv_Vec(FnSymbol, fn, fnsContainingTaskll) {
    forv_Vec(CallExpr, call, *fn->calledBy) {
      if (call->parentSymbol) {
        FnSymbol* caller = toFnSymbol(call->parentSymbol);
        INT_ASSERT(caller);
        fnsContainingTaskll.add_exclusive(caller);
      }
    }
  }

  Vec<Symbol*> symSet;
  std::vector<BaseAST*> asts;
  Vec<SymExpr*> symExprs;
  collect_asts(rootModule, asts);
  for_vector(BaseAST, ast, asts) {
    if (DefExpr* def = toDefExpr(ast)) {
      if (def->parentSymbol) {
        if (isLcnSymbol(def->sym)) {
          symSet.set_add(def->sym);
        }
      }
    } else if (SymExpr* se = toSymExpr(ast)) {
      symExprs.add(se);
    }
  }
  Map<Symbol*,Vec<SymExpr*>*> defMap;
  Map<Symbol*,Vec<SymExpr*>*> useMap;
  buildDefUseMaps(symSet, symExprs, defMap, useMap);

  forv_Vec(Symbol, var, heapAllocatedVars) {
    // find out if a variable that was put on the heap could be passed in as an
    // argument to a function created by a begin statement; if not, free the
    // heap memory just allocated at the end of the block
    Vec<SymExpr*>* defs = defMap.get(var);
    if (defs == NULL) {
      INT_FATAL(var, "Symbol is never defined.");
    }
    if (defs->n == 1) {
      bool freeVar = true;
      Vec<Symbol*> varsToTrack;
      varsToTrack.add(var);
      forv_Vec(Symbol, v, varsToTrack) {
        if (useMap.get(v)) {
          forv_Vec(SymExpr, se, *useMap.get(v)) {
            if (CallExpr* call = toCallExpr(se->parentExpr)) {
              if (call->isPrimitive(PRIM_ADDR_OF) ||
                  call->isPrimitive(PRIM_SET_REFERENCE) ||
                  call->isPrimitive(PRIM_GET_MEMBER) ||
                  call->isPrimitive(PRIM_GET_MEMBER_VALUE) ||
                  call->isPrimitive(PRIM_GET_SVEC_MEMBER) ||
                  // TODO - should this handle PRIM_GET_SVEC_MEMBER_VALUE?
                  call->isPrimitive(PRIM_WIDE_GET_LOCALE) ||
                  call->isPrimitive(PRIM_WIDE_GET_NODE)) {
                // Treat the use of these primitives as a use of their arguments.
                call = toCallExpr(call->parentExpr);
              }
              if (call->isPrimitive(PRIM_MOVE) || call->isPrimitive(PRIM_ASSIGN)) {
                Symbol* toAdd = toSymExpr(call->get(1))->var;
                // TODO: we really want something like a set that we can
                // modify while iterating over it.
                if (!varsToTrack.in(toAdd)) {
                  varsToTrack.add(toAdd);
                }
              }
              else if (fnsContainingTaskll.in(call->isResolved())) {
                freeVar = false;
                break;
              }
            }
          }
          if (!freeVar) break;
        }
      }
      if (freeVar) {
        CallExpr* move = toCallExpr(defs->v[0]->parentExpr);
        INT_ASSERT(move && move->isPrimitive(PRIM_MOVE));
        Expr* innermostBlock = NULL;
        // find the innermost block that contains all uses of var
        INT_ASSERT(useMap.get(var));
        forv_Vec(SymExpr, se, *useMap.get(var)) {
          bool useInInnermostBlock = false;
          BlockStmt* curInnermostBlock = toBlockStmt(se->parentExpr);
          INT_ASSERT(!curInnermostBlock); // assumed to be NULL at this point
          for (Expr* block = se->parentExpr->parentExpr;
               block && !useInInnermostBlock;
               block = block->parentExpr) {
            if (!curInnermostBlock)
              curInnermostBlock = toBlockStmt(block);
            if (!innermostBlock) {
              innermostBlock = toBlockStmt(block);
              if (innermostBlock)
                useInInnermostBlock = true;
            } else if (block == innermostBlock)
              useInInnermostBlock = true;
          }
          if (!useInInnermostBlock) {
            // the current use is not contained within innermostBlock,
            // so find out if the innermost block that contains the current use
            // also contains innermostBlock
            Expr* block = innermostBlock;
            while (block && block != curInnermostBlock)
              block = block->parentExpr;
            if (block)
              innermostBlock = curInnermostBlock;
            else {
              // the innermost block that contains the current use is disjoint
              // from the innermost block that contains previously encountered use(s)
              INT_ASSERT(innermostBlock && !block);
              while ((innermostBlock = innermostBlock->parentExpr)) {
                for (block = curInnermostBlock->parentExpr; block && block != innermostBlock;
                     block = block->parentExpr)
                  /* do nothing */;
                if (block) break;
              }
              if (!innermostBlock)
                INT_FATAL(move, "cannot find a block that contains all uses of var\n");
            }
          }
        }
        FnSymbol* fn = toFnSymbol(move->parentSymbol);
        SET_LINENO(var);
        if (fn && innermostBlock == fn->body)
          fn->insertBeforeReturnAfterLabel(callChplHereFree(move->get(1)->copy()));
        else {
          BlockStmt* block = toBlockStmt(innermostBlock);
          INT_ASSERT(block);
          block->insertAtTailBeforeFlow(callChplHereFree(move->get(1)->copy()));
        }
      }
    }
    // else ...
    // TODO: After the new constructor story is implemented, every declaration
    // should have exactly one definition associated with it, so the
    // (defs-> == 1) test above can be replaced by an assertion.
  }
}

// Returns false if
//  fLocal == true
// or
//  CHPL_COMM == "ugni"
// or
//  CHPL_COMM == "gasnet" && CHPL_GASNET_SEGMENT == "everything";
// or
//  CHPL_STACK_CHECKS == 0 && CHPL_TASKS == "fifo"
// or
//  CHPL_STACK_CHECKS == 0 && CHPL_TASKS == "muxed"
//
// true otherwise.
//
// The tasking layer matters because fifo and muxed allocate
// from task stacks the communication registered heap
// (unless stack checks is on, in which case it might not
//  be possible because of huge pages).
// In the future, we hope that all tasking layers do this.
static bool
needHeapVars() {
  if (fLocal) return false;

  if (!strcmp(CHPL_COMM, "ugni") ||
      (!strcmp(CHPL_COMM, "gasnet") &&
       !strcmp(CHPL_GASNET_SEGMENT, "everything")))
    return false;

  if (fNoStackChecks &&
      (0 == strcmp(CHPL_TASKS, "fifo") ||
       0 == strcmp(CHPL_TASKS, "muxed")) )
    return false;

  return true;
}

//
// In the following, through makeHeapAllocations():
//   refSet, refVec - symbols whose referencees need to be heap-allocated
//   varSet, varVec - symbols that themselves need to be heap-allocated
//

// Traverses all 'on' task functions flagged as needing heap
// allocation (for its formals), as determined by the comm layer
// and/or --local setting..
// Traverses all ref formals of these functions and adds them to the refSet and
// refVec.
static void findBlockRefActuals(Vec<Symbol*>& refSet, Vec<Symbol*>& refVec)
{
  forv_Vec(FnSymbol, fn, gFnSymbols) {
    if (fn->hasFlag(FLAG_ON) && !fn->hasFlag(FLAG_LOCAL_ON) && needHeapVars()) {
      for_formals(formal, fn) {
        if (formal->isRef()) {
          refSet.set_add(formal);
          refVec.add(formal);
        }
      }
    }
  }
}


// Traverses all DefExprs.
//  If the symbol is not of primitive type or other undesired cases,
//    Add it to varSet and varVec.
//  Otherwise, select module-level vars that are not private or extern.
//   If the var is const and has value semantics except record-wrapped types,
//    Insert a prim_private_broadcast call after the def.
//   Otherwise, if it is a record-wrapped type, replicate it.
//   Otherwise,
//    Add it to varSet and varVec, so it will be put on the heap.
static void findHeapVarsAndRefs(Map<Symbol*, Vec<SymExpr*>*>& defMap,

                                Vec<Symbol*>&                 refSet,
                                Vec<Symbol*>&                 refVec,

                                Vec<Symbol*>&                 varSet,
                                Vec<Symbol*>& varVec)
{
  forv_Vec(DefExpr, def, gDefExprs) {
    SET_LINENO(def);

    // BHARSH TODO: Add a check only continue if def is not a reference
    if (!fLocal                                 &&
        isModuleSymbol(def->parentSymbol)       &&
        def->parentSymbol != rootModule         &&
        isVarSymbol(def->sym)                   &&
        !def->sym->hasFlag(FLAG_LOCALE_PRIVATE) &&
        !def->sym->hasFlag(FLAG_EXTERN)) {
      if (def->sym->hasFlag(FLAG_CONST) &&
          (is_bool_type(def->sym->type)    ||
           is_enum_type(def->sym->type)    ||
           is_int_type(def->sym->type)     ||
           is_uint_type(def->sym->type)    ||
           is_real_type(def->sym->type)    ||
           is_imag_type(def->sym->type)    ||
           is_complex_type(def->sym->type) ||
           (isRecord(def->sym->type)             &&
            !isRecordWrappedType(def->sym->type) &&
            !isSyncType(def->sym->type)          &&
            !isSingleType(def->sym->type)        &&
            // Dont try to broadcast string literals, they'll get fixed in
            // another manner
            (def->sym->type != dtString)))) {
        // replicate global const of primitive type
        INT_ASSERT(defMap.get(def->sym) && defMap.get(def->sym)->n == 1);

        for_defs(se, defMap, def->sym) {
          se->getStmtExpr()->insertAfter(new CallExpr(PRIM_PRIVATE_BROADCAST,
                                                      def->sym));
        }

      } else if (isRecordWrappedType(def->sym->type)) {
        // replicate address of global arrays, domains, and distributions
        replicateGlobalRecordWrappedVars(def);

      } else {
        // put other global constants and all global variables on the heap
        varSet.set_add(def->sym);
        varVec.add(def->sym);
      }
    }
  }
}


static void
makeHeapAllocations() {
  Vec<Symbol*> refSet;
  Vec<Symbol*> refVec;
  Vec<Symbol*> varSet;
  Vec<Symbol*> varVec;

  Map<Symbol*,Vec<SymExpr*>*> defMap;
  Map<Symbol*,Vec<SymExpr*>*> useMap;
  buildDefUseMaps(defMap, useMap);

  findBlockRefActuals(refSet, refVec);
  findHeapVarsAndRefs(defMap, refSet, refVec, varSet, varVec);

  forv_Vec(Symbol, ref, refVec) {
    if (ArgSymbol* arg = toArgSymbol(ref)) {
      FnSymbol* fn = toFnSymbol(arg->defPoint->parentSymbol);
      forv_Vec(CallExpr, call, *fn->calledBy) {
        SymExpr* se = NULL;
        for_formals_actuals(formal, actual, call) {
          if (formal == arg)
            se = toSymExpr(actual);
        }
        INT_ASSERT(se);
        // Previous passes mean that we should always get a formal SymExpr
        // to match the ArgSymbol.  And that formal should have the
        // ref flag, since we obtained it through the refVec.
        //
        // TODO: This INT_ASSERT existed before the switch to qualified types.
        // After the switch it's now possible to pass a non-ref actual to a
        // ref formal, and codegen will just take care of it.
        // With that in mind, do we need to do something here if the actual
        // is not a ref, or can we just skip that case?
        //INT_ASSERT(se->var->isRef());
        if (se->var->isRef() && !refSet.set_in(se->var)) {
          refSet.set_add(se->var);
          refVec.add(se->var);
        }
        // BHARSH TODO: Need to add to varVec here?
      }
    } else if (VarSymbol* var = toVarSymbol(ref)) {
      //      INT_ASSERT(defMap.get(var)->n == 1);
      for_defs(def, defMap, var) {
        INT_ASSERT(def);
        if (CallExpr* call = toCallExpr(def->parentExpr)) {
          if (call->isPrimitive(PRIM_MOVE)) {
            if (CallExpr* rhs = toCallExpr(call->get(2))) {
              if (rhs->isPrimitive(PRIM_ADDR_OF) ||
                  rhs->isPrimitive(PRIM_SET_REFERENCE)) {
                SymExpr* se = toSymExpr(rhs->get(1));
                INT_ASSERT(se);
                if (!se->isRef() && !varSet.set_in(se->var)) {
                  varSet.set_add(se->var);
                  varVec.add(se->var);
                }
                // BHARSH TODO: Need to add to refVec here?
              } else if (rhs->isPrimitive(PRIM_GET_MEMBER) ||
                         rhs->isPrimitive(PRIM_GET_MEMBER_VALUE) ||
                         rhs->isPrimitive(PRIM_GET_SVEC_MEMBER) ||
                         rhs->isPrimitive(PRIM_GET_SVEC_MEMBER_VALUE)) {
                SymExpr* se = toSymExpr(rhs->get(1));
                INT_ASSERT(se);
                if (se->var->isRef()) {
                  if (!refSet.set_in(se->var)) {
                    refSet.set_add(se->var);
                    refVec.add(se->var);
                  }
                } else if (!varSet.set_in(se->var)) {
                  varSet.set_add(se->var);
                  varVec.add(se->var);
                }
              }
              //
              // Otherwise assume reference is to something that is
              // already on the heap!  This is concerning...  SJD:
              // Build a future that returns a reference in an
              // iterator to something that is not on the heap
              // (including not in an array).
              //
              // The alternative to making this assumption is to
              // follow the returned reference (assuming this is a
              // function call) through the function and make sure
              // that whatever it returns is on the heap.  Then if we
              // eventually see a GET_ARRAY primitive, we know it is
              // already on the heap.
              //
              // To debug this case, add an else INT_FATAL here.
              //
            } else if (SymExpr* rhs = toSymExpr(call->get(2))) {
              INT_ASSERT(rhs->var->isRef());
              if (!refSet.set_in(rhs->var)) {
                refSet.set_add(rhs->var);
                refVec.add(rhs->var);
              }
            } else
              INT_FATAL(ref, "unexpected case");
          } else { // !call->isPrimitive(PRIM_MOVE)
            // This definition is created by passing the variable to a function
            // by ref, out or inout intent.  We then assume that the function
            // updates the reference.

            // If the definition of the ref var does not appear in this
            // function, then most likely it was established in an calling
            // routine.
            // We may need to distinguish between definition of the reference
            // var itself (i.e. the establishment of an alias) as compared to
            // when the variable being referenced is updated....
            // In any case, it is safe to ignore this case, because either the
            // value of the ref variable was established elsewhere, or it will
            // appear in another def associated with the ref var.
//            INT_FATAL(ref, "unexpected case");
          }
        } else
          INT_FATAL(ref, "unexpected case");
      }
    }
  }

  Vec<Symbol*> heapAllocatedVars;

  forv_Vec(Symbol, var, varVec) {
    INT_ASSERT(var->hasFlag(FLAG_REF_VAR) || !var->isRef());

    if (var->hasFlag(FLAG_EXTERN)) {
      // don't widen external variables
      continue;
    }

    if (var->hasFlag(FLAG_PRINT_MODULE_INIT_INDENT_LEVEL)) {
      // don't widen PrintModuleInitOrder variables
      continue;
    }

    if (isModuleSymbol(var->defPoint->parentSymbol)) {
      if (!requireWideReferences()) {
        // don't heap-allocate globals
        continue;
      }
    }

    if (isString(var) && var->isImmediate()) {
      // String immediates are privatized; do not widen them
      continue;
    }

    SET_LINENO(var);

    if (ArgSymbol* arg = toArgSymbol(var)) {
      VarSymbol* tmp = newTemp(var->type);
      varSet.set_add(tmp);
      varVec.add(tmp);
      SymExpr* firstDef = new SymExpr(tmp);
      arg->getFunction()->insertAtHead(new CallExpr(PRIM_MOVE, firstDef, arg));
      addDef(defMap, firstDef);
      arg->getFunction()->insertAtHead(new DefExpr(tmp));
      for_defs(def, defMap, arg) {
        def->var = tmp;
        addDef(defMap, def);
      }
      for_uses(use, useMap, arg) {
        use->var = tmp;
        addUse(useMap, use);
      }
      continue;
    }
    AggregateType* heapType = buildHeapType(var->type);

    //
    // allocate local variables on the heap; global variables are put
    // on the heap during program startup
    //
    if (!isModuleSymbol(var->defPoint->parentSymbol) &&
        ((useMap.get(var) && useMap.get(var)->n > 0) ||
         (defMap.get(var) && defMap.get(var)->n > 0))) {
      SET_LINENO(var->defPoint);
      insertChplHereAlloc(var->defPoint->getStmtExpr(),
                          true /*insertAfter*/,var, heapType,
                          newMemDesc("local heap-converted data"));
      heapAllocatedVars.add(var);
    }

    for_defs(def, defMap, var) {
      if (CallExpr* call = toCallExpr(def->parentExpr)) {
        SET_LINENO(call);
        if (call->isPrimitive(PRIM_MOVE)) {
          VarSymbol* tmp = newTemp(var->type);
          call->insertBefore(new DefExpr(tmp));
          call->insertBefore(new CallExpr(PRIM_MOVE, tmp, call->get(2)->remove()));
          call->replace(new CallExpr(PRIM_SET_MEMBER, call->get(1)->copy(), heapType->getField(1), tmp));
        } else if (call->isPrimitive(PRIM_ASSIGN)) {
          // ensure what we assign into is what we expect
          INT_ASSERT(toSymExpr(call->get(1))->var == var);
          VarSymbol* tmp = newTemp(var->type->refType);
          call->insertBefore(new DefExpr(tmp));
          call->insertBefore(new CallExpr(PRIM_MOVE, tmp, new CallExpr(PRIM_GET_MEMBER, var, heapType->getField(1))));
          def->replace(new SymExpr(tmp));
        } else if (call->isResolved()) {
            ArgSymbol* formal = actual_to_formal(def);
            if (formal->isRef()) {
              VarSymbol* tmp = newTemp(var->type);
              tmp->qual = QUAL_REF;
              PrimitiveTag op = PRIM_GET_MEMBER;
              if (heapType->getField(1)->isRef()) {
                op = PRIM_GET_MEMBER_VALUE;
              }
              call->getStmtExpr()->insertBefore(new DefExpr(tmp));
              call->getStmtExpr()->insertBefore(new CallExpr(PRIM_MOVE, tmp, new CallExpr(op, def->var, heapType->getField(1))));
              def->replace(new SymExpr(tmp));
            }
        } else {
          VarSymbol* tmp = newTemp(var->type);
          call->getStmtExpr()->insertBefore(new DefExpr(tmp));
          call->getStmtExpr()->insertBefore(new CallExpr(PRIM_MOVE, tmp, new CallExpr(PRIM_GET_MEMBER_VALUE, def->var, heapType->getField(1))));
          def->replace(new SymExpr(tmp));
        }
      } else
        INT_FATAL(var, "unexpected case");
    }

    for_uses(use, useMap, var) {
      if (CallExpr* call = toCallExpr(use->parentExpr)) {
        if (call->isPrimitive(PRIM_ADDR_OF)) {
          CallExpr* move = toCallExpr(call->parentExpr);
          INT_ASSERT(move && (move->isPrimitive(PRIM_MOVE)));
          if (move->get(1)->typeInfo() == heapType) {
            call->replace(use->copy());
          } else {
            call->replace(new CallExpr(PRIM_GET_MEMBER, use->var, heapType->getField(1)));
          }
        } else if (call->isResolved()) {
          ArgSymbol* formal = actual_to_formal(use);
          if (formal->type != heapType) {

            if (formal->isRef()) {
              // Handle value arguments passed by blank intent where
              // blank intent is 'const ref' without making a copy.
              // Instead, pass the address of the heap-allocated variable.

              // TODO  - this code is almost the same as the
              // def case above..
              VarSymbol* tmp = newTemp(var->type);
              tmp->qual = QUAL_REF;
              PrimitiveTag op = PRIM_GET_MEMBER;
              if (heapType->getField(1)->isRef()) {
                op = PRIM_GET_MEMBER_VALUE;
              }
              call->getStmtExpr()->insertBefore(new DefExpr(tmp));
              call->getStmtExpr()->insertBefore(new CallExpr(PRIM_MOVE, tmp, new CallExpr(op, use->var, heapType->getField(1))));
              use->replace(new SymExpr(tmp));
            } else {
              // formal takes in argument by value, so read from the
              // heap-allocated global.
              VarSymbol* tmp = newTemp(var->type);

              call->getStmtExpr()->insertBefore(new DefExpr(tmp));
              call->getStmtExpr()->insertBefore(new CallExpr(PRIM_MOVE, tmp, new CallExpr(PRIM_GET_MEMBER_VALUE, use->var, heapType->getField(1))));
              use->replace(new SymExpr(tmp));
            }
          }
        } else if ((call->isPrimitive(PRIM_GET_MEMBER) ||
                    call->isPrimitive(PRIM_GET_SVEC_MEMBER) ||
                    call->isPrimitive(PRIM_GET_MEMBER_VALUE) ||
                    call->isPrimitive(PRIM_GET_SVEC_MEMBER_VALUE) ||
                    call->isPrimitive(PRIM_WIDE_GET_LOCALE) || //I'm not sure this is cricket.
                    call->isPrimitive(PRIM_WIDE_GET_NODE) ||// what member are we extracting?
                    call->isPrimitive(PRIM_SET_SVEC_MEMBER) ||
                    call->isPrimitive(PRIM_SET_MEMBER)) &&
                   call->get(1) == use) {
          VarSymbol* tmp = newTemp(var->type->refType);
          call->getStmtExpr()->insertBefore(new DefExpr(tmp));
          call->getStmtExpr()->insertBefore(new CallExpr(PRIM_MOVE, tmp, new CallExpr(PRIM_GET_MEMBER, use->var, heapType->getField(1))));
          use->replace(new SymExpr(tmp));
        } else {
          VarSymbol* tmp = newTemp(var->type);
          call->getStmtExpr()->insertBefore(new DefExpr(tmp));
          call->getStmtExpr()->insertBefore(new CallExpr(PRIM_MOVE, tmp, new CallExpr(PRIM_GET_MEMBER_VALUE, use->var, heapType->getField(1))));
          use->replace(new SymExpr(tmp));
        }
      } else if (use->parentExpr)
        INT_FATAL(var, "unexpected case");
    }

    var->type = heapType;
  }

  freeHeapAllocatedVars(heapAllocatedVars);
}


//
// re-privatize privatized object fields in iterator classes
//
static void
reprivatizeIterators() {
  if (fLocal)
    return; // no need for privatization

  Vec<Symbol*> privatizedFields;

  forv_Vec(AggregateType, ct, gAggregateTypes) {
    for_fields(field, ct) {
      if (ct->symbol->hasFlag(FLAG_ITERATOR_CLASS) &&
          field->type->symbol->hasFlag(FLAG_PRIVATIZED_CLASS)) {
        privatizedFields.set_add(field);
      }
    }
  }

  forv_Vec(SymExpr, se, gSymExprs) {
    if (privatizedFields.set_in(se->var)) {
      SET_LINENO(se);
      if (CallExpr* call = toCallExpr(se->parentExpr)) {
        if (call->isPrimitive(PRIM_GET_MEMBER_VALUE)) {
          CallExpr* move = toCallExpr(call->parentExpr);
          INT_ASSERT(move->isPrimitive(PRIM_MOVE));
          SymExpr* lhs = toSymExpr(move->get(1));
          AggregateType* ct = toAggregateType(se->var->type);
          VarSymbol* tmp = newTemp(ct->getField("pid")->type);
          move->insertBefore(new DefExpr(tmp));
          lhs->replace(new SymExpr(tmp));
          move->insertAfter(new CallExpr(PRIM_MOVE, lhs->var, new CallExpr(PRIM_GET_PRIV_CLASS, lhs->var->type->symbol, tmp)));
        } else if (call->isPrimitive(PRIM_GET_MEMBER)) {
          CallExpr* move = toCallExpr(call->parentExpr);
          INT_ASSERT(move->isPrimitive(PRIM_MOVE));
          SymExpr* lhs = toSymExpr(move->get(1));
          AggregateType* ct = toAggregateType(se->var->type);
          VarSymbol* tmp = newTemp(ct->getField("pid")->type);
          move->insertBefore(new DefExpr(tmp));
          lhs->replace(new SymExpr(tmp));
          call->primitive = primitives[PRIM_GET_MEMBER_VALUE];
          VarSymbol* valTmp = newTemp(lhs->getValType());
          move->insertBefore(new DefExpr(valTmp));
          move->insertAfter(new CallExpr(PRIM_MOVE, lhs, new CallExpr(PRIM_ADDR_OF, valTmp)));
          move->insertAfter(new CallExpr(PRIM_MOVE, valTmp, new CallExpr(PRIM_GET_PRIV_CLASS, lhs->getValType()->symbol, tmp)));
        } else if (call->isPrimitive(PRIM_SET_MEMBER)) {
          AggregateType* ct = toAggregateType(se->var->type);
          VarSymbol* tmp = newTemp(ct->getField("pid")->type);
          call->insertBefore(new DefExpr(tmp));
          call->insertBefore(new CallExpr(PRIM_MOVE, tmp, new CallExpr(PRIM_GET_MEMBER_VALUE, call->get(3)->remove(), ct->getField("pid"))));
          call->insertAtTail(new SymExpr(tmp));
        } else
          INT_FATAL(se, "unexpected case in re-privatization in iterator");
      } else
        INT_FATAL(se, "unexpected case in re-privatization in iterator");
    }
  }

  forv_Vec(Symbol, sym, privatizedFields) if (sym) {
    sym->type = dtInt[INT_SIZE_DEFAULT];
  }
}


void parallel() {
  compute_call_sites();

  remoteValueForwarding();

  reprivatizeIterators();

  makeHeapAllocations();

  insertEndCounts();

  passArgsToNestedFns();
}


static void insertEndCounts()
{
  Vec<FnSymbol*> queue;
  Map<FnSymbol*,Symbol*> endCountMap;

  forv_Vec(CallExpr, call, gCallExprs) {
    SET_LINENO(call);
    if (call->isPrimitive(PRIM_GET_END_COUNT)) {
      FnSymbol* pfn = call->getFunction();
      if (!endCountMap.get(pfn))
        insertEndCount(pfn, call->typeInfo(), queue, endCountMap);
      call->replace(new SymExpr(endCountMap.get(pfn)));
    } else if (call->isPrimitive(PRIM_SET_END_COUNT)) {
      FnSymbol* pfn = call->getFunction();
      if (!endCountMap.get(pfn))
        insertEndCount(pfn, call->get(1)->typeInfo(), queue, endCountMap);
      call->replace(new CallExpr(PRIM_MOVE, endCountMap.get(pfn), call->get(1)->remove()));
    }
  }

  forv_Vec(FnSymbol, fn, queue) {
    forv_Vec(CallExpr, call, *fn->calledBy) {
      SET_LINENO(call);
      Type* endCountType = endCountMap.get(fn)->type;
      FnSymbol* pfn = call->getFunction();
      if (!endCountMap.get(pfn))
        insertEndCount(pfn, endCountType, queue, endCountMap);
      Symbol* endCount = endCountMap.get(pfn);
      call->insertAtTail(endCount);
    }
  }
}

// Generate an if statement
// if ( chpl_doDirectExecuteOn( targetLocale ) )
//     call un-wrapped task function
// else
//     proceed as with chpl_executeOn/chpl_executeOnFast
//     fid call to wrapper function on a remote local
//     (possibly just a different sublocale)
//
// This is called the "direct on" optimization.
//
// Returns the call in the 'else' block (which will need
// argument bundling as usual).
static
CallExpr* createConditionalForDirectOn(CallExpr* call, FnSymbol* fn)
{

  VarSymbol* isDirectTmp = newTemp("isdirect", dtBool);
  CallExpr* isCall;
  isCall = new CallExpr(gChplDoDirectExecuteOn,
                        call->get(1)->copy() // target
                       );

  DefExpr* def = new DefExpr(isDirectTmp);
  call->insertBefore(def);

  // Remove call (we will add it back in a conditional)
  call->remove();

  CallExpr* move = new CallExpr(PRIM_MOVE, isDirectTmp, isCall);
  def->insertAfter(move);

  // Build comparison
  SymExpr* isTrue = new SymExpr(isDirectTmp);

  // Build true branch
  CallExpr* directcall = call->copy();

  // Remove the first arg (destination locale)
  // not needed for direct call
  directcall->get(1)->remove();

  // False branch is call.

  // Build condition
  CondStmt* cond = new CondStmt(isTrue, directcall, call);

  // Add the condition which calls the outlined task function somehow.
  move->insertAfter(cond);

  return call;
}

// For each "nested" function created to represent remote execution,
// bundle args so they can be passed through a fork function.
//
// Fork functions in general have the signature
//    fork(int32_t destNode, void (*)(void* args), void* args, ...);
//
// In Chapel, we wrap the arguments passed to the nested function in an object
// whose type is just a list of the arguments passed to the nested function.
// Those arguments consist of variables in the scope of the nested function
// call that are accessed within the body of the nested function (recursively,
// of course).
static void passArgsToNestedFns() {
  forv_Vec(FnSymbol, fn, gFnSymbols) {
    if (isTaskFun(fn)) {
      BundleArgsFnData baData = bundleArgsFnDataInit;

      // Would need to flatten them if they are not already.
      INT_ASSERT(isGlobal(fn));

      forv_Vec(CallExpr, call, *fn->calledBy) {
        SET_LINENO(call);

        if (fn->hasFlag(FLAG_ON) && !fn->hasFlag(FLAG_NON_BLOCKING)) {
          // create conditional for direct-on optimization
          call = createConditionalForDirectOn(call, fn);
        }

        bundleArgs(call, baData);
      }

      if (fn->hasFlag(FLAG_ON)) {
        // Now we can remove the dummy locale arg from the on_fn
        DefExpr*              localeArg = toDefExpr(fn->formals.get(1));
        std::vector<SymExpr*> symExprs;

        collectSymExprs(fn->body, symExprs);

        for_vector(SymExpr, sym, symExprs) {
          if (sym->var->defPoint == localeArg) {
            sym->getStmtExpr()->remove();
          }
        }

        localeArg->remove();
      }
    }
  }
}


Type* getOrMakeRefTypeDuringCodegen(Type* type) {
  Type* refType;
  if (type->symbol->hasFlag(FLAG_REF)) return type;
  refType = type->refType;
  if( ! refType ) {
    SET_LINENO(type->symbol);
    AggregateType* ref = new AggregateType(AGGREGATE_RECORD);
    TypeSymbol* refTs = new TypeSymbol(astr("_ref_", type->symbol->cname), ref);
    refTs->addFlag(FLAG_REF);
    refTs->addFlag(FLAG_NO_DEFAULT_FUNCTIONS);
    refTs->addFlag(FLAG_NO_OBJECT);
    theProgram->block->insertAtTail(new DefExpr(refTs));
    ref->fields.insertAtTail(new DefExpr(new VarSymbol("_val", type)));
    refType = ref;
    type->refType = ref;
  }
  return refType;
}

// This function is called if the wide reference type does not already
// exist to cause it to be code generated even though it was not
// needed by earlier passes.
Type* getOrMakeWideTypeDuringCodegen(Type* refType) {
  Type* wideType;
  INT_ASSERT(refType == dtNil ||
             isClass(refType) ||
             refType->symbol->hasFlag(FLAG_REF));
  // First, check if the wide type already exists.
  if( isClass(refType) ) {
    wideType = wideClassMap.get(refType);
    if( wideType ) return wideType;
  }
  // For a ref to a class, isClass seems to return true...
  wideType = wideRefMap.get(refType);
  if( wideType ) return wideType;

  // Now, create a wide pointer type.
  AggregateType* wide = new AggregateType(AGGREGATE_RECORD);
  TypeSymbol* wts = new TypeSymbol(astr("chpl____wide_", refType->symbol->cname), wide);
  if( refType->symbol->hasFlag(FLAG_REF) || refType == dtNil )
    wts->addFlag(FLAG_WIDE_REF);
  else
    wts->addFlag(FLAG_WIDE_CLASS);
  theProgram->block->insertAtTail(new DefExpr(wts));
  wide->fields.insertAtTail(new DefExpr(new VarSymbol("locale", dtLocaleID)));
  wide->fields.insertAtTail(new DefExpr(new VarSymbol("addr", refType)));
  if( isClass(refType) ) {
    wideClassMap.put(refType, wide);
  } else {
    wideRefMap.put(refType, wide);
  }
  return wide;
}
<|MERGE_RESOLUTION|>--- conflicted
+++ resolved
@@ -304,14 +304,9 @@
   // TODO: This seems to be (poorly) checking if arg is a ref
   if (arg->typeInfo() != baseType)
   {
-<<<<<<< HEAD
-    // This code is special case for ref counted types
-    INT_ASSERT(isRefCountedType(baseType)); // TODO - remove isRefCountedType?
-=======
     // BHARSH: This code used to be special cased for ref counted types.
     // Some changes in support of qualified refs made it possible for syncs
     // to show up here.
->>>>>>> d9935fe1
     VarSymbol* derefTmp = newTemp(baseType);
     wrap_fn->insertAtTail(new DefExpr(derefTmp));
     wrap_fn->insertAtTail(
