--- conflicted
+++ resolved
@@ -46,60 +46,8 @@
   return strcmp(t1->symbol->name, t2->symbol->name);
 }
 
-/************************************ | *************************************
-*                                                                           *
-* MDN 2014/07/24  This function is being moved from Parse to Normalize      *
-* It is resting here, for a day or so, while code is patched to support the *
-* migration.                                                                *
-*                                                                           *
-************************************* | ************************************/
-
-#include "stringutil.h"
-
-static void insertModuleInit() {
-  // Insert an init function into every module
-  forv_Vec(ModuleSymbol, mod, allModules) {
-    SET_LINENO(mod);
-
-    mod->initFn          = new FnSymbol(astr("chpl__init_", mod->name));
-    mod->initFn->retType = dtVoid;
-
-    mod->initFn->addFlag(FLAG_MODULE_INIT);
-    mod->initFn->addFlag(FLAG_INSERT_LINE_FILE_INFO);
-
-    //
-    // move module-level statements into module's init function
-    //
-    for_alist(stmt, mod->block->body) {
-      if (stmt->isModuleDefinition() == false)
-        mod->initFn->insertAtTail(stmt->remove());
-    }
-
-    mod->block->insertAtHead(new DefExpr(mod->initFn));
-
-    //
-    // If the module has the EXPORT_INIT flag then
-    // propagate it to the module's init function
-    //
-    if (mod->hasFlag(FLAG_EXPORT_INIT) == true) {
-      mod->initFn->addFlag(FLAG_EXPORT);
-      mod->initFn->addFlag(FLAG_LOCAL_ARGS);
-    }
-  }
-}
-
-/************************************ | *************************************
-*                                                                           *
-*                                                                           *
-************************************* | ************************************/
-
 void docs(void) {
 
-<<<<<<< HEAD
-  insertModuleInit();
-
-=======
->>>>>>> 9b81586f
   if (fDocs) {
     std::string folderName = (strlen(fDocsFolder) != 0) ? fDocsFolder : "docs";
 
